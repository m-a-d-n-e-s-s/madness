/*
  This file is part of MADNESS.

  Copyright (C) 2007,2010 Oak Ridge National Laboratory

  This program is free software; you can redistribute it and/or modify
  it under the terms of the GNU General Public License as published by
  the Free Software Foundation; either version 2 of the License, or
  (at your option) any later version.

  This program is distributed in the hope that it will be useful,
  but WITHOUT ANY WARRANTY; without even the implied warranty of
  MERCHANTABILITY or FITNESS FOR A PARTICULAR PURPOSE. See the
  GNU General Public License for more details.

  You should have received a copy of the GNU General Public License
  along with this program; if not, write to the Free Software
  Foundation, Inc., 59 Temple Place, Suite 330, Boston, MA 02111-1307 USA

  For more information please contact:

  Robert J. Harrison
  Oak Ridge National Laboratory
  One Bethel Valley Road
  P.O. Box 2008, MS-6367

  email: harrisonrj@ornl.gov
  tel:   865-241-3937
  fax:   865-572-0680

  $Id$
*/
#ifndef MADNESS_MRA_VMRA_H__INCLUDED
#define MADNESS_MRA_VMRA_H__INCLUDED

/*!
	\file vmra.h
	\brief Defines operations on vectors of Functions
	\ingroup mra

	This file defines a number of operations on vectors of functions.
	Assume v is a vector of NDIM-D functions of a certain type.


	Operations on array of functions

	*) copying: deep copying of vectors of functions to vector of functions
	\code
	vector2 = copy(world, vector1,fence);
	\endcode

	*) compress: convert multiwavelet representation to legendre representation
	\code
	compress(world, vector, fence);
	\endcode

	*) reconstruct: convert representation to multiwavelets
	\code
	reconstruct(world, vector, fence);
	\endcode

	*) make_nonstandard: convert to non-standard form
	\code
	make_nonstandard(world, v, fence);
	\endcode

	*) standard: convert to standard form
	\code
	standard(world, v, fence);
	\endcode

	*) truncate: truncating vectors of functions to desired precision
	\code
	truncate(world, v, tolerance, fence);
	\endcode


	*) zero function: create a vector of zero functions of length n
	\code
	v=zero(world, n);
	\endcode

	*) transform: transform a representation from one basis to another
	\code
	transform(world, vector, tensor, tolerance, fence )
	\endcode

	Setting thresh-hold for precision

	*) set_thresh: setting a finite thresh-hold for a vector of functions
	\code
	void set_thresh(World& world, std::vector< Function<T,NDIM> >& v, double thresh, bool fence=true);
	\endcode

	Arithmetic Operations on arrays of functions

	*) conjugation: conjugate a vector of complex functions

	*) add
	*) sub
	*) mul
	   - mul_sparse
	*) square
	*) gaxpy
	*) apply

	Norms, inner-products, blas-1 like operations on vectors of functions

	*) inner
	*) matrix_inner
	*) norm_tree
	*) normalize
	*) norm2
	    - norm2s
	*) scale(world, v, alpha);




*/

#include <madness/mra/mra.h>
#include <madness/mra/derivative.h>
#include <madness/tensor/distributed_matrix.h>
#include <cstdio>

namespace madness {


    /// get tree state of a vector of functions

    /// @return TreeState::unknown if the vector is empty or if the functions have different tree states
    template <typename T, std::size_t NDIM>
    TreeState get_tree_state(const std::vector<Function<T,NDIM>>& v) {
        if (v.size()==0) return TreeState::unknown;
        TreeState state=v[0].get_impl()->get_tree_state();
        for (const auto& f : v) {
            if (f.get_impl()->get_tree_state()!=state) state=TreeState::unknown;
        }
        return state;
    }

    /// Compress a vector of functions
    template <typename T, std::size_t NDIM>
    void compress(World& world,
                  const std::vector< Function<T,NDIM> >& v,
                  bool fence=true) {
        PROFILE_BLOCK(Vcompress);
        change_tree_state(v, TreeState::compressed, fence);
    }


    /// reconstruct a vector of functions

    /// implies fence
    /// return v for chaining
    template <typename T, std::size_t NDIM>
    const std::vector< Function<T,NDIM> >& reconstruct(const std::vector< Function<T,NDIM> >& v) {
        return change_tree_state(v, TreeState::reconstructed, true);
    }

    /// compress a vector of functions

    /// implies fence
    /// return v for chaining
    template <typename T, std::size_t NDIM>
    const std::vector< Function<T,NDIM> >& compress(const std::vector< Function<T,NDIM> >& v) {
        return change_tree_state(v, TreeState::compressed, true);
    }

    /// Reconstruct a vector of functions
    template <typename T, std::size_t NDIM>
    void reconstruct(World& world,
                     const std::vector< Function<T,NDIM> >& v,
                     bool fence=true) {
        PROFILE_BLOCK(Vreconstruct);
        change_tree_state(v, TreeState::reconstructed, fence);
    }

    /// change tree_state of a vector of functions to redundant
    template <typename T, std::size_t NDIM>
    void make_redundant(World& world,
                  const std::vector< Function<T,NDIM> >& v,
                  bool fence=true) {

        PROFILE_BLOCK(Vcompress);
        change_tree_state(v, TreeState::redundant, fence);
    }

    /// refine the functions according to the autorefine criteria
    template <typename T, std::size_t NDIM>
    void refine(World& world, const std::vector<Function<T,NDIM> >& vf,
            bool fence=true) {
        for (const auto& f : vf) f.refine(false);
        if (fence) world.gop.fence();
    }

    /// refine all functions to a common (finest) level

    /// if functions are not initialized (impl==NULL) they are ignored
    template <typename T, std::size_t NDIM>
    void refine_to_common_level(World& world, std::vector<Function<T,NDIM> >& vf,
            bool fence=true) {

        reconstruct(world,vf);
        Key<NDIM> key0(0, Vector<Translation, NDIM> (0));
        std::vector<FunctionImpl<T,NDIM>*> v_ptr;

        // push initialized function pointers into the vector v_ptr
        for (unsigned int i=0; i<vf.size(); ++i) {
            if (vf[i].is_initialized()) v_ptr.push_back(vf[i].get_impl().get());
        }

        // sort and remove duplicates to not confuse the refining function
        std::sort(v_ptr.begin(),v_ptr.end());
        typename std::vector<FunctionImpl<T, NDIM>*>::iterator it;
        it = std::unique(v_ptr.begin(), v_ptr.end());
        v_ptr.resize( std::distance(v_ptr.begin(),it) );

        std::vector< Tensor<T> > c(v_ptr.size());
        v_ptr[0]->refine_to_common_level(v_ptr, c, key0);
        if (fence) v_ptr[0]->world.gop.fence();
        if (VERIFY_TREE)
            for (unsigned int i=0; i<vf.size(); i++) vf[i].verify_tree();
    }

    /// Generates non-standard form of a vector of functions
    template <typename T, std::size_t NDIM>
    void make_nonstandard(World& world,
                          std::vector< Function<T,NDIM> >& v,
                          bool fence= true) {
        PROFILE_BLOCK(Vnonstandard);
        change_tree_state(v, TreeState::nonstandard, fence);
    }


    /// Generates standard form of a vector of functions
    template <typename T, std::size_t NDIM>
    void standard(World& world,
                  std::vector< Function<T,NDIM> >& v,
                  bool fence=true) {
        PROFILE_BLOCK(Vstandard);
        change_tree_state(v, TreeState::compressed, fence);
    }


    /// change tree state of the functions

    /// will respect fence
    /// @return v   for chaining
    template <typename T, std::size_t NDIM>
    const std::vector<Function<T,NDIM>>& change_tree_state(const std::vector<Function<T,NDIM>>& v,
                                                     const TreeState finalstate,
                                                     const bool fence=true) {
        if (v.size()==0) return v;
        // find initialized function with world
        Function<T,NDIM> dummy;
        for (const auto& f : v)
            if (f.is_initialized()) {
                dummy=f;
                break;
            }
        if (not dummy.is_initialized()) return v;
        World& world=dummy.world();


        // if a tree state cannot directly be changed to finalstate, we need to go via intermediate
        auto change_initial_to_intermediate =[](const std::vector<Function<T,NDIM>>& v,
                                                  const TreeState initialstate,
                                                  const TreeState intermediatestate) {
            int must_fence=0;
            for (auto& f : v) {
                if (f.is_initialized() and f.get_impl()->get_tree_state()==initialstate) {
                    f.change_tree_state(intermediatestate,false);
                    must_fence=1;
                }
            }
            return must_fence;
        };

        int do_fence=0;
        if (finalstate==compressed) {
            do_fence+=change_initial_to_intermediate(v,redundant,TreeState::reconstructed);
        }
        if (finalstate==nonstandard) {
            do_fence+=change_initial_to_intermediate(v,compressed,TreeState::reconstructed);
            do_fence+=change_initial_to_intermediate(v,redundant,TreeState::reconstructed);
        }
        if (finalstate==nonstandard_with_leaves) {
            do_fence+=change_initial_to_intermediate(v,compressed,TreeState::reconstructed);
            do_fence+=change_initial_to_intermediate(v,nonstandard,TreeState::reconstructed);
            do_fence+=change_initial_to_intermediate(v,redundant,TreeState::reconstructed);
        }
        if (finalstate==redundant) {
            do_fence+=change_initial_to_intermediate(v,compressed,TreeState::reconstructed);
            do_fence+=change_initial_to_intermediate(v,nonstandard,TreeState::reconstructed);
            do_fence+=change_initial_to_intermediate(v,nonstandard_with_leaves,TreeState::reconstructed);
        }
        if (do_fence>0) world.gop.fence();

        for (unsigned int i=0; i<v.size(); ++i) v[i].change_tree_state(finalstate,fence);
        if (fence) world.gop.fence();

        return v;
    }


    /// Truncates a vector of functions
    template <typename T, std::size_t NDIM>
    void truncate(World& world,
                  std::vector< Function<T,NDIM> >& v,
                  double tol=0.0,
                  bool fence=true) {
        PROFILE_BLOCK(Vtruncate);

        // truncate in compressed form only for low-dimensional functions
        // compression is very expensive if low-rank tensor approximations are used
        if (NDIM<4) compress(world, v);

        for (unsigned int i=0; i<v.size(); ++i) {
            v[i].truncate(tol, false);
        }

        if (fence) world.gop.fence();
    }

    /// Truncates a vector of functions

    /// @return the truncated vector for chaining
    template <typename T, std::size_t NDIM>
    std::vector< Function<T,NDIM> > truncate(std::vector< Function<T,NDIM> > v,
                  double tol=0.0, bool fence=true) {
        if (v.size()>0) truncate(v[0].world(),v,tol,fence);
        return v;
    }

    /// reduces the tensor rank of the coefficient tensor (if applicable)

    /// @return the vector for chaining
    template <typename T, std::size_t NDIM>
    std::vector< Function<T,NDIM> > reduce_rank(std::vector< Function<T,NDIM> > v,
                  double thresh=0.0, bool fence=true) {
    	if (v.size()==0) return v;
    	for (auto& vv : v) vv.reduce_rank(thresh,false);
    	if (fence) v[0].world().gop.fence();
		return v;
    }


    /// Applies a derivative operator to a vector of functions
    template <typename T, std::size_t NDIM>
    std::vector< Function<T,NDIM> >
    apply(World& world,
          const Derivative<T,NDIM>& D,
          const std::vector< Function<T,NDIM> >& v,
          bool fence=true)
    {
        reconstruct(world, v);
        std::vector< Function<T,NDIM> > df(v.size());
        for (unsigned int i=0; i<v.size(); ++i) {
            df[i] = D(v[i],false);
        }
        if (fence) world.gop.fence();
        return df;
    }

    /// Generates a vector of zero functions (reconstructed)
    template <typename T, std::size_t NDIM>
    std::vector< Function<T,NDIM> >
    zero_functions(World& world, int n, bool fence=true) {
        PROFILE_BLOCK(Vzero_functions);
        std::vector< Function<T,NDIM> > r(n);
        for (int i=0; i<n; ++i)
  	    r[i] = Function<T,NDIM>(FunctionFactory<T,NDIM>(world).fence(false));

	if (n && fence) world.gop.fence();

        return r;
    }

    /// Generates a vector of zero functions (compressed)
    template <typename T, std::size_t NDIM>
    std::vector< Function<T,NDIM> >
    zero_functions_compressed(World& world, int n, bool fence=true) {
        PROFILE_BLOCK(Vzero_functions);
        std::vector< Function<T,NDIM> > r(n);
        for (int i=0; i<n; ++i)
  	    r[i] = Function<T,NDIM>(FunctionFactory<T,NDIM>(world).fence(false).compressed(true).initial_level(1));
    	if (n && fence) world.gop.fence();
        return r;
    }


    /// orthonormalize the vectors
    template<typename T, std::size_t NDIM>
    std::vector<Function<T,NDIM>> orthonormalize(const std::vector<Function<T,NDIM> >& vf_in) {
        if (vf_in.size()==0) return std::vector<Function<T,NDIM>>();
        World& world=vf_in.front().world();
        auto vf=copy(world,vf_in);
        normalize(world,vf);
        if (vf.size()==1) return copy(world,vf_in);
        double maxq;
        double trantol=0.0;
        auto Q2=[](const Tensor<T>& s) {
            Tensor<T> Q = -0.5*s;
            for (int i=0; i<s.dim(0); ++i) Q(i,i) += 1.5;
            return Q;
        };

        do {
            Tensor<T> Q = Q2(matrix_inner(world, vf, vf));
            maxq=0.0;
            for (int i=0; i<Q.dim(0); ++i)
                for (int j=0; j<i; ++j)
                    maxq = std::max(maxq,std::abs(Q(i,j)));

            vf = transform(world, vf, Q, trantol, true);
            truncate(world, vf);

        } while (maxq>0.01);
        normalize(world,vf);
        return vf;
    }


    /// symmetric orthonormalization (see e.g. Szabo/Ostlund)

    /// @param[in] the vector to orthonormalize
    /// @param[in] overlap matrix
    template <typename T, std::size_t NDIM>
    std::vector<Function<T,NDIM> > orthonormalize_symmetric(
    		const std::vector<Function<T,NDIM> >& v,
			  const Tensor<T>& ovlp) {
    	if(v.empty()) return v;

    	Tensor<T> U;
    	Tensor< typename Tensor<T>::scalar_type > s;
    	syev(ovlp,U,s);

    	// transform s to s^{-1}
    	for(size_t i=0;i<v.size();++i) s(i)=1.0/(sqrt(s(i)));

    	// save Ut before U gets modified with s^{-1}
    	const Tensor<T> Ut=transpose(U);
    	for(size_t i=0;i<v.size();++i){
    		for(size_t j=0;j<v.size();++j){
    			U(i,j)=U(i,j)*s(j);
    		}
    	}

    	Tensor<T> X=inner(U,Ut,1,0);

    	World& world=v.front().world();
    	return transform(world,v,X);

    }
    /// convenience routine for symmetric orthonormalization (see e.g. Szabo/Ostlund)
    /// overlap matrix is calculated
    /// @param[in] the vector to orthonormalize
    template <typename T, std::size_t NDIM>
    std::vector<Function<T,NDIM> > orthonormalize_symmetric(const std::vector<Function<T,NDIM> >& v){
    	if(v.empty()) return v;


    	World& world=v.front().world();
    	Tensor<T> ovlp = matrix_inner(world, v, v);

    	return orthonormalize_symmetric(v,ovlp);
    }

    /// canonical orthonormalization (see e.g. Szabo/Ostlund)
    /// @param[in] the vector to orthonormalize
    /// @param[in] overlap matrix
    /// @param[in]	lindep	linear dependency threshold relative to largest eigenvalue
    template <typename T, std::size_t NDIM>
    std::vector<Function<T,NDIM> > orthonormalize_canonical(
    		const std::vector<Function<T,NDIM> >& v,
			const Tensor<T>& ovlp,
			double lindep) {

    	if(v.empty()) return v;

    	Tensor<T> U;
    	Tensor< typename Tensor<T>::scalar_type > s;
    	syev(ovlp,U,s);
    	lindep*=s(s.size()-1);	// eigenvalues are in ascending order

    	// transform s to s^{-1}
    	int rank=0,lo=0;
    	Tensor< typename Tensor<T>::scalar_type > sqrts(v.size());
    	for(size_t i=0;i<v.size();++i) {
    		if (s(i)>lindep) {
    			sqrts(i)=1.0/(sqrt(s(i)));
        		rank++;
    		} else {
    			sqrts(i)=0.0;
    			lo++;
    		}
    	}
    	MADNESS_ASSERT(size_t(lo+rank)==v.size());

    	for(size_t i=0;i<v.size();++i){
    		for(size_t j=0;j<v.size();++j){
    			U(i,j)=U(i,j)*(sqrts(j));
    		}
    	}
    	Tensor<T> X=U(_,Slice(lo,-1));

    	World& world=v.front().world();
    	return transform(world,v,X);

    }

    /// convenience routine for canonical routine for symmetric orthonormalization (see e.g. Szabo/Ostlund)
    /// overlap matrix is calculated
    /// @param[in] the vector to orthonormalize
    template <typename T, std::size_t NDIM>
    std::vector<Function<T,NDIM> > orthonormalize_canonical(const std::vector<Function<T,NDIM> >& v,
    		const double lindep){
    	if(v.empty()) return v;

    	World& world=v.front().world();
    	Tensor<T> ovlp = matrix_inner(world, v, v);

    	return orthonormalize_canonical(v,ovlp,lindep);
    }

    /// cholesky orthonormalization without pivoting
    /// @param[in] the vector to orthonormalize
    /// @param[in] overlap matrix, destroyed on return!
    template <typename T, std::size_t NDIM>
    std::vector<Function<T,NDIM> > orthonormalize_cd(
    		const std::vector<Function<T,NDIM> >& v,
			Tensor<T>& ovlp) {

    	if (v.empty()) return v;

    	cholesky(ovlp); // destroys ovlp and gives back Upper ∆ Matrix from CD

    	Tensor<T> L = transpose(ovlp);
    	Tensor<T> Linv = inverse(L);
    	Tensor<T> U = transpose(Linv);

    	World& world=v.front().world();
    	return transform(world, v, U);

    }

    /// convenience routine for cholesky orthonormalization without pivoting
    /// @param[in] the vector to orthonormalize
    /// @param[in] overlap matrix
    template <typename T, std::size_t NDIM>
    std::vector<Function<T,NDIM> > orthonormalize_cd(const std::vector<Function<T,NDIM> >& v){
    	if(v.empty()) return v;

    	World& world=v.front().world();
    	Tensor<T> ovlp = matrix_inner(world, v, v);

    	return orthonormalize_cd(v,ovlp);
    }

    /// @param[in] the vector to orthonormalize
    /// @param[in] overlap matrix, will be destroyed on return!
    /// @param[in] tolerance for numerical rank reduction
    /// @param[out] pivoting vector, no allocation on input needed
    /// @param[out] rank
    /// @return orthonrormalized vector (may or may not be truncated)
    template <typename T, std::size_t NDIM>
    std::vector<Function<T,NDIM> > orthonormalize_rrcd(
    		const std::vector<Function<T,NDIM> >& v,
			Tensor<T>& ovlp,
			const double tol,
			Tensor<integer>& piv,
			int& rank) {

    	if (v.empty()) {
    		return v;
    	}

    	rr_cholesky(ovlp,tol,piv,rank); // destroys ovlp and gives back Upper ∆ Matrix from CCD

    	// rearrange and truncate the functions according to the pivoting of the rr_cholesky
    	std::vector<Function<T,NDIM> > pv(rank);
    	for(integer i=0;i<rank;++i){
    		pv[i]=v[piv[i]];
    	}
    	ovlp=ovlp(Slice(0,rank-1),Slice(0,rank-1));

    	Tensor<T> L = transpose(ovlp);
    	Tensor<T> Linv = inverse(L);
    	Tensor<T> U = transpose(Linv);

    	World& world=v.front().world();
    	return transform(world, pv, U);
    }

    /// convenience routine for orthonromalize_cholesky: orthonromalize_cholesky without information on pivoting and rank
    /// @param[in] the vector to orthonormalize
    /// @param[in] overlap matrix
    /// @param[in] tolerance for numerical rank reduction
    template <typename T, std::size_t NDIM>
    std::vector<Function<T,NDIM> > orthonormalize_rrcd(const std::vector<Function<T,NDIM> >& v, Tensor<T> ovlp , const double tol) {
    	Tensor<integer> piv;
    	int rank;
    	return orthonormalize_rrcd(v,ovlp,tol,piv,rank);
    }

    /// convenience routine for orthonromalize_cholesky: computes the overlap matrix and then calls orthonromalize_cholesky
    /// @param[in] the vector to orthonormalize
    /// @param[in] tolerance for numerical rank reduction
    template <typename T, std::size_t NDIM>
    std::vector<Function<T,NDIM> > orthonormalize_rrcd(const std::vector<Function<T,NDIM> >& v, const double tol) {
    	if (v.empty()) {
    		return v;
    	}
    	// compute overlap
    	World& world=v.front().world();
    	Tensor<T> ovlp = matrix_inner(world, v, v);
    	return orthonormalize_rrcd(v,ovlp,tol);
    }

    /// combine two vectors
    template <typename T, std::size_t NDIM>
    std::vector<Function<T,NDIM> > append(const std::vector<Function<T,NDIM> > & lhs, const std::vector<Function<T,NDIM> > & rhs){
    	std::vector<Function<T,NDIM> >  v=lhs;
    	for (std::size_t i = 0; i < rhs.size(); ++i) v.push_back(rhs[i]);
    	return v;
    }

    template <typename T, std::size_t NDIM>
    std::vector<Function<T,NDIM> > flatten(const std::vector< std::vector<Function<T,NDIM> > >& vv){
    	std::vector<Function<T,NDIM> >result;
    	for(const auto& x:vv) result=append(result,x);
    	return result;
    }

    template<typename T, std::size_t NDIM>
    std::vector<std::shared_ptr<FunctionImpl<T,NDIM>>> get_impl(const std::vector<Function<T,NDIM>>& v) {
        std::vector<std::shared_ptr<FunctionImpl<T,NDIM>>> result;
        for (auto& f : v) result.push_back(f.get_impl());
        return result;
    }

    template<typename T, std::size_t NDIM>
    void set_impl(std::vector<Function<T,NDIM>>& v, const std::vector<std::shared_ptr<FunctionImpl<T,NDIM>>> vimpl) {
        MADNESS_CHECK(vimpl.size()==v.size());
        for (std::size_t i=0; i<vimpl.size(); ++i) v[i].set_impl(vimpl[i]);
    }

    template<typename T, std::size_t NDIM>
    std::vector<Function<T,NDIM>> impl2function(const std::vector<std::shared_ptr<FunctionImpl<T,NDIM>>> vimpl) {
        std::vector<Function<T,NDIM>> v(vimpl.size());
        for (std::size_t i=0; i<vimpl.size(); ++i) v[i].set_impl(vimpl[i]);
        return v;
    }


    /// Transforms a vector of functions according to new[i] = sum[j] old[j]*c[j,i]

    /// Uses sparsity in the transformation matrix --- set small elements to
    /// zero to take advantage of this.
    template <typename T, typename R, std::size_t NDIM>
    std::vector< Function<TENSOR_RESULT_TYPE(T,R),NDIM> >
    transform(World& world,
              const std::vector< Function<T,NDIM> >& v,
              const Tensor<R>& c,
              bool fence=true) {

        PROFILE_BLOCK(Vtransformsp);
        typedef TENSOR_RESULT_TYPE(T,R) resultT;
        int n = v.size();  // n is the old dimension
        int m = c.dim(1);  // m is the new dimension
        MADNESS_ASSERT(n==c.dim(0));

        std::vector< Function<resultT,NDIM> > vc = zero_functions_compressed<resultT,NDIM>(world, m);
        compress(world, v);

        for (int i=0; i<m; ++i) {
            for (int j=0; j<n; ++j) {
                if (c(j,i) != R(0.0)) vc[i].gaxpy(resultT(1.0),v[j],resultT(c(j,i)),false);
            }
        }

        if (fence) world.gop.fence();
        return vc;
    }

    /// Transforms a vector of functions according to new[i] = sum[j] old[j]*c[j,i]

    /// all trees are in reconstructed state, final trees have to be summed down if no fence is present
    template <typename T, typename R, std::size_t NDIM>
    std::vector< Function<TENSOR_RESULT_TYPE(T,R),NDIM> >
    transform_reconstructed(World& world,
              const std::vector< Function<T,NDIM> >& v,
              const Tensor<R>& c,
              bool fence=true) {

        PROFILE_BLOCK(Vtransformsp);
        typedef TENSOR_RESULT_TYPE(T,R) resultT;
        int n = v.size();  // n is the old dimension
        int m = c.dim(1);  // m is the new dimension
        MADNESS_CHECK(n==c.dim(0));

        // if we fence set the right tree state here, otherwise it has to be correct from the start.
        if (fence) change_tree_state(v,reconstructed);
        for (const auto& vv : v) MADNESS_CHECK_THROW(
            vv.get_impl()->get_tree_state()==reconstructed,"trees have to be reconstructed in transform_reconstructed");

        std::vector< Function<resultT,NDIM> > result = zero_functions<resultT,NDIM>(world, m);

        for (int i=0; i<m; ++i) {
            result[i].get_impl()->set_tree_state(redundant_after_merge);
            for (int j=0; j<n; ++j) {
                if (c(j,i) != R(0.0)) v[j].get_impl()->accumulate_trees(*(result[i].get_impl()),resultT(c(j,i)),true);
            }
        }

        // if we fence we can as well finish the job here. Otherwise no harm done, as the tree state is well-defined.
        if (fence) {
            world.gop.fence();
            // for (auto& r : vc) r.sum_down(false);
            for (auto& r : result) r.get_impl()->finalize_sum();
            world.gop.fence();
        }
        return result;
    }

    /// this version of transform uses Function::vtransform and screens
    /// using both elements of `c` and `v`
    template <typename L, typename R, std::size_t NDIM>
    std::vector< Function<TENSOR_RESULT_TYPE(L,R),NDIM> >
    transform(World& world,  const std::vector< Function<L,NDIM> >& v,
            const Tensor<R>& c, double tol, bool fence) {
        PROFILE_BLOCK(Vtransform);
        MADNESS_ASSERT(v.size() == (unsigned int)(c.dim(0)));

        std::vector< Function<TENSOR_RESULT_TYPE(L,R),NDIM> > vresult
            = zero_functions_compressed<TENSOR_RESULT_TYPE(L,R),NDIM>(world, c.dim(1));

        compress(world, v, true);
        vresult[0].vtransform(v, c, vresult, tol, fence);
        return vresult;
    }

    template <typename T, typename R, std::size_t NDIM>
    std::vector< Function<TENSOR_RESULT_TYPE(T,R),NDIM> >
    transform(World& world,
              const std::vector< Function<T,NDIM> >& v,
              const DistributedMatrix<R>& c,
              bool fence=true) {
        PROFILE_FUNC;

        typedef TENSOR_RESULT_TYPE(T,R) resultT;
        long n = v.size();    // n is the old dimension
        long m = c.rowdim();  // m is the new dimension
        MADNESS_ASSERT(n==c.coldim());

        // new(i) = sum(j) old(j) c(j,i)

        Tensor<T> tmp(n,m);
        c.copy_to_replicated(tmp); // for debugging
        tmp = transpose(tmp);

        std::vector< Function<resultT,NDIM> > vc = zero_functions_compressed<resultT,NDIM>(world, m);
        compress(world, v);

        for (int i=0; i<m; ++i) {
            for (int j=0; j<n; ++j) {
                if (tmp(j,i) != R(0.0)) vc[i].gaxpy(1.0,v[j],tmp(j,i),false);
            }
        }

        if (fence) world.gop.fence();
        return vc;
    }


    /// Scales inplace a vector of functions by distinct values
    template <typename T, typename Q, std::size_t NDIM>
    void scale(World& world,
               std::vector< Function<T,NDIM> >& v,
               const std::vector<Q>& factors,
               bool fence=true) {
        PROFILE_BLOCK(Vscale);
        for (unsigned int i=0; i<v.size(); ++i) v[i].scale(factors[i],false);
        if (fence) world.gop.fence();
    }

    /// Scales inplace a vector of functions by the same
    template <typename T, typename Q, std::size_t NDIM>
    void scale(World& world,
               std::vector< Function<T,NDIM> >& v,
	       const Q factor,
               bool fence=true) {
        PROFILE_BLOCK(Vscale);
        for (unsigned int i=0; i<v.size(); ++i) v[i].scale(factor,false);
        if (fence) world.gop.fence();
    }

    /// Computes the 2-norms of a vector of functions
    template <typename T, std::size_t NDIM>
    std::vector<double> norm2s(World& world,
                              const std::vector< Function<T,NDIM> >& v) {
        PROFILE_BLOCK(Vnorm2);
        std::vector<double> norms(v.size());
        if (not (get_tree_state(v)==compressed or get_tree_state(v)==reconstructed)) reconstruct(world,v);
        for (unsigned int i=0; i<v.size(); ++i) norms[i] = v[i].norm2sq_local();
        world.gop.sum(&norms[0], norms.size());
        for (unsigned int i=0; i<v.size(); ++i) norms[i] = sqrt(norms[i]);
        world.gop.fence();
        return norms;
    }
    /// Computes the 2-norms of a vector of functions
    template <typename T, std::size_t NDIM>
    Tensor<double> norm2s_T(World& world, const std::vector<Function<T, NDIM>>& v) {
        PROFILE_BLOCK(Vnorm2);
        Tensor<double> norms(v.size());
        if (not (get_tree_state(v)==compressed or get_tree_state(v)==reconstructed)) reconstruct(world,v);
        for (unsigned int i = 0; i < v.size(); ++i) norms[i] = v[i].norm2sq_local();
        world.gop.sum(&norms[0], norms.size());
        for (unsigned int i = 0; i < v.size(); ++i) norms[i] = sqrt(norms[i]);
        world.gop.fence();
        return norms;
    }

    /// Computes the 2-norm of a vector of functions
    template <typename T, std::size_t NDIM>
    double norm2(World& world,const std::vector< Function<T,NDIM> >& v) {
        PROFILE_BLOCK(Vnorm2);
        if (v.size()==0) return 0.0;
        if (not (get_tree_state(v)==compressed or get_tree_state(v)==reconstructed)) reconstruct(world,v);
        std::vector<double> norms(v.size());
        for (unsigned int i=0; i<v.size(); ++i) norms[i] = v[i].norm2sq_local();
        world.gop.sum(&norms[0], norms.size());
        for (unsigned int i=1; i<v.size(); ++i) norms[0] += norms[i];
        world.gop.fence();
        return sqrt(norms[0]);
    }

    inline double conj(double x) {
        return x;
    }

    inline double conj(float x) {
        return x;
    }

// !!! FIXME: this task is broken because FunctionImpl::inner_local forces a
// future on return from WorldTaskQueue::reduce, which will causes a deadlock if
// run inside a task. This behavior must be changed before this task can be used
// again.
//
//    template <typename T, typename R, std::size_t NDIM>
//    struct MatrixInnerTask : public TaskInterface {
//        Tensor<TENSOR_RESULT_TYPE(T,R)> result; // Must be a copy
//        const Function<T,NDIM>& f;
//        const std::vector< Function<R,NDIM> >& g;
//        long jtop;
//
//        MatrixInnerTask(const Tensor<TENSOR_RESULT_TYPE(T,R)>& result,
//                        const Function<T,NDIM>& f,
//                        const std::vector< Function<R,NDIM> >& g,
//                        long jtop)
//                : result(result), f(f), g(g), jtop(jtop) {}
//
//        void run(World& world) {
//            for (long j=0; j<jtop; ++j) {
//                result(j) = f.inner_local(g[j]);
//            }
//        }
//
//    private:
//        /// Get the task id
//
//        /// \param id The id to set for this task
//        virtual void get_id(std::pair<void*,unsigned short>& id) const {
//            PoolTaskInterface::make_id(id, *this);
//        }
//    }; // struct MatrixInnerTask



    template <typename T, std::size_t NDIM>
    DistributedMatrix<T> matrix_inner(const DistributedMatrixDistribution& d,
                                      const std::vector< Function<T,NDIM> >& f,
                                      const std::vector< Function<T,NDIM> >& g,
                                      bool sym=false)
    {
        PROFILE_FUNC;
        DistributedMatrix<T> A(d);
        const int64_t n = A.coldim();
        const int64_t m = A.rowdim();
        MADNESS_ASSERT(int64_t(f.size()) == n && int64_t(g.size()) == m);

        // Assume we can always create an ichunk*jchunk matrix locally
        const int ichunk = 1000;
        const int jchunk = 1000; // 1000*1000*8 = 8 MBytes
        for (int64_t ilo=0; ilo<n; ilo+=ichunk) {
            int64_t ihi = std::min(ilo + ichunk, n);
            std::vector< Function<T,NDIM> > ivec(f.begin()+ilo, f.begin()+ihi);
            for (int64_t jlo=0; jlo<m; jlo+=jchunk) {
                int64_t jhi = std::min(jlo + jchunk, m);
                std::vector< Function<T,NDIM> > jvec(g.begin()+jlo, g.begin()+jhi);

                Tensor<T> P = matrix_inner(A.get_world(), ivec, jvec);
                A.copy_from_replicated_patch(ilo, ihi - 1, jlo, jhi - 1, P);
            }
        }
        return A;
    }

    /// Computes the matrix inner product of two function vectors - q(i,j) = inner(f[i],g[j])

    /// For complex types symmetric is interpreted as Hermitian.
    ///
    /// The current parallel loop is non-optimal but functional.
    template <typename T, typename R, std::size_t NDIM>
    Tensor< TENSOR_RESULT_TYPE(T,R) > matrix_inner(World& world,
                                                   const std::vector< Function<T,NDIM> >& f,
                                                   const std::vector< Function<R,NDIM> >& g,
                                                   bool sym=false)
    {
        world.gop.fence();
        compress(world, f);
//        if ((void*)(&f) != (void*)(&g)) compress(world, g);
        compress(world, g);


        std::vector<const FunctionImpl<T,NDIM>*> left(f.size());
        std::vector<const FunctionImpl<R,NDIM>*> right(g.size());
        for (unsigned int i=0; i<f.size(); i++) left[i] = f[i].get_impl().get();
        for (unsigned int i=0; i<g.size(); i++) right[i]= g[i].get_impl().get();

        Tensor< TENSOR_RESULT_TYPE(T,R) > r= FunctionImpl<T,NDIM>::inner_local(left, right, sym);

        world.gop.fence();
        world.gop.sum(r.ptr(),f.size()*g.size());

        return r;
    }

    /// Computes the matrix inner product of two function vectors - q(i,j) = inner(f[i],g[j])

    /// For complex types symmetric is interpreted as Hermitian.
    ///
    /// The current parallel loop is non-optimal but functional.
    template <typename T, typename R, std::size_t NDIM>
    Tensor< TENSOR_RESULT_TYPE(T,R) > matrix_inner_old(World& world,
            const std::vector< Function<T,NDIM> >& f,
            const std::vector< Function<R,NDIM> >& g,
            bool sym=false) {
        PROFILE_BLOCK(Vmatrix_inner);
        long n=f.size(), m=g.size();
        Tensor< TENSOR_RESULT_TYPE(T,R) > r(n,m);
        if (sym) MADNESS_ASSERT(n==m);

        world.gop.fence();
        compress(world, f);
        if ((void*)(&f) != (void*)(&g)) compress(world, g);

        for (long i=0; i<n; ++i) {
            long jtop = m;
            if (sym) jtop = i+1;
            for (long j=0; j<jtop; ++j) {
                r(i,j) = f[i].inner_local(g[j]);
                if (sym) r(j,i) = conj(r(i,j));
            }
         }

//        for (long i=n-1; i>=0; --i) {
//            long jtop = m;
//            if (sym) jtop = i+1;
//            world.taskq.add(new MatrixInnerTask<T,R,NDIM>(r(i,_), f[i], g, jtop));
//        }
        world.gop.fence();
        world.gop.sum(r.ptr(),n*m);

//        if (sym) {
//            for (int i=0; i<n; ++i) {
//                for (int j=0; j<i; ++j) {
//                    r(j,i) = conj(r(i,j));
//                }
//            }
//        }
        return r;
    }

    /// Computes the element-wise inner product of two function vectors - q(i) = inner(f[i],g[i])
    template <typename T, typename R, std::size_t NDIM>
    Tensor< TENSOR_RESULT_TYPE(T,R) > inner(World& world,
                                            const std::vector< Function<T,NDIM> >& f,
                                            const std::vector< Function<R,NDIM> >& g) {
        PROFILE_BLOCK(Vinnervv);
        long n=f.size(), m=g.size();
        MADNESS_CHECK(n==m);
        Tensor< TENSOR_RESULT_TYPE(T,R) > r(n);

        // compress functions for full rank tensors or keep compressed if they already are
        if (f.front().get_impl()->get_tensor_type()==TT_FULL) {
            compress(world, f);
            compress(world, g);
        } else {
            if (not (f.front().is_compressed() and g.front().is_compressed())) {
                make_redundant(world,f);
                make_redundant(world,g);
            } else {
                // make sure everything is consistent, this should be a no-op
                compress(world, f);
                compress(world, g);
            }
        }

        for (long i=0; i<n; ++i) {
            r(i) = f[i].inner_local(g[i]);
        }

        world.taskq.fence();
        world.gop.sum(r.ptr(),n);
        world.gop.fence();
        return r;
    }


    /// Computes the inner product of a function with a function vector - q(i) = inner(f,g[i])
    template <typename T, typename R, std::size_t NDIM>
    Tensor< TENSOR_RESULT_TYPE(T,R) > inner(World& world,
                                            const Function<T,NDIM>& f,
                                            const std::vector< Function<R,NDIM> >& g) {
        PROFILE_BLOCK(Vinner);
        long n=g.size();
        Tensor< TENSOR_RESULT_TYPE(T,R) > r(n);

        f.compress();
        compress(world, g);

        for (long i=0; i<n; ++i) {
            r(i) = f.inner_local(g[i]);
        }

        world.taskq.fence();
        world.gop.sum(r.ptr(),n);
        world.gop.fence();
        return r;
    }

    /// inner function with right signature for the nonlinear solver
    /// this is needed for the KAIN solvers and other functions
    template <typename T, typename R, std::size_t NDIM>
    TENSOR_RESULT_TYPE(T,R) inner( const std::vector< Function<T,NDIM> >& f,
	                                            const std::vector< Function<R,NDIM> >& g){
      MADNESS_ASSERT(f.size()==g.size());
      if(f.empty()) return 0.0;
      else return inner(f[0].world(),f,g).sum();
    }


    /// Multiplies a function against a vector of functions --- q[i] = a * v[i]
    template <typename T, typename R, std::size_t NDIM>
    std::vector< Function<TENSOR_RESULT_TYPE(T,R), NDIM> >
    mul(World& world,
        const Function<T,NDIM>& a,
        const std::vector< Function<R,NDIM> >& v,
        bool fence=true) {
        PROFILE_BLOCK(Vmul);
        a.reconstruct(false);
        reconstruct(world, v, false);
        world.gop.fence();
        return vmulXX(a, v, 0.0, fence);
    }

    /// Multiplies a function against a vector of functions using sparsity of a and v[i] --- q[i] = a * v[i]
    template <typename T, typename R, std::size_t NDIM>
    std::vector< Function<TENSOR_RESULT_TYPE(T,R), NDIM> >
    mul_sparse(World& world,
               const Function<T,NDIM>& a,
               const std::vector< Function<R,NDIM> >& v,
               double tol,
               bool fence=true) {
        PROFILE_BLOCK(Vmulsp);
        a.reconstruct(false);
        reconstruct(world, v, false);
        world.gop.fence();
        for (unsigned int i=0; i<v.size(); ++i) {
            v[i].norm_tree(false);
        }
        a.norm_tree();
        return vmulXX(a, v, tol, fence);
    }


    /// Outer product of a vector of functions with a vector of functions using sparsity

    /// \tparam T       type parameter for first factor
    /// \tparam R       type parameter for second factor
    /// \tparam NDIM    dimension of first and second factors
    /// \param world    the world
    /// \param f        first vector of functions
    /// \param g        second vector of functions
    /// \param tol      threshold for multiplication
    /// \param fence    force fence (will always fence if necessary)
    /// \param symm     if true, only compute f(i) * g(j) for j<=i
    /// \return         fg(i,j) = f(i) * g(j), as a vector of vectors
    template <typename T, typename R, std::size_t NDIM>
    std::vector<std::vector<Function<TENSOR_RESULT_TYPE(T, R), NDIM> > >
    matrix_mul_sparse(World &world,
                      const std::vector<Function<R, NDIM> > &f,
                      const std::vector<Function<R, NDIM> > &g,
                      double tol,
                      bool fence = true,
                      bool symm = false) {
        PROFILE_BLOCK(Vmulsp);
        bool same=(&f == &g);
        reconstruct(world, f, false);
        if (not same) reconstruct(world, g, false);
        world.gop.fence();
        for (auto& ff : f) ff.norm_tree(false);
        if (not same) for (auto& gg : g) gg.norm_tree(false);
        world.gop.fence();

        std::vector<std::vector<Function<R,NDIM> > >result(f.size());
        std::vector<Function<R,NDIM>> g_i;
        for (int64_t i=f.size()-1; i>=0; --i) {
          if (!symm)
            result[i]= vmulXX(f[i], g, tol, false);
          else {
            if (g_i.empty()) g_i = g;
            g_i.resize(i+1);  // this shrinks g_i down to single function for i=0
            result[i]= vmulXX(f[i], g_i, tol, false);
          }
        }
        if (fence) world.gop.fence();
        return result;
    }

    /// Makes the norm tree for all functions in a vector
    template <typename T, std::size_t NDIM>
    void norm_tree(World& world,
                   const std::vector< Function<T,NDIM> >& v,
                   bool fence=true)
    {
        PROFILE_BLOCK(Vnorm_tree);
        for (unsigned int i=0; i<v.size(); ++i) {
            v[i].norm_tree(false);
        }
        if (fence) world.gop.fence();
    }

    /// Multiplies two vectors of functions q[i] = a[i] * b[i]
    template <typename T, typename R, std::size_t NDIM>
    std::vector< Function<TENSOR_RESULT_TYPE(T,R), NDIM> >
    mul(World& world,
        const std::vector< Function<T,NDIM> >& a,
        const std::vector< Function<R,NDIM> >& b,
        bool fence=true) {
        PROFILE_BLOCK(Vmulvv);
        reconstruct(world, a, true);
        reconstruct(world, b, true);
//        if (&a != &b) reconstruct(world, b, true); // fails if type(a) != type(b)

        std::vector< Function<TENSOR_RESULT_TYPE(T,R),NDIM> > q(a.size());
        for (unsigned int i=0; i<a.size(); ++i) {
            q[i] = mul(a[i], b[i], false);
        }
        if (fence) world.gop.fence();
        return q;
    }


    /// multiply a high-dimensional function with a low-dimensional function

    /// @param[in]  f   NDIM function of NDIM dimensions
    /// @param[in]  g   LDIM function of LDIM
    /// @param[in]  v   dimension indices of f to multiply
    /// @return     h[i](0,1,2,3) = f(0,1,2,3) * g[i](1,2,3) for v={1,2,3}
    template<typename T, std::size_t NDIM, std::size_t LDIM>
    std::vector<Function<T,NDIM> > partial_mul(const Function<T,NDIM> f, const std::vector<Function<T,LDIM> > g,
                                 const int particle) {

        World& world=f.world();
        std::vector<Function<T,NDIM> > result(g.size());
        for (auto& r : result) r.set_impl(f, false);

        FunctionImpl<T,NDIM>* fimpl=f.get_impl().get();
//        fimpl->make_redundant(false);
        fimpl->change_tree_state(redundant,false);
        make_redundant(world,g,false);
        world.gop.fence();

        for (std::size_t i=0; i<result.size(); ++i) {
            FunctionImpl<T,LDIM>* gimpl=g[i].get_impl().get();
            result[i].get_impl()->multiply(fimpl,gimpl,particle);     // stupid naming inconsistency
        }
        world.gop.fence();

        fimpl->undo_redundant(false);
        for (auto& ig : g) ig.get_impl()->undo_redundant(false);
        world.gop.fence();
        return result;
    }

    template<typename T, std::size_t NDIM, std::size_t LDIM>
    std::vector<Function<T,NDIM> > multiply(const Function<T,NDIM> f, const std::vector<Function<T,LDIM> > g,
                              const std::tuple<int,int,int> v) {
        return partial_mul<T,NDIM,LDIM>(f,g,std::array<int,3>({std::get<0>(v),std::get<1>(v),std::get<2>(v)}));
    }


/// Computes the square of a vector of functions --- q[i] = v[i]**2
    template <typename T, std::size_t NDIM>
    std::vector< Function<T,NDIM> >
    square(World& world,
           const std::vector< Function<T,NDIM> >& v,
           bool fence=true) {
        return mul<T,T,NDIM>(world, v, v, fence);
//         std::vector< Function<T,NDIM> > vsq(v.size());
//         for (unsigned int i=0; i<v.size(); ++i) {
//             vsq[i] = square(v[i], false);
//         }
//         if (fence) world.gop.fence();
//         return vsq;
    }


    /// Computes the square of a vector of functions --- q[i] = abs(v[i])**2
    template <typename T, std::size_t NDIM>
    std::vector< Function<typename Tensor<T>::scalar_type,NDIM> >
    abssq(World& world,
           const std::vector< Function<T,NDIM> >& v,
           bool fence=true) {
    	typedef typename Tensor<T>::scalar_type scalartype;
    	reconstruct(world,v);
    	std::vector<Function<scalartype,NDIM> > result(v.size());
    	for (size_t i=0; i<v.size(); ++i) result[i]=abs_square(v[i],false);
    	if (fence) world.gop.fence();
        return result;
    }


    /// Sets the threshold in a vector of functions
    template <typename T, std::size_t NDIM>
    void set_thresh(World& world, std::vector< Function<T,NDIM> >& v, double thresh, bool fence=true) {
        for (unsigned int j=0; j<v.size(); ++j) {
            v[j].set_thresh(thresh,false);
        }
        if (fence) world.gop.fence();
    }

    /// Returns the complex conjugate of the vector of functions
    template <typename T, std::size_t NDIM>
    std::vector< Function<T,NDIM> >
    conj(World& world,
         const std::vector< Function<T,NDIM> >& v,
         bool fence=true) {
        PROFILE_BLOCK(Vconj);
        std::vector< Function<T,NDIM> > r = copy(world, v); // Currently don't have oop conj
        for (unsigned int i=0; i<v.size(); ++i) {
            r[i].conj(false);
        }
        if (fence) world.gop.fence();
        return r;
    }

    /// Returns a deep copy of a vector of functions
    template <typename T, typename R, std::size_t NDIM>
    std::vector< Function<R,NDIM> > convert(World& world,
    		const std::vector< Function<T,NDIM> >& v, bool fence=true) {
        PROFILE_BLOCK(Vcopy);
        std::vector< Function<R,NDIM> > r(v.size());
        for (unsigned int i=0; i<v.size(); ++i) {
            r[i] = convert<T,R,NDIM>(v[i], false);
        }
        if (fence) world.gop.fence();
        return r;
    }


    /// Returns a deep copy of a vector of functions
    template <typename T, std::size_t NDIM>
    std::vector< Function<T,NDIM> >
    copy(World& world,
         const std::vector< Function<T,NDIM> >& v,
         bool fence=true) {
        PROFILE_BLOCK(Vcopy);
        std::vector< Function<T,NDIM> > r(v.size());
        for (unsigned int i=0; i<v.size(); ++i) {
            r[i] = copy(v[i], false);
        }
        if (fence) world.gop.fence();
        return r;
    }


    /// Returns a deep copy of a vector of functions
    template <typename T, std::size_t NDIM>
    std::vector< Function<T,NDIM> >
    copy(const std::vector< Function<T,NDIM> >& v, bool fence=true) {
        PROFILE_BLOCK(Vcopy);
        std::vector< Function<T,NDIM> > r(v.size());
        if (v.size()>0) r=copy(v.front().world(),v,fence);
        return r;
    }

    /// Returns a vector of `n` deep copies of a function
    template <typename T, std::size_t NDIM>
    std::vector< Function<T,NDIM> >
    copy(World& world,
         const Function<T,NDIM>& v,
         const unsigned int n,
         bool fence=true) {
        PROFILE_BLOCK(Vcopy1);
        std::vector< Function<T,NDIM> > r(n);
        for (unsigned int i=0; i<n; ++i) {
            r[i] = copy(v, false);
        }
        if (fence) world.gop.fence();
        return r;
    }

    /// Create a new copy of the function with different distribution and optional
    /// fence

    /// Works in either basis.  Different distributions imply
    /// asynchronous communication and the optional fence is
    /// collective.
    //
    /// Returns a deep copy of a vector of functions

    template <typename T, std::size_t NDIM>
    std::vector<Function<T, NDIM>> copy(World& world,
                                        const std::vector<Function<T, NDIM>>& v,
                                        const std::shared_ptr<WorldDCPmapInterface<Key<NDIM>>>& pmap,
                                        bool fence = true) {
      PROFILE_BLOCK(Vcopy);
      std::vector<Function<T, NDIM>> r(v.size());
      for (unsigned int i = 0; i < v.size(); ++i) {
        r[i] = copy(v[i], pmap, false);
      }
      if (fence) world.gop.fence();
      return r;
    }

    /// Returns new vector of functions --- q[i] = a[i] + b[i]
    template <typename T, typename R, std::size_t NDIM>
    std::vector< Function<TENSOR_RESULT_TYPE(T,R), NDIM> >
    add(World& world,
        const std::vector< Function<T,NDIM> >& a,
        const std::vector< Function<R,NDIM> >& b,
        bool fence=true) {
        PROFILE_BLOCK(Vadd);
        MADNESS_ASSERT(a.size() == b.size());
        compress(world, a);
        compress(world, b);

        std::vector< Function<TENSOR_RESULT_TYPE(T,R),NDIM> > r(a.size());
        for (unsigned int i=0; i<a.size(); ++i) {
            r[i] = add(a[i], b[i], false);
        }
        if (fence) world.gop.fence();
        return r;
    }

     /// Returns new vector of functions --- q[i] = a + b[i]
    template <typename T, typename R, std::size_t NDIM>
    std::vector< Function<TENSOR_RESULT_TYPE(T,R), NDIM> >
    add(World& world,
        const Function<T,NDIM> & a,
        const std::vector< Function<R,NDIM> >& b,
        bool fence=true) {
        PROFILE_BLOCK(Vadd1);
        a.compress();
        compress(world, b);

        std::vector< Function<TENSOR_RESULT_TYPE(T,R),NDIM> > r(b.size());
        for (unsigned int i=0; i<b.size(); ++i) {
            r[i] = add(a, b[i], false);
        }
        if (fence) world.gop.fence();
        return r;
    }
    template <typename T, typename R, std::size_t NDIM>
    inline std::vector< Function<TENSOR_RESULT_TYPE(T,R), NDIM> >
    add(World& world,
        const std::vector< Function<R,NDIM> >& b,
        const Function<T,NDIM> & a,
        bool fence=true) {
        return add(world, a, b, fence);
    }

    /// Returns new vector of functions --- q[i] = a[i] - b[i]
    template <typename T, typename R, std::size_t NDIM>
    std::vector< Function<TENSOR_RESULT_TYPE(T,R), NDIM> >
    sub(World& world,
        const std::vector< Function<T,NDIM> >& a,
        const std::vector< Function<R,NDIM> >& b,
        bool fence=true) {
        PROFILE_BLOCK(Vsub);
        MADNESS_ASSERT(a.size() == b.size());
        compress(world, a);
        compress(world, b);

        std::vector< Function<TENSOR_RESULT_TYPE(T,R),NDIM> > r(a.size());
        for (unsigned int i=0; i<a.size(); ++i) {
            r[i] = sub(a[i], b[i], false);
        }
        if (fence) world.gop.fence();
        return r;
    }

    /// Returns new function --- q = sum_i f[i]
    template <typename T, std::size_t NDIM>
    Function<T, NDIM> sum(World& world, const std::vector<Function<T,NDIM> >& f,
        bool fence=true) {

        compress(world, f);
        Function<T,NDIM> r=FunctionFactory<T,NDIM>(world).compressed();

        for (unsigned int i=0; i<f.size(); ++i) r.gaxpy(1.0,f[i],1.0,false);
        if (fence) world.gop.fence();
        return r;
    }

    template <typename T, std::size_t NDIM>
    DistributedMatrix<T> matrix_dot(const DistributedMatrixDistribution& d,
                                      const std::vector<Function<T, NDIM>>& f,
                                      const std::vector<Function<T, NDIM>>& g,
                                      bool sym=false)
    {
        PROFILE_FUNC;
        DistributedMatrix<T> A(d);
        const int64_t n = A.coldim();
        const int64_t m = A.rowdim();
        MADNESS_ASSERT(int64_t(f.size()) == n && int64_t(g.size()) == m);

        // Assume we can always create an ichunk*jchunk matrix locally
        const int ichunk = 1000;
        const int jchunk = 1000; // 1000*1000*8 = 8 MBytes
        for (int64_t ilo = 0; ilo < n; ilo += ichunk) {
            int64_t ihi = std::min(ilo + ichunk, n);
            std::vector<Function<T, NDIM>> ivec(f.begin() + ilo, f.begin() + ihi);
            for (int64_t jlo = 0; jlo < m; jlo += jchunk) {
                int64_t jhi = std::min(jlo + jchunk, m);
                std::vector<Function<T, NDIM>> jvec(g.begin() + jlo, g.begin() + jhi);

                Tensor<T> P = matrix_dot(A.get_world(), ivec, jvec, sym);
                A.copy_from_replicated_patch(ilo, ihi - 1, jlo, jhi - 1, P);
            }
        }
        return A;
    }

    /// Computes the matrix inner product of two function vectors - q(i,j) = inner(f[i],g[j])

    /// For complex types symmetric is interpreted as Hermitian.
    ///
    /// The current parallel loop is non-optimal but functional.
    template <typename T, typename R, std::size_t NDIM>
    Tensor<TENSOR_RESULT_TYPE(T, R)> matrix_dot(World& world,
                                                   const std::vector<Function<T, NDIM>>& f,
                                                   const std::vector<Function<R, NDIM>>& g,
                                                   bool sym=false)
    {
        world.gop.fence();
        compress(world, f);
        // if ((void*)(&f) != (void*)(&g)) compress(world, g);
        compress(world, g);

        std::vector<const FunctionImpl<T, NDIM>*> left(f.size());
        std::vector<const FunctionImpl<R, NDIM>*> right(g.size());
        for (unsigned int i = 0; i < f.size(); i++) left[i] = f[i].get_impl().get();
        for (unsigned int i = 0; i < g.size(); i++) right[i] = g[i].get_impl().get();

        Tensor<TENSOR_RESULT_TYPE(T, R)> r = FunctionImpl<T, NDIM>::dot_local(left, right, sym);

        world.gop.fence();
        world.gop.sum(r.ptr(), f.size() * g.size());

        return r;
    }

    /// Multiplies and sums two vectors of functions r = \sum_i a[i] * b[i]
    template <typename T, typename R, std::size_t NDIM>
    Function<TENSOR_RESULT_TYPE(T,R), NDIM>
    dot(World& world,
        const std::vector< Function<T,NDIM> >& a,
        const std::vector< Function<R,NDIM> >& b,
        bool fence=true) {
        MADNESS_CHECK(a.size()==b.size());
        return sum(world,mul(world,a,b,true),fence);
    }


    /// ensure v has the requested tree state, change the tree state of v if necessary and no fence is given
    template<typename T, std::size_t NDIM>
    bool ensure_tree_state_respecting_fence(const std::vector<Function<T,NDIM>>& v,
        const TreeState state, bool fence) {
        // fast return
        if (get_tree_state(v)==state) return true;;

        // if there is a fence we can simply change the tree state, might be a no-op
        if (fence) change_tree_state(v,state,true);

        // check success, throw if not
        bool ok=get_tree_state(v)==state;
        if (not ok) {
            print("ensure_tree_state_respecting_fence failed");
            throw std::runtime_error("ensure_tree_state_respecting_fence failed");
        }
        return ok;
    }

    /// out-of-place gaxpy for two vectors: result[i] = alpha * a[i] + beta * b[i]
    template <typename T, typename Q, typename R, std::size_t NDIM>
    std::vector<Function<TENSOR_RESULT_TYPE(Q,TENSOR_RESULT_TYPE(T,R)),NDIM> >
    gaxpy_oop(Q alpha,
               const std::vector< Function<T,NDIM> >& a,
               Q beta,
               const std::vector< Function<R,NDIM> >& b,
               bool fence=true) {

        MADNESS_ASSERT(a.size() == b.size());
        typedef TENSOR_RESULT_TYPE(Q,TENSOR_RESULT_TYPE(T,R)) resultT;
        if (a.size()==0) return std::vector<Function<resultT,NDIM> >();

        auto tensor_type = [](const std::vector<Function<T,NDIM>>& v) {
            return v.front().get_impl()->get_tensor_type();
        };

        // gaxpy can be done either in reconstructed or in compressed state
        World& world=a[0].world();
    	std::vector<Function<resultT,NDIM> > result(a.size());
<<<<<<< HEAD
        if (a[0].get_impl()->get_tensor_type()==TT_FULL) {
        // if (NDIM<=3) {
            compress(world,a);
    	    compress(world,b);
            for (unsigned int i=0; i<a.size(); ++i) {
                result[i]=gaxpy_oop(alpha, a[i], beta, b[i], false);
            }
=======

        bool do_in_reconstructed_state=tensor_type(a)!=TT_FULL;
        TreeState operating_state=do_in_reconstructed_state ? reconstructed : compressed;
        try {
            ensure_tree_state_respecting_fence(a,operating_state,fence);
            ensure_tree_state_respecting_fence(b,operating_state,fence);
        } catch (...) {
            print("could not respect fence in gaxpy");
            change_tree_state(a,operating_state,true);
            change_tree_state(b,operating_state,true);
        }

        if (operating_state==compressed) {
            for (unsigned int i=0; i<a.size(); ++i) result[i]=gaxpy_oop(alpha, a[i], beta, b[i], false);
>>>>>>> 75635dba
        } else {
            for (unsigned int i=0; i<a.size(); ++i) result[i]=gaxpy_oop_reconstructed(alpha, a[i], beta, b[i], false);
        }

        if (fence) world.gop.fence();
        return result;
    }


    /// out-of-place gaxpy for a vectors and a function: result[i] = alpha * a[i] + beta * b
    template <typename T, typename Q, typename R, std::size_t NDIM>
    std::vector<Function<TENSOR_RESULT_TYPE(Q,TENSOR_RESULT_TYPE(T,R)),NDIM> >
    gaxpy_oop(Q alpha,
               const std::vector< Function<T,NDIM> >& a,
               Q beta,
               const Function<R,NDIM>& b,
               bool fence=true) {

        typedef TENSOR_RESULT_TYPE(Q,TENSOR_RESULT_TYPE(T,R)) resultT;
        if (a.size()==0) return std::vector<Function<resultT,NDIM> >();

        World& world=a[0].world();
        try {
            ensure_tree_state_respecting_fence(a,compressed,fence);
            ensure_tree_state_respecting_fence(b,compressed,fence);
        } catch (...) {
            print("could not respect fence in gaxpy_oop");
            compress(world,a);
        	b.compress();
        }
    	std::vector<Function<resultT,NDIM> > result(a.size());
        for (unsigned int i=0; i<a.size(); ++i) {
            result[i]=gaxpy_oop(alpha, a[i], beta, b, false);
        }
        if (fence) world.gop.fence();
        return result;
    }


    /// Generalized A*X+Y for vectors of functions ---- a[i] = alpha*a[i] + beta*b[i]
    template <typename T, typename Q, typename R, std::size_t NDIM>
	void gaxpy(Q alpha, std::vector<Function<T,NDIM>>& a, Q beta, const std::vector<Function<R,NDIM>>& b, const bool fence) {
	    if (a.size() == 0) return;
    	World& world=a.front().world();
    	gaxpy(world,alpha,a,beta,b,fence);
    }

    /// Generalized A*X+Y for vectors of functions ---- a[i] = alpha*a[i] + beta*b[i]
    template <typename T, typename Q, typename R, std::size_t NDIM>
    void gaxpy(World& world,
               Q alpha,
               std::vector< Function<T,NDIM> >& a,
               Q beta,
               const std::vector< Function<R,NDIM> >& b,
               bool fence=true) {
        PROFILE_BLOCK(Vgaxpy);
        MADNESS_ASSERT(a.size() == b.size());
        if (a.empty()) return;

        auto tensor_type = [](const std::vector<Function<T,NDIM>>& v) {
            return v.front().get_impl()->get_tensor_type();
        };


        // gaxpy can be done either in reconstructed or in compressed state
        bool do_in_reconstructed_state=tensor_type(a)!=TT_FULL;
        TreeState operating_state=do_in_reconstructed_state ? reconstructed : compressed;

        try {
            ensure_tree_state_respecting_fence(a,operating_state,fence);
            ensure_tree_state_respecting_fence(b,operating_state,fence);
        } catch (...) {
            print("could not respect fence in gaxpy");
            change_tree_state(a,operating_state,true);
            change_tree_state(b,operating_state,true);
        }

        // if there is no fence everything must be right from the beginning
        MADNESS_CHECK_THROW(get_tree_state(a)==get_tree_state(b),"gaxpy requires same tree state for all functions");
        if (do_in_reconstructed_state) {
            MADNESS_CHECK_THROW(get_tree_state(a)==reconstructed,"gaxpy requires reconstructed tree state for all functions");
        } else {
            MADNESS_CHECK_THROW(get_tree_state(a)==compressed,"gaxpy requires compressed tree state for all functions");
        }

        for (unsigned int i=0; i<a.size(); ++i) {
            a[i].gaxpy(alpha, b[i], beta, false);
        }
        if (fence and (get_tree_state(a)==redundant_after_merge)) {
            for (unsigned int i=0; i<a.size(); ++i) a[i].sum_down(false);
        }

        if (fence) world.gop.fence();
    }


    /// Applies a vector of operators to a vector of functions --- q[i] = apply(op[i],f[i])
    template <typename opT, typename R, std::size_t NDIM>
    std::vector< Function<TENSOR_RESULT_TYPE(typename opT::opT,R), NDIM> >
    apply(World& world,
          const std::vector< std::shared_ptr<opT> >& op,
          const std::vector< Function<R,NDIM> > f) {

        PROFILE_BLOCK(Vapplyv);
        MADNESS_ASSERT(f.size()==op.size());

        std::vector< Function<R,NDIM> >& ncf = *const_cast< std::vector< Function<R,NDIM> >* >(&f);

//        reconstruct(world, f);
        make_nonstandard(world, ncf);

        std::vector< Function<TENSOR_RESULT_TYPE(typename opT::opT,R), NDIM> > result(f.size());
        for (unsigned int i=0; i<f.size(); ++i) {
            result[i] = apply_only(*op[i], f[i], false);
            result[i].get_impl()->set_tree_state(nonstandard_after_apply);
        }

        world.gop.fence();

        standard(world, ncf, false);  // restores promise of logical constness
        reconstruct(result);
        world.gop.fence();

        return result;
    }


    /// Applies an operator to a vector of functions --- q[i] = apply(op,f[i])
    template <typename T, typename R, std::size_t NDIM, std::size_t KDIM>
    std::vector< Function<TENSOR_RESULT_TYPE(T,R), NDIM> >
    apply(const SeparatedConvolution<T,KDIM>& op,
          const std::vector< Function<R,NDIM> > f) {
        return apply(op.get_world(),op,f);
    }


    /// Applies an operator to a vector of functions --- q[i] = apply(op,f[i])
    template <typename T, typename R, std::size_t NDIM, std::size_t KDIM>
    std::vector< Function<TENSOR_RESULT_TYPE(T,R), NDIM> >
    apply(World& world,
          const SeparatedConvolution<T,KDIM>& op,
          const std::vector< Function<R,NDIM> > f) {
        PROFILE_BLOCK(Vapply);

        std::vector< Function<R,NDIM> >& ncf = *const_cast< std::vector< Function<R,NDIM> >* >(&f);
        bool print_timings=(NDIM==6) and (world.rank()==0) and op.print_timings;

        double wall0=wall_time();
//        reconstruct(world, f);
        make_nonstandard(world, ncf);
        double wall1=wall_time();
        if (print_timings) printf("timer: %20.20s %8.2fs\n", "make_nonstandard", wall1-wall0);

        std::vector< Function<TENSOR_RESULT_TYPE(T,R), NDIM> > result(f.size());
        for (unsigned int i=0; i<f.size(); ++i) {
            result[i] = apply_only(op, f[i], false);
        }

        world.gop.fence();

        // restores promise of logical constness
        if (op.destructive()) {
            for (auto& ff : ncf) ff.clear(false);
            world.gop.fence();
        } else {
            reconstruct(world,f);
        }

        // svd-tensor requires some cleanup after apply
        if (result[0].get_impl()->get_tensor_type()==TT_2D) {
            for (auto& r : result) r.get_impl()->finalize_apply();
        }

        if (print_timings) {
        	for (auto& r : result) r.get_impl()->print_timer();
            op.print_timer();
        }
        reconstruct(world, result);

        return result;
    }

    /// Normalizes a vector of functions --- v[i] = v[i].scale(1.0/v[i].norm2())
    template <typename T, std::size_t NDIM>
    void normalize(World& world, std::vector< Function<T,NDIM> >& v, bool fence=true) {
        PROFILE_BLOCK(Vnormalize);
        std::vector<double> nn = norm2s(world, v);
        for (unsigned int i=0; i<v.size(); ++i) v[i].scale(1.0/nn[i],false);
        if (fence) world.gop.fence();
    }

    template <typename T, std::size_t NDIM>
    void print_size(World &world, const std::vector<Function<T,NDIM> > &v, const std::string &msg = "vectorfunction" ){
    	if(v.empty()){
    		if(world.rank()==0) std::cout << "print_size: " << msg << " is empty" << std::endl;
    	}else if(v.size()==1){
    		v.front().print_size(msg);
    	}else{
    		for(auto x:v){
    			x.print_size(msg);
    		}
    	}
    }

    /// return the size of a vector of functions for each rank
    template <typename T, std::size_t NDIM>
    double get_size_local(World& world, const std::vector< Function<T,NDIM> >& v){
    	double size=0.0;
    	for(auto x:v){
    		if (x.is_initialized()) size+=x.size_local();
    	}
    	const double d=sizeof(T);
        const double fac=1024*1024*1024;
    	return size/fac*d;
    }

    /// return the size of a function for each rank
    template <typename T, std::size_t NDIM>
    double get_size_local(const Function<T,NDIM>& f){
    	return get_size_local(f.world(),std::vector<Function<T,NDIM> >(1,f));
    }


    // gives back the size in GB
    template <typename T, std::size_t NDIM>
    double get_size(World& world, const std::vector< Function<T,NDIM> >& v){

    	if (v.empty()) return 0.0;

    	const double d=sizeof(T);
        const double fac=1024*1024*1024;

        double size=0.0;
        for(unsigned int i=0;i<v.size();i++){
            if (v[i].is_initialized()) size+=v[i].size();
        }

        return size/fac*d;

    }

    // gives back the size in GB
    template <typename T, std::size_t NDIM>
    double get_size(const Function<T,NDIM> & f){
    	const double d=sizeof(T);
        const double fac=1024*1024*1024;
        double size=f.size();
        return size/fac*d;
    }

    /// apply op on the input vector yielding an output vector of functions

    /// @param[in]  op   the operator working on vin
    /// @param[in]  vin  vector of input Functions; needs to be refined to common level!
    /// @return vector of output Functions vout = op(vin)
    template <typename T, typename opT, std::size_t NDIM>
    std::vector<Function<T,NDIM> > multi_to_multi_op_values(const opT& op,
            const std::vector< Function<T,NDIM> >& vin,
            const bool fence=true) {
        MADNESS_ASSERT(vin.size()>0);
        MADNESS_ASSERT(vin[0].is_initialized()); // might be changed
        World& world=vin[0].world();
        Function<T,NDIM> dummy;
        dummy.set_impl(vin[0], false);
        std::vector<Function<T,NDIM> > vout=zero_functions<T,NDIM>(world, op.get_result_size());
        for (auto& out : vout) out.set_impl(vin[0],false);
        dummy.multi_to_multi_op_values(op, vin, vout, fence);
        return vout;
    }




    // convenience operators

    /// result[i] = a[i] + b[i]
    template <typename T, std::size_t NDIM>
    std::vector<Function<T,NDIM> > operator+(const std::vector<Function<T,NDIM> >& lhs,
            const std::vector<Function<T,NDIM>>& rhs) {
        MADNESS_CHECK(lhs.size() == rhs.size());
        return gaxpy_oop(1.0,lhs,1.0,rhs);
    }

    /// result[i] = a[i] - b[i]
    template <typename T, std::size_t NDIM>
    std::vector<Function<T,NDIM> > operator-(const std::vector<Function<T,NDIM> >& lhs,
            const std::vector<Function<T,NDIM> >& rhs) {
        MADNESS_CHECK(lhs.size() == rhs.size());
        return gaxpy_oop(1.0,lhs,-1.0,rhs);
    }

    /// result[i] = a[i] + b
    template <typename T, std::size_t NDIM>
    std::vector<Function<T,NDIM> > operator+(const std::vector<Function<T,NDIM> >& lhs,
            const Function<T,NDIM>& rhs) {
        // MADNESS_CHECK(lhs.size() == rhs.size()); // no!!
        return gaxpy_oop(1.0,lhs,1.0,rhs);
    }

    /// result[i] = a[i] - b
    template <typename T, std::size_t NDIM>
    std::vector<Function<T,NDIM> > operator-(const std::vector<Function<T,NDIM> >& lhs,
            const Function<T,NDIM>& rhs) {
        // MADNESS_CHECK(lhs.size() == rhs.size());  // no
        return gaxpy_oop(1.0,lhs,-1.0,rhs);
    }

    /// result[i] = a + b[i]
    template <typename T, std::size_t NDIM>
    std::vector<Function<T,NDIM> > operator+(const Function<T,NDIM>& lhs,
            const std::vector<Function<T,NDIM> >& rhs) {
        // MADNESS_CHECK(lhs.size() == rhs.size());   // no
        return gaxpy_oop(1.0,rhs,1.0,lhs);
    }

    /// result[i] = a - b[i]
    template <typename T, std::size_t NDIM>
    std::vector<Function<T,NDIM> > operator-(const Function<T,NDIM>& lhs,
            const std::vector<Function<T,NDIM> >& rhs) {
//         MADNESS_CHECK(lhs.size() == rhs.size());  // no
        return gaxpy_oop(-1.0,rhs,1.0,lhs);
    }


    template <typename T, typename R, std::size_t NDIM>
    std::vector<Function<TENSOR_RESULT_TYPE(T,R),NDIM> > operator*(const R fac,
            const std::vector<Function<T,NDIM> >& rhs) {
    	if (rhs.size()>0) {
			std::vector<Function<T,NDIM> > tmp=copy(rhs[0].world(),rhs);
			scale(tmp[0].world(),tmp,TENSOR_RESULT_TYPE(T,R)(fac));
			return tmp;
    	}
		return std::vector<Function<TENSOR_RESULT_TYPE(T,R),NDIM> >();
    }

    template <typename T, typename R, std::size_t NDIM>
    std::vector<Function<T,NDIM> > operator*(const std::vector<Function<T,NDIM> >& rhs,
            const R fac) {
    	if (rhs.size()>0) {
            std::vector<Function<TENSOR_RESULT_TYPE(T,R),NDIM> > tmp=copy(rhs[0].world(),rhs);
            scale(tmp[0].world(),tmp,TENSOR_RESULT_TYPE(T,R)(fac));
            return tmp;
    	}
		return std::vector<Function<TENSOR_RESULT_TYPE(T,R),NDIM> >();
    }

    /// multiply a vector of functions with a function: r[i] = v[i] * a
    template <typename T, typename R, std::size_t NDIM>
    std::vector<Function<TENSOR_RESULT_TYPE(T,R),NDIM> > operator*(const Function<T,NDIM>& a,
            const std::vector<Function<R,NDIM> >& v) {
        if (v.size()>0) return mul(v[0].world(),a,v,true);
        return std::vector<Function<TENSOR_RESULT_TYPE(T,R),NDIM> >();
    }


    /// multiply a vector of functions with a function: r[i] = a * v[i]
    template <typename T, typename R, std::size_t NDIM>
    std::vector<Function<TENSOR_RESULT_TYPE(T,R),NDIM> > operator*(const std::vector<Function<T,NDIM> >& v,
            const Function<R,NDIM>& a) {
        if (v.size()>0) return mul(v[0].world(),a,v,true);
        return std::vector<Function<TENSOR_RESULT_TYPE(T,R),NDIM> >();
    }


    template <typename T, std::size_t NDIM>
    std::vector<Function<T,NDIM> > operator+=(std::vector<Function<T,NDIM> >& lhs, const std::vector<Function<T,NDIM> >& rhs) {
        MADNESS_CHECK(lhs.size() == rhs.size());
        if (lhs.size() > 0) gaxpy(lhs.front().world(), 1.0, lhs, 1.0, rhs);
	return lhs;
    }

    template <typename T, std::size_t NDIM>
    std::vector<Function<T,NDIM> > operator-=(std::vector<Function<T,NDIM> >& lhs,
            const std::vector<Function<T,NDIM> >& rhs) {
        MADNESS_CHECK(lhs.size() == rhs.size());
        if (lhs.size() > 0) gaxpy(lhs.front().world(), 1.0, lhs, -1.0, rhs);
	return lhs;
    }

    /// return the real parts of the vector's function (if complex)
    template <typename T, std::size_t NDIM>
    std::vector<Function<typename Tensor<T>::scalar_type,NDIM> >
    real(const std::vector<Function<T,NDIM> >& v, bool fence=true) {
    	std::vector<Function<typename Tensor<T>::scalar_type,NDIM> > result(v.size());
    	for (std::size_t i=0; i<v.size(); ++i) result[i]=real(v[i],false);
        if (fence and result.size()>0) result[0].world().gop.fence();
        return result;
    }

    /// return the imaginary parts of the vector's function (if complex)
    template <typename T, std::size_t NDIM>
    std::vector<Function<typename Tensor<T>::scalar_type,NDIM> >
    imag(const std::vector<Function<T,NDIM> >& v, bool fence=true) {
    	std::vector<Function<typename Tensor<T>::scalar_type,NDIM> > result(v.size());
    	for (std::size_t i=0; i<v.size(); ++i) result[i]=imag(v[i],false);
        if (fence and result.size()>0) result[0].world().gop.fence();
        return result;
    }

    /// shorthand gradient operator

    /// returns the differentiated function f in all NDIM directions
    /// @param[in]  f       the function on which the grad operator works on
    /// @param[in]  refine  refinement before diff'ing makes the result more accurate
    /// @param[in]  fence   fence after completion; if reconstruction is needed always fence
    /// @return     the vector \frac{\partial}{\partial x_i} f
    template <typename T, std::size_t NDIM>
    std::vector<Function<T,NDIM> > grad(const Function<T,NDIM>& f,
            bool refine=false, bool fence=true) {

        World& world=f.world();
        f.reconstruct();
        if (refine) f.refine();      // refine to make result more precise

        std::vector< std::shared_ptr< Derivative<T,NDIM> > > grad=
                gradient_operator<T,NDIM>(world);

        std::vector<Function<T,NDIM> > result(NDIM);
        for (size_t i=0; i<NDIM; ++i) result[i]=apply(*(grad[i]),f,false);
        if (fence) world.gop.fence();
        return result;
    }

    // BLM first derivative
    template <typename T, std::size_t NDIM>
    std::vector<Function<T,NDIM> > grad_ble_one(const Function<T,NDIM>& f,
            bool refine=false, bool fence=true) {

        World& world=f.world();
        f.reconstruct();
        if (refine) f.refine();      // refine to make result more precise

        std::vector< std::shared_ptr< Derivative<T,NDIM> > > grad=
                gradient_operator<T,NDIM>(world);

        // Read in new coeff for each operator
        for (unsigned int i=0; i<NDIM; ++i) (*grad[i]).set_ble1();

        std::vector<Function<T,NDIM> > result(NDIM);
        for (unsigned int i=0; i<NDIM; ++i) result[i]=apply(*(grad[i]),f,false);
        if (fence) world.gop.fence();
        return result;
    }

    // BLM second derivative
    template <typename T, std::size_t NDIM>
    std::vector<Function<T,NDIM> > grad_ble_two(const Function<T,NDIM>& f,
            bool refine=false, bool fence=true) {

        World& world=f.world();
        f.reconstruct();
        if (refine) f.refine();      // refine to make result more precise

        std::vector< std::shared_ptr< Derivative<T,NDIM> > > grad=
                gradient_operator<T,NDIM>(world);

        // Read in new coeff for each operator
        for (unsigned int i=0; i<NDIM; ++i) (*grad[i]).set_ble2();

        std::vector<Function<T,NDIM> > result(NDIM);
        for (unsigned int i=0; i<NDIM; ++i) result[i]=apply(*(grad[i]),f,false);
        if (fence) world.gop.fence();
        return result;
    }

    // Bspline first derivative
    template <typename T, std::size_t NDIM>
    std::vector<Function<T,NDIM> > grad_bspline_one(const Function<T,NDIM>& f,
            bool refine=false, bool fence=true) {

        World& world=f.world();
        f.reconstruct();
        if (refine) f.refine();      // refine to make result more precise

        std::vector< std::shared_ptr< Derivative<T,NDIM> > > grad=
                gradient_operator<T,NDIM>(world);

        // Read in new coeff for each operator
        for (unsigned int i=0; i<NDIM; ++i) (*grad[i]).set_bspline1();

        std::vector<Function<T,NDIM> > result(NDIM);
        for (unsigned int i=0; i<NDIM; ++i) result[i]=apply(*(grad[i]),f,false);
        if (fence) world.gop.fence();
        return result;
    }

    // Bpsline second derivative
    template <typename T, std::size_t NDIM>
    std::vector<Function<T,NDIM> > grad_bpsline_two(const Function<T,NDIM>& f,
            bool refine=false, bool fence=true) {

        World& world=f.world();
        f.reconstruct();
        if (refine) f.refine();      // refine to make result more precise

        std::vector< std::shared_ptr< Derivative<T,NDIM> > > grad=
                gradient_operator<T,NDIM>(world);

        // Read in new coeff for each operator
        for (unsigned int i=0; i<NDIM; ++i) (*grad[i]).set_bspline2();

        std::vector<Function<T,NDIM> > result(NDIM);
        for (unsigned int i=0; i<NDIM; ++i) result[i]=apply(*(grad[i]),f,false);
        if (fence) world.gop.fence();
        return result;
    }

    // Bspline third derivative
    template <typename T, std::size_t NDIM>
    std::vector<Function<T,NDIM> > grad_bspline_three(const Function<T,NDIM>& f,
            bool refine=false, bool fence=true) {

        World& world=f.world();
        f.reconstruct();
        if (refine) f.refine();      // refine to make result more precise

        std::vector< std::shared_ptr< Derivative<T,NDIM> > > grad=
                gradient_operator<T,NDIM>(world);

        // Read in new coeff for each operator
        for (unsigned int i=0; i<NDIM; ++i) (*grad[i]).set_bspline3();

        std::vector<Function<T,NDIM> > result(NDIM);
        for (unsigned int i=0; i<NDIM; ++i) result[i]=apply(*(grad[i]),f,false);
        if (fence) world.gop.fence();
        return result;
    }



    /// shorthand div operator

    /// returns the dot product of nabla with a vector f
    /// @param[in]  f       the vector of functions on which the div operator works on
    /// @param[in]  refine  refinement before diff'ing makes the result more accurate
    /// @param[in]  fence   fence after completion; currently always fences
    /// @return     the vector \frac{\partial}{\partial x_i} f
    /// TODO: add this to operator fusion
    template <typename T, std::size_t NDIM>
    Function<T,NDIM> div(const std::vector<Function<T,NDIM> >& v,
            bool do_refine=false, bool fence=true) {

        MADNESS_ASSERT(v.size()>0);
        World& world=v[0].world();
        reconstruct(world,v);
        if (do_refine) refine(world,v);      // refine to make result more precise

        std::vector< std::shared_ptr< Derivative<T,NDIM> > > grad=
                gradient_operator<T,NDIM>(world);

        std::vector<Function<T,NDIM> > result(NDIM);
        for (size_t i=0; i<NDIM; ++i) result[i]=apply(*(grad[i]),v[i],false);
        world.gop.fence();
        return sum(world,result,fence);
    }

    /// shorthand rot operator

    /// returns the cross product of nabla with a vector f
    /// @param[in]  f       the vector of functions on which the rot operator works on
    /// @param[in]  refine  refinement before diff'ing makes the result more accurate
    /// @param[in]  fence   fence after completion; currently always fences
    /// @return     the vector \frac{\partial}{\partial x_i} f
    /// TODO: add this to operator fusion
    template <typename T, std::size_t NDIM>
    std::vector<Function<T,NDIM> > rot(const std::vector<Function<T,NDIM> >& v,
            bool do_refine=false, bool fence=true) {

        MADNESS_ASSERT(v.size()==3);
        World& world=v[0].world();
        reconstruct(world,v);
        if (do_refine) refine(world,v);      // refine to make result more precise

        std::vector< std::shared_ptr< Derivative<T,NDIM> > > grad=
                gradient_operator<T,NDIM>(world);

        std::vector<Function<T,NDIM> > d(NDIM),dd(NDIM);
        d[0]=apply(*(grad[1]),v[2],false);	// Dy z
        d[1]=apply(*(grad[2]),v[0],false);	// Dz x
        d[2]=apply(*(grad[0]),v[1],false);	// Dx y
        dd[0]=apply(*(grad[2]),v[1],false);	// Dz y
        dd[1]=apply(*(grad[0]),v[2],false);	// Dx z
        dd[2]=apply(*(grad[1]),v[0],false);	// Dy x
        world.gop.fence();

        d[0].gaxpy(1.0,dd[0],-1.0,false);
        d[1].gaxpy(1.0,dd[1],-1.0,false);
        d[2].gaxpy(1.0,dd[2],-1.0,false);

        world.gop.fence();
        reconstruct(d);
        return d;
    }

    /// shorthand cross operator

    /// returns the cross product of vectors f and g
    /// @param[in]  f       the vector of functions on which the rot operator works on
    /// @param[in]  g       the vector of functions on which the rot operator works on
    /// @param[in]  fence   fence after completion; currently always fences
    /// @return     the vector \frac{\partial}{\partial x_i} f
    /// TODO: add this to operator fusion
    template <typename T, typename R, std::size_t NDIM>
    std::vector<Function<TENSOR_RESULT_TYPE(T,R),NDIM> > cross(const std::vector<Function<T,NDIM> >& f,
    		const std::vector<Function<R,NDIM> >& g,
            bool do_refine=false, bool fence=true) {

        MADNESS_ASSERT(f.size()==3);
        MADNESS_ASSERT(g.size()==3);
        World& world=f[0].world();
        reconstruct(world,f,false);
        reconstruct(world,g);

        std::vector<Function<TENSOR_RESULT_TYPE(T,R),NDIM> > d(f.size()),dd(f.size());

        d[0]=mul(f[1],g[2],false);
        d[1]=mul(f[2],g[0],false);
        d[2]=mul(f[0],g[1],false);

        dd[0]=mul(f[2],g[1],false);
        dd[1]=mul(f[0],g[2],false);
        dd[2]=mul(f[1],g[0],false);
        world.gop.fence();

        compress(world,d,false);
        compress(world,dd);

        d[0].gaxpy(1.0,dd[0],-1.0,false);
        d[1].gaxpy(1.0,dd[1],-1.0,false);
        d[2].gaxpy(1.0,dd[2],-1.0,false);


        world.gop.fence();
        return d;
    }

    template<typename T, std::size_t NDIM>
    void load_balance(World& world, std::vector<Function<T,NDIM> >& vf) {

        struct LBCost {
            LBCost() = default;
            double operator()(const Key<NDIM>& key, const FunctionNode<T,NDIM>& node) const {
                return node.coeff().size();
            }
        };

        LoadBalanceDeux<6> lb(world);
        for (const auto& f : vf) lb.add_tree(f, LBCost());
        FunctionDefaults<6>::redistribute(world, lb.load_balance());

    }

    /// load a vector of functions
    template<typename T, size_t NDIM>
    void load_function(World& world, std::vector<Function<T,NDIM> >& f,
            const std::string name) {
        if (world.rank()==0) print("loading vector of functions",name);
        archive::ParallelInputArchive<archive::BinaryFstreamInputArchive> ar(world, name.c_str(), 1);
        std::size_t fsize=0;
        ar & fsize;
        f.resize(fsize);
        for (std::size_t i=0; i<fsize; ++i) ar & f[i];
    }

    /// save a vector of functions
    template<typename T, size_t NDIM>
    void save_function(const std::vector<Function<T,NDIM> >& f, const std::string name) {
        if (f.size()>0) {
            World& world=f.front().world();
            if (world.rank()==0) print("saving vector of functions",name);
            archive::ParallelOutputArchive<archive::BinaryFstreamOutputArchive> ar(world, name.c_str(), 1);
            std::size_t fsize=f.size();
            ar & fsize;
            for (std::size_t i=0; i<fsize; ++i) ar & f[i];
        }
    }


}
#endif // MADNESS_MRA_VMRA_H__INCLUDED<|MERGE_RESOLUTION|>--- conflicted
+++ resolved
@@ -995,20 +995,8 @@
         MADNESS_CHECK(n==m);
         Tensor< TENSOR_RESULT_TYPE(T,R) > r(n);
 
-        // compress functions for full rank tensors or keep compressed if they already are
-        if (f.front().get_impl()->get_tensor_type()==TT_FULL) {
-            compress(world, f);
-            compress(world, g);
-        } else {
-            if (not (f.front().is_compressed() and g.front().is_compressed())) {
-                make_redundant(world,f);
-                make_redundant(world,g);
-            } else {
-                // make sure everything is consistent, this should be a no-op
-                compress(world, f);
-                compress(world, g);
-            }
-        }
+        compress(world, f);
+        compress(world, g);
 
         for (long i=0; i<n; ++i) {
             r(i) = f[i].inner_local(g[i]);
@@ -1528,15 +1516,6 @@
         // gaxpy can be done either in reconstructed or in compressed state
         World& world=a[0].world();
     	std::vector<Function<resultT,NDIM> > result(a.size());
-<<<<<<< HEAD
-        if (a[0].get_impl()->get_tensor_type()==TT_FULL) {
-        // if (NDIM<=3) {
-            compress(world,a);
-    	    compress(world,b);
-            for (unsigned int i=0; i<a.size(); ++i) {
-                result[i]=gaxpy_oop(alpha, a[i], beta, b[i], false);
-            }
-=======
 
         bool do_in_reconstructed_state=tensor_type(a)!=TT_FULL;
         TreeState operating_state=do_in_reconstructed_state ? reconstructed : compressed;
@@ -1551,7 +1530,6 @@
 
         if (operating_state==compressed) {
             for (unsigned int i=0; i<a.size(); ++i) result[i]=gaxpy_oop(alpha, a[i], beta, b[i], false);
->>>>>>> 75635dba
         } else {
             for (unsigned int i=0; i<a.size(); ++i) result[i]=gaxpy_oop_reconstructed(alpha, a[i], beta, b[i], false);
         }
