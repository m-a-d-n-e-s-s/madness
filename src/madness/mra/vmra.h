--- conflicted
+++ resolved
@@ -59,17 +59,10 @@
         reconstruct(world, vector, fence);
         \endcode
 
-<<<<<<< HEAD
         *) make_nonstandard: convert to non-standard form
         \code
         make_nonstandard(world, v, fence);
         \endcode
-=======
-	*) make_nonstandard: convert to non-standard form
-	\code
-	make_nonstandard(world, v, fence);
-	\endcode
->>>>>>> b7c31ed3
 
         *) standard: convert to standard form
         \code
@@ -153,7 +146,6 @@
     if (fence && must_fence) world.gop.fence();
   }
 
-<<<<<<< HEAD
 
   /// Reconstruct a vector of functions
   template <typename T, std::size_t NDIM>
@@ -581,393 +573,10 @@
     int n = v.size();  // n is the old dimension
     int m = c.dim(1);  // m is the new dimension
     MADNESS_ASSERT(n==c.dim(0));
-=======
-    /// Reconstruct a vector of functions
-    template <typename T, std::size_t NDIM>
-    void reconstruct(World& world,
-                     const std::vector< Function<T,NDIM> >& v,
-                     bool fence=true) {
-        PROFILE_BLOCK(Vreconstruct);
-        bool must_fence = false;
-        for (unsigned int i=0; i<v.size(); ++i) {
-            if (v[i].is_compressed() or v[i].is_nonstandard()) {
-                v[i].reconstruct(false);
-                must_fence = true;
-            }
-        }
-
-        if (fence && must_fence) world.gop.fence();
-    }
-
-    /// change tree_state of a vector of functions to redundant
-    template <typename T, std::size_t NDIM>
-    void make_redundant(World& world,
-                  const std::vector< Function<T,NDIM> >& v,
-                  bool fence=true) {
-
-        PROFILE_BLOCK(Vcompress);
-        bool must_fence = false;
-        for (unsigned int i=0; i<v.size(); ++i) {
-            if (!v[i].get_impl()->is_redundant()) {
-                v[i].get_impl()->make_redundant(false);
-                must_fence = true;
-            }
-        }
-
-        if (fence && must_fence) world.gop.fence();
-    }
-
-    /// refine the functions according to the autorefine criteria
-    template <typename T, std::size_t NDIM>
-    void refine(World& world, const std::vector<Function<T,NDIM> >& vf,
-            bool fence=true) {
-        for (const auto& f : vf) f.refine(false);
-        if (fence) world.gop.fence();
-    }
-
-    /// refine all functions to a common (finest) level
-
-    /// if functions are not initialized (impl==NULL) they are ignored
-    template <typename T, std::size_t NDIM>
-    void refine_to_common_level(World& world, std::vector<Function<T,NDIM> >& vf,
-            bool fence=true) {
-
-        reconstruct(world,vf);
-        Key<NDIM> key0(0, Vector<Translation, NDIM> (0));
-        std::vector<FunctionImpl<T,NDIM>*> v_ptr;
-
-        // push initialized function pointers into the vector v_ptr
-        for (unsigned int i=0; i<vf.size(); ++i) {
-            if (vf[i].is_initialized()) v_ptr.push_back(vf[i].get_impl().get());
-        }
-
-        // sort and remove duplicates to not confuse the refining function
-        std::sort(v_ptr.begin(),v_ptr.end());
-        typename std::vector<FunctionImpl<T, NDIM>*>::iterator it;
-        it = std::unique(v_ptr.begin(), v_ptr.end());
-        v_ptr.resize( std::distance(v_ptr.begin(),it) );
-
-        std::vector< Tensor<T> > c(v_ptr.size());
-        v_ptr[0]->refine_to_common_level(v_ptr, c, key0);
-        if (fence) v_ptr[0]->world.gop.fence();
-        if (VERIFY_TREE)
-            for (unsigned int i=0; i<vf.size(); i++) vf[i].verify_tree();
-    }
-
-    /// Generates non-standard form of a vector of functions
-    template <typename T, std::size_t NDIM>
-    void make_nonstandard(World& world,
-                          std::vector< Function<T,NDIM> >& v,
-                          bool fence= true) {
-        PROFILE_BLOCK(Vnonstandard);
-        reconstruct(world, v);
-        for (unsigned int i=0; i<v.size(); ++i) {
-            v[i].make_nonstandard(false, false);
-        }
-        if (fence) world.gop.fence();
-    }
-
-
-    /// Generates standard form of a vector of functions
-    template <typename T, std::size_t NDIM>
-    void standard(World& world,
-                  std::vector< Function<T,NDIM> >& v,
-                  bool fence=true) {
-        PROFILE_BLOCK(Vstandard);
-        for (unsigned int i=0; i<v.size(); ++i) {
-            v[i].standard(false);
-        }
-        if (fence) world.gop.fence();
-    }
-
-
-    /// Truncates a vector of functions
-    template <typename T, std::size_t NDIM>
-    void truncate(World& world,
-                  std::vector< Function<T,NDIM> >& v,
-                  double tol=0.0,
-                  bool fence=true) {
-        PROFILE_BLOCK(Vtruncate);
-
-        // truncate in compressed form only for low-dimensional functions
-        // compression is very expensive if low-rank tensor approximations are used
-        if (NDIM<4) compress(world, v);
-
-        for (unsigned int i=0; i<v.size(); ++i) {
-            v[i].truncate(tol, false);
-        }
-
-        if (fence) world.gop.fence();
-    }
-
-    /// Truncates a vector of functions
-
-    /// @return the truncated vector for chaining
-    template <typename T, std::size_t NDIM>
-    std::vector< Function<T,NDIM> > truncate(std::vector< Function<T,NDIM> > v,
-                  double tol=0.0, bool fence=true) {
-        if (v.size()>0) truncate(v[0].world(),v,tol,fence);
-        return v;
-    }
-
-    /// reduces the tensor rank of the coefficient tensor (if applicable)
-
-    /// @return the vector for chaining
-    template <typename T, std::size_t NDIM>
-    std::vector< Function<T,NDIM> > reduce_rank(std::vector< Function<T,NDIM> > v,
-                  double thresh=0.0, bool fence=true) {
-    	if (v.size()==0) return v;
-    	for (auto& vv : v) vv.reduce_rank(thresh,false);
-    	if (fence) v[0].world().gop.fence();
-		return v;
-    }
-
-
-    /// Applies a derivative operator to a vector of functions
-    template <typename T, std::size_t NDIM>
-    std::vector< Function<T,NDIM> >
-    apply(World& world,
-          const Derivative<T,NDIM>& D,
-          const std::vector< Function<T,NDIM> >& v,
-          bool fence=true)
-    {
-        reconstruct(world, v);
-        std::vector< Function<T,NDIM> > df(v.size());
-        for (unsigned int i=0; i<v.size(); ++i) {
-            df[i] = D(v[i],false);
-        }
-        if (fence) world.gop.fence();
-        return df;
-    }
-
-    /// Generates a vector of zero functions (reconstructed)
-    template <typename T, std::size_t NDIM>
-    std::vector< Function<T,NDIM> >
-    zero_functions(World& world, int n, bool fence=true) {
-        PROFILE_BLOCK(Vzero_functions);
-        std::vector< Function<T,NDIM> > r(n);
-        for (int i=0; i<n; ++i)
-  	    r[i] = Function<T,NDIM>(FunctionFactory<T,NDIM>(world).fence(false));
-
-	if (n && fence) world.gop.fence();
-
-        return r;
-    }
-
-    /// Generates a vector of zero functions (compressed)
-    template <typename T, std::size_t NDIM>
-    std::vector< Function<T,NDIM> >
-    zero_functions_compressed(World& world, int n, bool fence=true) {
-        PROFILE_BLOCK(Vzero_functions);
-        std::vector< Function<T,NDIM> > r(n);
-        for (int i=0; i<n; ++i)
-  	    r[i] = Function<T,NDIM>(FunctionFactory<T,NDIM>(world).fence(false).compressed(true).initial_level(1));
-
-	if (n && fence) world.gop.fence();
-
-        return r;
-    }
-
-    /// symmetric orthonormalization (see e.g. Szabo/Ostlund)
-    /// @param[in] the vector to orthonormalize
-    /// @param[in] overlap matrix
-    template <typename T, std::size_t NDIM>
-    std::vector<Function<T,NDIM> > orthonormalize_symmetric(
-    		const std::vector<Function<T,NDIM> >& v,
-			  const Tensor<T>& ovlp) {
-    	if(v.empty()) return v;
-
-    	Tensor<T> U;
-    	Tensor< typename Tensor<T>::scalar_type > s;
-    	syev(ovlp,U,s);
-
-    	// transform s to s^{-1}
-    	for(size_t i=0;i<v.size();++i) s(i)=1.0/(sqrt(s(i)));
-
-    	// save Ut before U gets modified with s^{-1}
-    	const Tensor<T> Ut=transpose(U);
-    	for(size_t i=0;i<v.size();++i){
-    		for(size_t j=0;j<v.size();++j){
-    			U(i,j)=U(i,j)*s(j);
-    		}
-    	}
-
-    	Tensor<T> X=inner(U,Ut,1,0);
-
-    	World& world=v.front().world();
-    	return transform(world,v,X);
-
-    }
-    /// convenience routine for symmetric orthonormalization (see e.g. Szabo/Ostlund)
-    /// overlap matrix is calculated
-    /// @param[in] the vector to orthonormalize
-    template <typename T, std::size_t NDIM>
-    std::vector<Function<T,NDIM> > orthonormalize_symmetric(const std::vector<Function<T,NDIM> >& v){
-    	if(v.empty()) return v;
-
-
-    	World& world=v.front().world();
-    	Tensor<T> ovlp = matrix_inner(world, v, v);
-
-    	return orthonormalize_symmetric(v,ovlp);
-    }
-
-    /// canonical orthonormalization (see e.g. Szabo/Ostlund)
-    /// @param[in] the vector to orthonormalize
-    /// @param[in] overlap matrix
-    /// @param[in]	lindep	linear dependency threshold relative to largest eigenvalue
-    template <typename T, std::size_t NDIM>
-    std::vector<Function<T,NDIM> > orthonormalize_canonical(
-    		const std::vector<Function<T,NDIM> >& v,
-			const Tensor<T>& ovlp,
-			double lindep) {
-
-    	if(v.empty()) return v;
-
-    	Tensor<T> U;
-    	Tensor< typename Tensor<T>::scalar_type > s;
-    	syev(ovlp,U,s);
-    	lindep*=s(s.size()-1);	// eigenvalues are in ascending order
-
-    	// transform s to s^{-1}
-    	int rank=0,lo=0;
-    	Tensor< typename Tensor<T>::scalar_type > sqrts(v.size());
-    	for(size_t i=0;i<v.size();++i) {
-    		if (s(i)>lindep) {
-    			sqrts(i)=1.0/(sqrt(s(i)));
-        		rank++;
-    		} else {
-    			sqrts(i)=0.0;
-    			lo++;
-    		}
-    	}
-    	MADNESS_ASSERT(size_t(lo+rank)==v.size());
-
-    	for(size_t i=0;i<v.size();++i){
-    		for(size_t j=0;j<v.size();++j){
-    			U(i,j)=U(i,j)*(sqrts(j));
-    		}
-    	}
-    	Tensor<T> X=U(_,Slice(lo,-1));
-
-    	World& world=v.front().world();
-    	return transform(world,v,X);
-
-    }
-
-    /// convenience routine for canonical routine for symmetric orthonormalization (see e.g. Szabo/Ostlund)
-    /// overlap matrix is calculated
-    /// @param[in] the vector to orthonormalize
-    template <typename T, std::size_t NDIM>
-    std::vector<Function<T,NDIM> > orthonormalize_canonical(const std::vector<Function<T,NDIM> >& v,
-    		const double lindep){
-    	if(v.empty()) return v;
-
-    	World& world=v.front().world();
-    	Tensor<T> ovlp = matrix_inner(world, v, v);
-
-    	return orthonormalize_canonical(v,ovlp,lindep);
-    }
-
-    /// cholesky orthonormalization without pivoting
-    /// @param[in] the vector to orthonormalize
-    /// @param[in] overlap matrix, destroyed on return!
-    template <typename T, std::size_t NDIM>
-    std::vector<Function<T,NDIM> > orthonormalize_cd(
-    		const std::vector<Function<T,NDIM> >& v,
-			Tensor<T>& ovlp) {
-
-    	if (v.empty()) return v;
-
-    	cholesky(ovlp); // destroys ovlp and gives back Upper ∆ Matrix from CD
-
-    	Tensor<T> L = transpose(ovlp);
-    	Tensor<T> Linv = inverse(L);
-    	Tensor<T> U = transpose(Linv);
-
-    	World& world=v.front().world();
-    	return transform(world, v, U);
-
-    }
-
-    /// convenience routine for cholesky orthonormalization without pivoting
-    /// @param[in] the vector to orthonormalize
-    /// @param[in] overlap matrix
-    template <typename T, std::size_t NDIM>
-    std::vector<Function<T,NDIM> > orthonormalize_cd(const std::vector<Function<T,NDIM> >& v){
-    	if(v.empty()) return v;
-
-    	World& world=v.front().world();
-    	Tensor<T> ovlp = matrix_inner(world, v, v);
-
-    	return orthonormalize_cd(v,ovlp);
-    }
-
-    /// @param[in] the vector to orthonormalize
-    /// @param[in] overlap matrix, will be destroyed on return!
-    /// @param[in] tolerance for numerical rank reduction
-    /// @param[out] pivoting vector, no allocation on input needed
-    /// @param[out] rank
-    /// @return orthonrormalized vector (may or may not be truncated)
-    template <typename T, std::size_t NDIM>
-    std::vector<Function<T,NDIM> > orthonormalize_rrcd(
-    		const std::vector<Function<T,NDIM> >& v,
-			Tensor<T>& ovlp,
-			const double tol,
-			Tensor<integer>& piv,
-			int& rank) {
-
-    	if (v.empty()) {
-    		return v;
-    	}
-
-    	rr_cholesky(ovlp,tol,piv,rank); // destroys ovlp and gives back Upper ∆ Matrix from CCD
-
-    	// rearrange and truncate the functions according to the pivoting of the rr_cholesky
-    	std::vector<Function<T,NDIM> > pv(rank);
-    	for(integer i=0;i<rank;++i){
-    		pv[i]=v[piv[i]];
-    	}
-    	ovlp=ovlp(Slice(0,rank-1),Slice(0,rank-1));
-
-    	Tensor<T> L = transpose(ovlp);
-    	Tensor<T> Linv = inverse(L);
-    	Tensor<T> U = transpose(Linv);
-
-    	World& world=v.front().world();
-    	return transform(world, pv, U);
-    }
-
-    /// convenience routine for orthonromalize_cholesky: orthonromalize_cholesky without information on pivoting and rank
-    /// @param[in] the vector to orthonormalize
-    /// @param[in] overlap matrix
-    /// @param[in] tolerance for numerical rank reduction
-    template <typename T, std::size_t NDIM>
-    std::vector<Function<T,NDIM> > orthonormalize_rrcd(const std::vector<Function<T,NDIM> >& v, Tensor<T> ovlp , const double tol) {
-    	Tensor<integer> piv;
-    	int rank;
-    	return orthonormalize_rrcd(v,ovlp,tol,piv,rank);
-    }
-
-    /// convenience routine for orthonromalize_cholesky: computes the overlap matrix and then calls orthonromalize_cholesky
-    /// @param[in] the vector to orthonormalize
-    /// @param[in] tolerance for numerical rank reduction
-    template <typename T, std::size_t NDIM>
-    std::vector<Function<T,NDIM> > orthonormalize_rrcd(const std::vector<Function<T,NDIM> >& v, const double tol) {
-    	if (v.empty()) {
-    		return v;
-    	}
-    	// compute overlap
-    	World& world=v.front().world();
-    	Tensor<T> ovlp = matrix_inner(world, v, v);
-    	return orthonormalize_rrcd(v,ovlp,tol);
-    }
->>>>>>> b7c31ed3
 
     std::vector< Function<resultT,NDIM> > vc = zero_functions_compressed<resultT,NDIM>(world, m);
     compress(world, v);
 
-<<<<<<< HEAD
     for (int i=0; i<m; ++i) {
       for (int j=0; j<n; ++j) {
         if (c(j,i) != R(0.0)) vc[i].gaxpy(resultT(1.0),v[j],resultT(c(j,i)),false);
@@ -977,55 +586,12 @@
     if (fence) world.gop.fence();
     return vc;
   }
-=======
-    template <typename T, std::size_t NDIM>
-    std::vector<Function<T,NDIM> > flatten(const std::vector< std::vector<Function<T,NDIM> > >& vv){
-    	std::vector<Function<T,NDIM> >result;
-    	for(const auto& x:vv) result=append(result,x);
-    	return result;
-    }
-
-    template<typename T, std::size_t NDIM>
-    std::vector<std::shared_ptr<FunctionImpl<T,NDIM>>> get_impl(const std::vector<Function<T,NDIM>>& v) {
-        std::vector<std::shared_ptr<FunctionImpl<T,NDIM>>> result;
-        for (auto& f : v) result.push_back(f.get_impl());
-        return result;
-    }
-
-    template<typename T, std::size_t NDIM>
-    void set_impl(std::vector<Function<T,NDIM>>& v, const std::vector<std::shared_ptr<FunctionImpl<T,NDIM>>> vimpl) {
-        MADNESS_CHECK(vimpl.size()==v.size());
-        for (std::size_t i=0; i<vimpl.size(); ++i) v[i].set_impl(vimpl[i]);
-    }
-
-
-/// Transforms a vector of functions according to new[i] = sum[j] old[j]*c[j,i]
-
-    /// Uses sparsity in the transformation matrix --- set small elements to
-    /// zero to take advantage of this.
-    template <typename T, typename R, std::size_t NDIM>
-    std::vector< Function<TENSOR_RESULT_TYPE(T,R),NDIM> >
-    transform(World& world,
-              const std::vector< Function<T,NDIM> >& v,
-              const Tensor<R>& c,
-              bool fence=true) {
-
-        PROFILE_BLOCK(Vtransformsp);
-        typedef TENSOR_RESULT_TYPE(T,R) resultT;
-        int n = v.size();  // n is the old dimension
-        int m = c.dim(1);  // m is the new dimension
-        MADNESS_ASSERT(n==c.dim(0));
-
-        std::vector< Function<resultT,NDIM> > vc = zero_functions_compressed<resultT,NDIM>(world, m);
-        compress(world, v);
->>>>>>> b7c31ed3
 
 
   template <typename L, typename R, std::size_t NDIM>
   std::vector< Function<TENSOR_RESULT_TYPE(L,R),NDIM> >
   transform(World& world,  const std::vector< Function<L,NDIM> >& v,
             const Tensor<R>& c, double tol, bool fence) {
-<<<<<<< HEAD
     PROFILE_BLOCK(Vtransform);
     MADNESS_ASSERT(v.size() == (unsigned int)(c.dim(0)));
 
@@ -1436,477 +1002,6 @@
   template <typename T, std::size_t NDIM>
   std::vector< Function<T,NDIM> >
   square(World& world,
-=======
-        PROFILE_BLOCK(Vtransform);
-        MADNESS_ASSERT(v.size() == (unsigned int)(c.dim(0)));
-
-        std::vector< Function<TENSOR_RESULT_TYPE(L,R),NDIM> > vresult
-            = zero_functions_compressed<TENSOR_RESULT_TYPE(L,R),NDIM>(world, c.dim(1));
-
-        compress(world, v, true);
-        vresult[0].vtransform(v, c, vresult, tol, fence);
-        return vresult;
-    }
-
-    template <typename T, typename R, std::size_t NDIM>
-    std::vector< Function<TENSOR_RESULT_TYPE(T,R),NDIM> >
-    transform(World& world,
-              const std::vector< Function<T,NDIM> >& v,
-              const DistributedMatrix<R>& c,
-              bool fence=true) {
-        PROFILE_FUNC;
-
-        typedef TENSOR_RESULT_TYPE(T,R) resultT;
-        long n = v.size();    // n is the old dimension
-        long m = c.rowdim();  // m is the new dimension
-        MADNESS_ASSERT(n==c.coldim());
-
-        // new(i) = sum(j) old(j) c(j,i)
-
-        Tensor<T> tmp(n,m);
-        c.copy_to_replicated(tmp); // for debugging
-        tmp = transpose(tmp);
-
-        std::vector< Function<resultT,NDIM> > vc = zero_functions_compressed<resultT,NDIM>(world, m);
-        compress(world, v);
-
-        for (int i=0; i<m; ++i) {
-            for (int j=0; j<n; ++j) {
-                if (tmp(j,i) != R(0.0)) vc[i].gaxpy(1.0,v[j],tmp(j,i),false);
-            }
-        }
-
-        if (fence) world.gop.fence();
-        return vc;
-    }
-
-
-    /// Scales inplace a vector of functions by distinct values
-    template <typename T, typename Q, std::size_t NDIM>
-    void scale(World& world,
-               std::vector< Function<T,NDIM> >& v,
-               const std::vector<Q>& factors,
-               bool fence=true) {
-        PROFILE_BLOCK(Vscale);
-        for (unsigned int i=0; i<v.size(); ++i) v[i].scale(factors[i],false);
-        if (fence) world.gop.fence();
-    }
-
-    /// Scales inplace a vector of functions by the same
-    template <typename T, typename Q, std::size_t NDIM>
-    void scale(World& world,
-               std::vector< Function<T,NDIM> >& v,
-	       const Q factor,
-               bool fence=true) {
-        PROFILE_BLOCK(Vscale);
-        for (unsigned int i=0; i<v.size(); ++i) v[i].scale(factor,false);
-        if (fence) world.gop.fence();
-    }
-
-    /// Computes the 2-norms of a vector of functions
-    template <typename T, std::size_t NDIM>
-    std::vector<double> norm2s(World& world,
-                              const std::vector< Function<T,NDIM> >& v) {
-        PROFILE_BLOCK(Vnorm2);
-        std::vector<double> norms(v.size());
-        for (unsigned int i=0; i<v.size(); ++i) norms[i] = v[i].norm2sq_local();
-        world.gop.sum(&norms[0], norms.size());
-        for (unsigned int i=0; i<v.size(); ++i) norms[i] = sqrt(norms[i]);
-        world.gop.fence();
-        return norms;
-    }
-
-    /// Computes the 2-norm of a vector of functions
-    template <typename T, std::size_t NDIM>
-    double norm2(World& world,const std::vector< Function<T,NDIM> >& v) {
-        PROFILE_BLOCK(Vnorm2);
-        if (v.size()==0) return 0.0;
-        std::vector<double> norms(v.size());
-        for (unsigned int i=0; i<v.size(); ++i) norms[i] = v[i].norm2sq_local();
-        world.gop.sum(&norms[0], norms.size());
-        for (unsigned int i=1; i<v.size(); ++i) norms[0] += norms[i];
-        world.gop.fence();
-        return sqrt(norms[0]);
-    }
-
-    inline double conj(double x) {
-        return x;
-    }
-
-    inline double conj(float x) {
-        return x;
-    }
-
-// !!! FIXME: this task is broken because FunctionImpl::inner_local forces a
-// future on return from WorldTaskQueue::reduce, which will causes a deadlock if
-// run inside a task. This behavior must be changed before this task can be used
-// again.
-//
-//    template <typename T, typename R, std::size_t NDIM>
-//    struct MatrixInnerTask : public TaskInterface {
-//        Tensor<TENSOR_RESULT_TYPE(T,R)> result; // Must be a copy
-//        const Function<T,NDIM>& f;
-//        const std::vector< Function<R,NDIM> >& g;
-//        long jtop;
-//
-//        MatrixInnerTask(const Tensor<TENSOR_RESULT_TYPE(T,R)>& result,
-//                        const Function<T,NDIM>& f,
-//                        const std::vector< Function<R,NDIM> >& g,
-//                        long jtop)
-//                : result(result), f(f), g(g), jtop(jtop) {}
-//
-//        void run(World& world) {
-//            for (long j=0; j<jtop; ++j) {
-//                result(j) = f.inner_local(g[j]);
-//            }
-//        }
-//
-//    private:
-//        /// Get the task id
-//
-//        /// \param id The id to set for this task
-//        virtual void get_id(std::pair<void*,unsigned short>& id) const {
-//            PoolTaskInterface::make_id(id, *this);
-//        }
-//    }; // struct MatrixInnerTask
-
-
-
-    template <typename T, std::size_t NDIM>
-    DistributedMatrix<T> matrix_inner(const DistributedMatrixDistribution& d,
-                                      const std::vector< Function<T,NDIM> >& f,
-                                      const std::vector< Function<T,NDIM> >& g,
-                                      bool sym=false)
-    {
-        PROFILE_FUNC;
-        DistributedMatrix<T> A(d);
-        const int64_t n = A.coldim();
-        const int64_t m = A.rowdim();
-        MADNESS_ASSERT(int64_t(f.size()) == n && int64_t(g.size()) == m);
-
-        // Assume we can always create an ichunk*jchunk matrix locally
-        const int ichunk = 1000;
-        const int jchunk = 1000; // 1000*1000*8 = 8 MBytes
-        for (int64_t ilo=0; ilo<n; ilo+=ichunk) {
-            int64_t ihi = std::min(ilo + ichunk, n);
-            std::vector< Function<T,NDIM> > ivec(f.begin()+ilo, f.begin()+ihi);
-            for (int64_t jlo=0; jlo<m; jlo+=jchunk) {
-                int64_t jhi = std::min(jlo + jchunk, m);
-                std::vector< Function<T,NDIM> > jvec(g.begin()+jlo, g.begin()+jhi);
-
-                Tensor<T> P = matrix_inner(A.get_world(),ivec,jvec);
-                A.copy_from_replicated_patch(ilo, ihi-1, jlo, jhi-1, P);
-            }
-        }
-        return A;
-    }
-
-    /// Computes the matrix inner product of two function vectors - q(i,j) = inner(f[i],g[j])
-
-    /// For complex types symmetric is interpreted as Hermitian.
-    ///
-    /// The current parallel loop is non-optimal but functional.
-    template <typename T, typename R, std::size_t NDIM>
-    Tensor< TENSOR_RESULT_TYPE(T,R) > matrix_inner(World& world,
-                                                   const std::vector< Function<T,NDIM> >& f,
-                                                   const std::vector< Function<R,NDIM> >& g,
-                                                   bool sym=false) 
-    {
-        world.gop.fence();
-        compress(world, f);
-        if ((void*)(&f) != (void*)(&g)) compress(world, g);
-
-        std::vector<const FunctionImpl<T,NDIM>*> left(f.size());
-        std::vector<const FunctionImpl<R,NDIM>*> right(g.size());
-        for (unsigned int i=0; i<f.size(); i++) left[i] = f[i].get_impl().get();
-        for (unsigned int i=0; i<g.size(); i++) right[i]= g[i].get_impl().get();
-
-        Tensor< TENSOR_RESULT_TYPE(T,R) > r= FunctionImpl<T,NDIM>::inner_local(left, right, sym);
-
-        world.gop.fence();
-        world.gop.sum(r.ptr(),f.size()*g.size());
-
-        return r;
-    }
-
-    /// Computes the matrix inner product of two function vectors - q(i,j) = inner(f[i],g[j])
-
-    /// For complex types symmetric is interpreted as Hermitian.
-    ///
-    /// The current parallel loop is non-optimal but functional.
-    template <typename T, typename R, std::size_t NDIM>
-    Tensor< TENSOR_RESULT_TYPE(T,R) > matrix_inner_old(World& world,
-            const std::vector< Function<T,NDIM> >& f,
-            const std::vector< Function<R,NDIM> >& g,
-            bool sym=false) {
-        PROFILE_BLOCK(Vmatrix_inner);
-        long n=f.size(), m=g.size();
-        Tensor< TENSOR_RESULT_TYPE(T,R) > r(n,m);
-        if (sym) MADNESS_ASSERT(n==m);
-
-        world.gop.fence();
-        compress(world, f);
-        if ((void*)(&f) != (void*)(&g)) compress(world, g);
-
-        for (long i=0; i<n; ++i) {
-            long jtop = m;
-            if (sym) jtop = i+1;
-            for (long j=0; j<jtop; ++j) {
-                r(i,j) = f[i].inner_local(g[j]);
-                if (sym) r(j,i) = conj(r(i,j));
-            }
-         }
-        
-//        for (long i=n-1; i>=0; --i) {
-//            long jtop = m;
-//            if (sym) jtop = i+1;
-//            world.taskq.add(new MatrixInnerTask<T,R,NDIM>(r(i,_), f[i], g, jtop));
-//        }
-        world.gop.fence();
-        world.gop.sum(r.ptr(),n*m);
-
-//        if (sym) {
-//            for (int i=0; i<n; ++i) {
-//                for (int j=0; j<i; ++j) {
-//                    r(j,i) = conj(r(i,j));
-//                }
-//            }
-//        }
-        return r;
-    }
-
-    /// Computes the element-wise inner product of two function vectors - q(i) = inner(f[i],g[i])
-    template <typename T, typename R, std::size_t NDIM>
-    Tensor< TENSOR_RESULT_TYPE(T,R) > inner(World& world,
-                                            const std::vector< Function<T,NDIM> >& f,
-                                            const std::vector< Function<R,NDIM> >& g) {
-        PROFILE_BLOCK(Vinnervv);
-        long n=f.size(), m=g.size();
-        MADNESS_CHECK(n==m);
-        Tensor< TENSOR_RESULT_TYPE(T,R) > r(n);
-
-        compress(world, f);
-        compress(world, g);
-
-        for (long i=0; i<n; ++i) {
-            r(i) = f[i].inner_local(g[i]);
-        }
-
-        world.taskq.fence();
-        world.gop.sum(r.ptr(),n);
-        world.gop.fence();
-        return r;
-    }
-
-
-    /// Computes the inner product of a function with a function vector - q(i) = inner(f,g[i])
-    template <typename T, typename R, std::size_t NDIM>
-    Tensor< TENSOR_RESULT_TYPE(T,R) > inner(World& world,
-                                            const Function<T,NDIM>& f,
-                                            const std::vector< Function<R,NDIM> >& g) {
-        PROFILE_BLOCK(Vinner);
-        long n=g.size();
-        Tensor< TENSOR_RESULT_TYPE(T,R) > r(n);
-
-        f.compress();
-        compress(world, g);
-
-        for (long i=0; i<n; ++i) {
-            r(i) = f.inner_local(g[i]);
-        }
-
-        world.taskq.fence();
-        world.gop.sum(r.ptr(),n);
-        world.gop.fence();
-        return r;
-    }
-
-    /// inner function with right signature for the nonlinear sovler
-    /// this is needed for the KAIN solvers and other functions
-    template <typename T, typename R, std::size_t NDIM>
-    TENSOR_RESULT_TYPE(T,R) inner( const std::vector< Function<T,NDIM> >& f,
-	                                            const std::vector< Function<R,NDIM> >& g){
-      MADNESS_ASSERT(f.size()==g.size());
-      if(f.empty()) return 0.0;
-      else return inner(f[0].world(),f,g).sum();
-    }
-
-
-    /// Multiplies a function against a vector of functions --- q[i] = a * v[i]
-    template <typename T, typename R, std::size_t NDIM>
-    std::vector< Function<TENSOR_RESULT_TYPE(T,R), NDIM> >
-    mul(World& world,
-        const Function<T,NDIM>& a,
-        const std::vector< Function<R,NDIM> >& v,
-        bool fence=true) {
-        PROFILE_BLOCK(Vmul);
-        a.reconstruct(false);
-        reconstruct(world, v, false);
-        world.gop.fence();
-        return vmulXX(a, v, 0.0, fence);
-    }
-
-    /// Multiplies a function against a vector of functions using sparsity of a and v[i] --- q[i] = a * v[i]
-    template <typename T, typename R, std::size_t NDIM>
-    std::vector< Function<TENSOR_RESULT_TYPE(T,R), NDIM> >
-    mul_sparse(World& world,
-               const Function<T,NDIM>& a,
-               const std::vector< Function<R,NDIM> >& v,
-               double tol,
-               bool fence=true) {
-        PROFILE_BLOCK(Vmulsp);
-        a.reconstruct(false);
-        reconstruct(world, v, false);
-        world.gop.fence();
-        for (unsigned int i=0; i<v.size(); ++i) {
-            v[i].norm_tree(false);
-        }
-        a.norm_tree();
-        return vmulXX(a, v, tol, fence);
-    }
-
-
-    /// Multiplies a vector of functions against a vector of functions using sparsity
-
-    /// \tparam T       type parameter for first factor
-    /// \tparam R       type parameter for second factor
-    /// \tparam NDIM    dimension of first and second factors
-    /// \param world    the world
-    /// \param f        first vector of functions
-    /// \param g        second vector of functions
-    /// \param tol      threshold for multiplication
-    /// \param fence    force fence (will always fence if necessary)
-    /// \return         fg(i,j) = f(i) * g(j), as a vector of vectors
-    template <typename T, typename R, std::size_t NDIM>
-    std::vector<std::vector<Function<TENSOR_RESULT_TYPE(T, R), NDIM> > >
-    matrix_mul_sparse(World &world,
-                      const std::vector<Function<R, NDIM> > &f,
-                      const std::vector<Function<R, NDIM> > &g,
-                      double tol,
-                      bool fence = true) {
-        PROFILE_BLOCK(Vmulsp);
-        bool same=(&f == &g);
-        reconstruct(world, f, false);
-        if (not same) reconstruct(world, g, false);
-        world.gop.fence();
-        for (auto& ff : f) ff.norm_tree(false);
-        if (not same) for (auto& gg : g) gg.norm_tree(false);
-        world.gop.fence();
-
-        std::vector<std::vector<Function<R,NDIM> > >result(f.size());
-        for (std::size_t i=0; i<f.size(); ++i) result[i]= vmulXX(f[i], g, tol, false);
-        if (fence) world.gop.fence();
-        return result;
-    }
-
-    /// Makes the norm tree for all functions in a vector
-    template <typename T, std::size_t NDIM>
-    void norm_tree(World& world,
-                   const std::vector< Function<T,NDIM> >& v,
-                   bool fence=true)
-    {
-        PROFILE_BLOCK(Vnorm_tree);
-        for (unsigned int i=0; i<v.size(); ++i) {
-            v[i].norm_tree(false);
-        }
-        if (fence) world.gop.fence();
-    }
-
-    /// Multiplies two vectors of functions q[i] = a[i] * b[i]
-    template <typename T, typename R, std::size_t NDIM>
-    std::vector< Function<TENSOR_RESULT_TYPE(T,R), NDIM> >
-    mul(World& world,
-        const std::vector< Function<T,NDIM> >& a,
-        const std::vector< Function<R,NDIM> >& b,
-        bool fence=true) {
-        PROFILE_BLOCK(Vmulvv);
-        reconstruct(world, a, true);
-        reconstruct(world, b, true);
-//        if (&a != &b) reconstruct(world, b, true); // fails if type(a) != type(b)
-
-        std::vector< Function<TENSOR_RESULT_TYPE(T,R),NDIM> > q(a.size());
-        for (unsigned int i=0; i<a.size(); ++i) {
-            q[i] = mul(a[i], b[i], false);
-        }
-        if (fence) world.gop.fence();
-        return q;
-    }
-
-
-    /// Computes the square of a vector of functions --- q[i] = v[i]**2
-    template <typename T, std::size_t NDIM>
-    std::vector< Function<T,NDIM> >
-    square(World& world,
-           const std::vector< Function<T,NDIM> >& v,
-           bool fence=true) {
-        return mul<T,T,NDIM>(world, v, v, fence);
-//         std::vector< Function<T,NDIM> > vsq(v.size());
-//         for (unsigned int i=0; i<v.size(); ++i) {
-//             vsq[i] = square(v[i], false);
-//         }
-//         if (fence) world.gop.fence();
-//         return vsq;
-    }
-
-
-    /// Computes the square of a vector of functions --- q[i] = abs(v[i])**2
-    template <typename T, std::size_t NDIM>
-    std::vector< Function<typename Tensor<T>::scalar_type,NDIM> >
-    abssq(World& world,
-           const std::vector< Function<T,NDIM> >& v,
-           bool fence=true) {
-    	typedef typename Tensor<T>::scalar_type scalartype;
-    	reconstruct(world,v);
-    	std::vector<Function<scalartype,NDIM> > result(v.size());
-    	for (int i=0; i<v.size(); ++i) result[i]=abs_square(v[i],false);
-    	if (fence) world.gop.fence();
-        return result;
-    }
-
-
-    /// Sets the threshold in a vector of functions
-    template <typename T, std::size_t NDIM>
-    void set_thresh(World& world, std::vector< Function<T,NDIM> >& v, double thresh, bool fence=true) {
-        for (unsigned int j=0; j<v.size(); ++j) {
-            v[j].set_thresh(thresh,false);
-        }
-        if (fence) world.gop.fence();
-    }
-
-    /// Returns the complex conjugate of the vector of functions
-    template <typename T, std::size_t NDIM>
-    std::vector< Function<T,NDIM> >
-    conj(World& world,
-         const std::vector< Function<T,NDIM> >& v,
-         bool fence=true) {
-        PROFILE_BLOCK(Vconj);
-        std::vector< Function<T,NDIM> > r = copy(world, v); // Currently don't have oop conj
-        for (unsigned int i=0; i<v.size(); ++i) {
-            r[i].conj(false);
-        }
-        if (fence) world.gop.fence();
-        return r;
-    }
-
-    /// Returns a deep copy of a vector of functions
-    template <typename T, typename R, std::size_t NDIM>
-    std::vector< Function<R,NDIM> > convert(World& world,
-    		const std::vector< Function<T,NDIM> >& v, bool fence=true) {
-        PROFILE_BLOCK(Vcopy);
-        std::vector< Function<R,NDIM> > r(v.size());
-        for (unsigned int i=0; i<v.size(); ++i) {
-            r[i] = convert<T,R,NDIM>(v[i], false);
-        }
-        if (fence) world.gop.fence();
-        return r;
-    }
-
-
-    /// Returns a deep copy of a vector of functions
-    template <typename T, std::size_t NDIM>
-    std::vector< Function<T,NDIM> >
-    copy(World& world,
->>>>>>> b7c31ed3
          const std::vector< Function<T,NDIM> >& v,
          bool fence=true) {
     return mul<T,T,NDIM>(world, v, v, fence);
@@ -1925,7 +1020,6 @@
   abssq(World& world,
         const std::vector< Function<T,NDIM> >& v,
         bool fence=true) {
-<<<<<<< HEAD
     typedef typename Tensor<T>::scalar_type scalartype;
     reconstruct(world,v);
     std::vector<Function<scalartype,NDIM> > result(v.size());
@@ -2126,417 +1220,6 @@
             Q beta,
             const std::vector< Function<R,NDIM> >& b,
             bool fence=true) {
-=======
-        PROFILE_BLOCK(Vadd);
-        MADNESS_ASSERT(a.size() == b.size());
-        compress(world, a);
-        compress(world, b);
-
-        std::vector< Function<TENSOR_RESULT_TYPE(T,R),NDIM> > r(a.size());
-        for (unsigned int i=0; i<a.size(); ++i) {
-            r[i] = add(a[i], b[i], false);
-        }
-        if (fence) world.gop.fence();
-        return r;
-    }
-
-     /// Returns new vector of functions --- q[i] = a + b[i]
-    template <typename T, typename R, std::size_t NDIM>
-    std::vector< Function<TENSOR_RESULT_TYPE(T,R), NDIM> >
-    add(World& world,
-        const Function<T,NDIM> & a,
-        const std::vector< Function<R,NDIM> >& b,
-        bool fence=true) {
-        PROFILE_BLOCK(Vadd1);
-        a.compress();
-        compress(world, b);
-
-        std::vector< Function<TENSOR_RESULT_TYPE(T,R),NDIM> > r(b.size());
-        for (unsigned int i=0; i<b.size(); ++i) {
-            r[i] = add(a, b[i], false);
-        }
-        if (fence) world.gop.fence();
-        return r;
-    }
-    template <typename T, typename R, std::size_t NDIM>
-    inline std::vector< Function<TENSOR_RESULT_TYPE(T,R), NDIM> >
-    add(World& world,
-        const std::vector< Function<R,NDIM> >& b,
-        const Function<T,NDIM> & a,
-        bool fence=true) {
-        return add(world, a, b, fence);
-    }
-
-    /// Returns new vector of functions --- q[i] = a[i] - b[i]
-    template <typename T, typename R, std::size_t NDIM>
-    std::vector< Function<TENSOR_RESULT_TYPE(T,R), NDIM> >
-    sub(World& world,
-        const std::vector< Function<T,NDIM> >& a,
-        const std::vector< Function<R,NDIM> >& b,
-        bool fence=true) {
-        PROFILE_BLOCK(Vsub);
-        MADNESS_ASSERT(a.size() == b.size());
-        compress(world, a);
-        compress(world, b);
-
-        std::vector< Function<TENSOR_RESULT_TYPE(T,R),NDIM> > r(a.size());
-        for (unsigned int i=0; i<a.size(); ++i) {
-            r[i] = sub(a[i], b[i], false);
-        }
-        if (fence) world.gop.fence();
-        return r;
-    }
-
-    /// Returns new function --- q = sum_i f[i]
-    template <typename T, std::size_t NDIM>
-    Function<T, NDIM> sum(World& world, const std::vector<Function<T,NDIM> >& f,
-        bool fence=true) {
-
-        compress(world, f);
-        Function<T,NDIM> r=FunctionFactory<T,NDIM>(world).compressed();
-
-        for (unsigned int i=0; i<f.size(); ++i) r.gaxpy(1.0,f[i],1.0,false);
-        if (fence) world.gop.fence();
-        return r;
-    }
-
-
-    /// Multiplies and sums two vectors of functions r = \sum_i a[i] * b[i]
-    template <typename T, typename R, std::size_t NDIM>
-    Function<TENSOR_RESULT_TYPE(T,R), NDIM>
-    dot(World& world,
-        const std::vector< Function<T,NDIM> >& a,
-        const std::vector< Function<R,NDIM> >& b,
-        bool fence=true) {
-        MADNESS_CHECK(a.size()==b.size());
-        return sum(world,mul(world,a,b,true),fence);
-    }
-
-
-    /// out-of-place gaxpy for two vectors: result[i] = alpha * a[i] + beta * b[i]
-    template <typename T, typename Q, typename R, std::size_t NDIM>
-    std::vector<Function<TENSOR_RESULT_TYPE(Q,TENSOR_RESULT_TYPE(T,R)),NDIM> >
-    gaxpy_oop(Q alpha,
-               const std::vector< Function<T,NDIM> >& a,
-               Q beta,
-               const std::vector< Function<R,NDIM> >& b,
-               bool fence=true) {
-
-        MADNESS_ASSERT(a.size() == b.size());
-        typedef TENSOR_RESULT_TYPE(Q,TENSOR_RESULT_TYPE(T,R)) resultT;
-        if (a.size()==0) return std::vector<Function<resultT,NDIM> >();
-
-        World& world=a[0].world();
-        compress(world,a);
-    	compress(world,b);
-    	std::vector<Function<resultT,NDIM> > result(a.size());
-        for (unsigned int i=0; i<a.size(); ++i) {
-            result[i]=gaxpy_oop(alpha, a[i], beta, b[i], false);
-        }
-        if (fence) world.gop.fence();
-        return result;
-    }
-
-
-    /// out-of-place gaxpy for a vectors and a function: result[i] = alpha * a[i] + beta * b
-    template <typename T, typename Q, typename R, std::size_t NDIM>
-    std::vector<Function<TENSOR_RESULT_TYPE(Q,TENSOR_RESULT_TYPE(T,R)),NDIM> >
-    gaxpy_oop(Q alpha,
-               const std::vector< Function<T,NDIM> >& a,
-               Q beta,
-               const Function<R,NDIM>& b,
-               bool fence=true) {
-
-        typedef TENSOR_RESULT_TYPE(Q,TENSOR_RESULT_TYPE(T,R)) resultT;
-        if (a.size()==0) return std::vector<Function<resultT,NDIM> >();
-
-        World& world=a[0].world();
-        compress(world,a);
-    	b.compress();
-    	std::vector<Function<resultT,NDIM> > result(a.size());
-        for (unsigned int i=0; i<a.size(); ++i) {
-            result[i]=gaxpy_oop(alpha, a[i], beta, b, false);
-        }
-        if (fence) world.gop.fence();
-        return result;
-    }
-
-    /// Generalized A*X+Y for vectors of functions ---- a[i] = alpha*a[i] + beta*b[i]
-    template <typename T, typename Q, typename R, std::size_t NDIM>
-    void gaxpy(World& world,
-               Q alpha,
-               std::vector< Function<T,NDIM> >& a,
-               Q beta,
-               const std::vector< Function<R,NDIM> >& b,
-               bool fence=true) {
-        PROFILE_BLOCK(Vgaxpy);
-        MADNESS_ASSERT(a.size() == b.size());
-        compress(world, a);
-        compress(world, b);
-
-        for (unsigned int i=0; i<a.size(); ++i) {
-            a[i].gaxpy(alpha, b[i], beta, false);
-        }
-        if (fence) world.gop.fence();
-    }
-
-
-    /// Applies a vector of operators to a vector of functions --- q[i] = apply(op[i],f[i])
-    template <typename opT, typename R, std::size_t NDIM>
-    std::vector< Function<TENSOR_RESULT_TYPE(typename opT::opT,R), NDIM> >
-    apply(World& world,
-          const std::vector< std::shared_ptr<opT> >& op,
-          const std::vector< Function<R,NDIM> > f) {
-
-        PROFILE_BLOCK(Vapplyv);
-        MADNESS_ASSERT(f.size()==op.size());
-
-        std::vector< Function<R,NDIM> >& ncf = *const_cast< std::vector< Function<R,NDIM> >* >(&f);
-
-        reconstruct(world, f);
-        make_nonstandard(world, ncf);
-
-        std::vector< Function<TENSOR_RESULT_TYPE(typename opT::opT,R), NDIM> > result(f.size());
-        for (unsigned int i=0; i<f.size(); ++i) {
-            MADNESS_ASSERT(not op[i]->is_slaterf12);
-            result[i] = apply_only(*op[i], f[i], false);
-        }
-
-        world.gop.fence();
-
-        standard(world, ncf, false);  // restores promise of logical constness
-        world.gop.fence();
-        reconstruct(world, result);
-
-        return result;
-    }
-
-
-    /// Applies an operator to a vector of functions --- q[i] = apply(op,f[i])
-    template <typename T, typename R, std::size_t NDIM, std::size_t KDIM>
-    std::vector< Function<TENSOR_RESULT_TYPE(T,R), NDIM> >
-    apply(World& world,
-          const SeparatedConvolution<T,KDIM>& op,
-          const std::vector< Function<R,NDIM> > f) {
-        PROFILE_BLOCK(Vapply);
-
-        std::vector< Function<R,NDIM> >& ncf = *const_cast< std::vector< Function<R,NDIM> >* >(&f);
-        bool print_timings=(NDIM==6) and (world.rank()==0);
-
-        double wall0=wall_time();
-        reconstruct(world, f);
-        make_nonstandard(world, ncf);
-        double wall1=wall_time();
-        if (print_timings) printf("timer: %20.20s %8.2fs\n", "make_nonstandard", wall1-wall0);
-
-        std::vector< Function<TENSOR_RESULT_TYPE(T,R), NDIM> > result(f.size());
-        for (unsigned int i=0; i<f.size(); ++i) {
-            result[i] = apply_only(op, f[i], false);
-        }
-
-        world.gop.fence();
-
-        // restores promise of logical constness
-        if (not op.destructive()) standard(world, ncf, false);
-
-        // svd-tensor requires some cleanup after apply
-        if (result[0].get_impl()->get_tensor_type()==TT_2D) {
-            for (auto& r : result) r.get_impl()->finalize_apply(false);
-            world.gop.fence();
-        }
-
-        if (print_timings) {
-        	for (auto& r : result) r.get_impl()->print_timer();
-            op.print_timer();
-        }
-        reconstruct(world, result);
-
-        if (op.is_slaterf12) {
-        	MADNESS_ASSERT(not op.destructive());
-        	if (typeid(T)!=typeid(R)) MADNESS_EXCEPTION("think again!",1);
-            for (unsigned int i=0; i<f.size(); ++i) {
-            	R trace=f[i].trace();
-                result[i]=(result[i]-trace).scale(-0.5/op.mu());
-            }
-        }
-
-        return result;
-    }
-
-    /// Normalizes a vector of functions --- v[i] = v[i].scale(1.0/v[i].norm2())
-    template <typename T, std::size_t NDIM>
-    void normalize(World& world, std::vector< Function<T,NDIM> >& v, bool fence=true) {
-        PROFILE_BLOCK(Vnormalize);
-        std::vector<double> nn = norm2s(world, v);
-        for (unsigned int i=0; i<v.size(); ++i) v[i].scale(1.0/nn[i],false);
-        if (fence) world.gop.fence();
-    }
-
-    template <typename T, std::size_t NDIM>
-    void print_size(World &world, const std::vector<Function<T,NDIM> > &v, const std::string &msg = "vectorfunction" ){
-    	if(v.empty()){
-    		if(world.rank()==0) std::cout << "print_size: " << msg << " is empty" << std::endl;
-    	}else if(v.size()==1){
-    		v.front().print_size(msg);
-    	}else{
-    		for(auto x:v){
-    			x.print_size(msg);
-    		}
-    	}
-    }
-
-    // gives back the size in GB
-    template <typename T, std::size_t NDIM>
-    double get_size(World& world, const std::vector< Function<T,NDIM> >& v){
-
-    	if (v.empty()) return 0.0;
-
-    	const double d=sizeof(T);
-        const double fac=1024*1024*1024;
-
-        double size=0.0;
-        for(unsigned int i=0;i<v.size();i++){
-            if (v[i].is_initialized()) size+=v[i].size();
-        }
-
-        return size/fac*d;
-
-    }
-
-    // gives back the size in GB
-    template <typename T, std::size_t NDIM>
-    double get_size(const Function<T,NDIM> & f){
-    	const double d=sizeof(T);
-        const double fac=1024*1024*1024;
-        double size=f.size();
-        return size/fac*d;
-    }
-
-    /// apply op on the input vector yielding an output vector of functions
-
-    /// @param[in]  op   the operator working on vin
-    /// @param[in]  vin  vector of input Functions; needs to be refined to common level!
-    /// @return vector of output Functions vout = op(vin)
-    template <typename T, typename opT, std::size_t NDIM>
-    std::vector<Function<T,NDIM> > multi_to_multi_op_values(const opT& op,
-            const std::vector< Function<T,NDIM> >& vin,
-            const bool fence=true) {
-        MADNESS_ASSERT(vin.size()>0);
-        MADNESS_ASSERT(vin[0].is_initialized()); // might be changed
-        World& world=vin[0].world();
-        Function<T,NDIM> dummy;
-        dummy.set_impl(vin[0], false);
-        std::vector<Function<T,NDIM> > vout=zero_functions<T,NDIM>(world, op.get_result_size());
-        for (auto& out : vout) out.set_impl(vin[0],false);
-        dummy.multi_to_multi_op_values(op, vin, vout, fence);
-        return vout;
-    }
-
-
-
-
-    // convenience operators
-
-    /// result[i] = a[i] + b[i]
-    template <typename T, std::size_t NDIM>
-    std::vector<Function<T,NDIM> > operator+(const std::vector<Function<T,NDIM> >& lhs,
-            const std::vector<Function<T,NDIM>>& rhs) {
-        return gaxpy_oop(1.0,lhs,1.0,rhs);
-    }
-
-    /// result[i] = a[i] - b[i]
-    template <typename T, std::size_t NDIM>
-    std::vector<Function<T,NDIM> > operator-(const std::vector<Function<T,NDIM> >& lhs,
-            const std::vector<Function<T,NDIM> >& rhs) {
-        return gaxpy_oop(1.0,lhs,-1.0,rhs);
-    }
-
-    /// result[i] = a[i] + b
-    template <typename T, std::size_t NDIM>
-    std::vector<Function<T,NDIM> > operator+(const std::vector<Function<T,NDIM> >& lhs,
-            const Function<T,NDIM>& rhs) {
-        return gaxpy_oop(1.0,lhs,1.0,rhs);
-    }
-
-    /// result[i] = a[i] - b
-    template <typename T, std::size_t NDIM>
-    std::vector<Function<T,NDIM> > operator-(const std::vector<Function<T,NDIM> >& lhs,
-            const Function<T,NDIM>& rhs) {
-        return gaxpy_oop(1.0,lhs,-1.0,rhs);
-    }
-
-    /// result[i] = a + b[i]
-    template <typename T, std::size_t NDIM>
-    std::vector<Function<T,NDIM> > operator+(const Function<T,NDIM>& lhs,
-            const std::vector<Function<T,NDIM> >& rhs) {
-        return gaxpy_oop(1.0,rhs,1.0,lhs);
-    }
-
-    /// result[i] = a - b[i]
-    template <typename T, std::size_t NDIM>
-    std::vector<Function<T,NDIM> > operator-(const Function<T,NDIM>& lhs,
-            const std::vector<Function<T,NDIM> >& rhs) {
-        return gaxpy_oop(-1.0,rhs,1.0,lhs);
-    }
-
-
-    template <typename T, typename R, std::size_t NDIM>
-    std::vector<Function<TENSOR_RESULT_TYPE(T,R),NDIM> > operator*(const R fac,
-            const std::vector<Function<T,NDIM> >& rhs) {
-    	if (rhs.size()>0) {
-			std::vector<Function<T,NDIM> > tmp=copy(rhs[0].world(),rhs);
-			scale(tmp[0].world(),tmp,TENSOR_RESULT_TYPE(T,R)(fac));
-			return tmp;
-    	}
-		return std::vector<Function<TENSOR_RESULT_TYPE(T,R),NDIM> >();
-    }
-
-    template <typename T, typename R, std::size_t NDIM>
-    std::vector<Function<T,NDIM> > operator*(const std::vector<Function<T,NDIM> >& rhs,
-            const R fac) {
-    	if (rhs.size()>0) {
-            std::vector<Function<TENSOR_RESULT_TYPE(T,R),NDIM> > tmp=copy(rhs[0].world(),rhs);
-            scale(tmp[0].world(),tmp,TENSOR_RESULT_TYPE(T,R)(fac));
-            return tmp;
-    	}
-		return std::vector<Function<TENSOR_RESULT_TYPE(T,R),NDIM> >();
-    }
-
-    /// multiply a vector of functions with a function: r[i] = v[i] * a
-    template <typename T, typename R, std::size_t NDIM>
-    std::vector<Function<TENSOR_RESULT_TYPE(T,R),NDIM> > operator*(const Function<T,NDIM>& a,
-            const std::vector<Function<R,NDIM> >& v) {
-        if (v.size()>0) return mul(v[0].world(),a,v,true);
-        return std::vector<Function<TENSOR_RESULT_TYPE(T,R),NDIM> >();
-    }
-
-
-    /// multiply a vector of functions with a function: r[i] = a * v[i]
-    template <typename T, typename R, std::size_t NDIM>
-    std::vector<Function<TENSOR_RESULT_TYPE(T,R),NDIM> > operator*(const std::vector<Function<T,NDIM> >& v,
-            const Function<R,NDIM>& a) {
-        if (v.size()>0) return mul(v[0].world(),a,v,true);
-        return std::vector<Function<TENSOR_RESULT_TYPE(T,R),NDIM> >();
-    }
-
-
-    template <typename T, std::size_t NDIM>
-    std::vector<Function<T,NDIM> > operator+=(std::vector<Function<T,NDIM> >& rhs,
-            const std::vector<Function<T,NDIM> >& lhs) {
-        if (rhs.size()==0) return rhs;
-        MADNESS_CHECK(rhs.size()==lhs.size());
-        if (rhs.front().world().id()==lhs.front().world().id()) {
-            rhs=add(rhs[0].world(),rhs,lhs);
-        } else {
-            MADNESS_CHECK(rhs.front().is_compressed());
-            MADNESS_CHECK(lhs.front().is_compressed());
-            for (auto i=0; i<rhs.size(); ++i) {
-                rhs[i].gaxpy(T(1.0), lhs[i], T(1.0), false);
-            }
-        }
-        return rhs;
-    }
->>>>>>> b7c31ed3
 
     MADNESS_ASSERT(a.size() == b.size());
     typedef TENSOR_RESULT_TYPE(Q,TENSOR_RESULT_TYPE(T,R)) resultT;
@@ -2639,7 +1322,7 @@
     std::vector< Function<R,NDIM> >& ncf = *const_cast< std::vector< Function<R,NDIM> >* >(&f);
     bool print_timings=(NDIM==6) and (world.rank()==0);
 
-    double wall0=wall_time();
+        double wall0=wall_time();
     reconstruct(world, f);
     make_nonstandard(world, ncf);
     double wall1=wall_time();
@@ -2688,7 +1371,6 @@
     if (fence) world.gop.fence();
   }
 
-<<<<<<< HEAD
   template <typename T, std::size_t NDIM>
   void print_size(World &world, const std::vector<Function<T,NDIM> > &v, const std::string &msg = "vectorfunction" ){
     if(v.empty()){
@@ -3142,138 +1824,6 @@
       for (std::size_t i=0; i<fsize; ++i) ar & f[i];
     }
   }
-=======
-
-    /// shorthand div operator
-
-    /// returns the dot product of nabla with a vector f
-    /// @param[in]  f       the vector of functions on which the div operator works on
-    /// @param[in]  refine  refinement before diff'ing makes the result more accurate
-    /// @param[in]  fence   fence after completion; currently always fences
-    /// @return     the vector \frac{\partial}{\partial x_i} f
-    /// TODO: add this to operator fusion
-    template <typename T, std::size_t NDIM>
-    Function<T,NDIM> div(const std::vector<Function<T,NDIM> >& v,
-            bool do_refine=false, bool fence=true) {
-
-        MADNESS_ASSERT(v.size()>0);
-        World& world=v[0].world();
-        reconstruct(world,v);
-        if (do_refine) refine(world,v);      // refine to make result more precise
-
-        std::vector< std::shared_ptr< Derivative<T,NDIM> > > grad=
-                gradient_operator<T,NDIM>(world);
-
-        std::vector<Function<T,NDIM> > result(NDIM);
-        for (size_t i=0; i<NDIM; ++i) result[i]=apply(*(grad[i]),v[i],false);
-        world.gop.fence();
-        return sum(world,result,fence);
-    }
-
-    /// shorthand rot operator
-
-    /// returns the cross product of nabla with a vector f
-    /// @param[in]  f       the vector of functions on which the rot operator works on
-    /// @param[in]  refine  refinement before diff'ing makes the result more accurate
-    /// @param[in]  fence   fence after completion; currently always fences
-    /// @return     the vector \frac{\partial}{\partial x_i} f
-    /// TODO: add this to operator fusion
-    template <typename T, std::size_t NDIM>
-    std::vector<Function<T,NDIM> > rot(const std::vector<Function<T,NDIM> >& v,
-            bool do_refine=false, bool fence=true) {
-
-        MADNESS_ASSERT(v.size()==3);
-        World& world=v[0].world();
-        reconstruct(world,v);
-        if (do_refine) refine(world,v);      // refine to make result more precise
-
-        std::vector< std::shared_ptr< Derivative<T,NDIM> > > grad=
-                gradient_operator<T,NDIM>(world);
-
-        std::vector<Function<T,NDIM> > d(NDIM),dd(NDIM);
-        d[0]=apply(*(grad[1]),v[2],false);	// Dy z
-        d[1]=apply(*(grad[2]),v[0],false);	// Dz x
-        d[2]=apply(*(grad[0]),v[1],false);	// Dx y
-        dd[0]=apply(*(grad[2]),v[1],false);	// Dz y
-        dd[1]=apply(*(grad[0]),v[2],false);	// Dx z
-        dd[2]=apply(*(grad[1]),v[0],false);	// Dy x
-        world.gop.fence();
-
-        d[0].gaxpy(1.0,dd[0],-1.0,false);
-        d[1].gaxpy(1.0,dd[1],-1.0,false);
-        d[2].gaxpy(1.0,dd[2],-1.0,false);
-
-        world.gop.fence();
-        return d;
-    }
-
-    /// shorthand cross operator
-
-    /// returns the cross product of vectors f and g
-    /// @param[in]  f       the vector of functions on which the rot operator works on
-    /// @param[in]  g       the vector of functions on which the rot operator works on
-    /// @param[in]  fence   fence after completion; currently always fences
-    /// @return     the vector \frac{\partial}{\partial x_i} f
-    /// TODO: add this to operator fusion
-    template <typename T, typename R, std::size_t NDIM>
-    std::vector<Function<TENSOR_RESULT_TYPE(T,R),NDIM> > cross(const std::vector<Function<T,NDIM> >& f,
-    		const std::vector<Function<R,NDIM> >& g,
-            bool do_refine=false, bool fence=true) {
-
-        MADNESS_ASSERT(f.size()==3);
-        MADNESS_ASSERT(g.size()==3);
-        World& world=f[0].world();
-        reconstruct(world,f,false);
-        reconstruct(world,g);
-
-        std::vector<Function<TENSOR_RESULT_TYPE(T,R),NDIM> > d(f.size()),dd(f.size());
-
-        d[0]=mul(f[1],g[2],false);
-        d[1]=mul(f[2],g[0],false);
-        d[2]=mul(f[0],g[1],false);
-
-        dd[0]=mul(f[2],g[1],false);
-        dd[1]=mul(f[0],g[2],false);
-        dd[2]=mul(f[1],g[0],false);
-        world.gop.fence();
-
-        compress(world,d,false);
-        compress(world,dd);
-
-        d[0].gaxpy(1.0,dd[0],-1.0,false);
-        d[1].gaxpy(1.0,dd[1],-1.0,false);
-        d[2].gaxpy(1.0,dd[2],-1.0,false);
-
-        world.gop.fence();
-        return d;
-    }
-
-
-    /// load a vector of functions
-    template<typename T, size_t NDIM>
-    void load_function(World& world, std::vector<Function<T,NDIM> >& f,
-            const std::string name) {
-        if (world.rank()==0) print("loading vector of functions",name);
-        archive::ParallelInputArchive<archive::BinaryFstreamInputArchive> ar(world, name.c_str(), 1);
-        std::size_t fsize=0;
-        ar & fsize;
-        f.resize(fsize);
-        for (std::size_t i=0; i<fsize; ++i) ar & f[i];
-    }
-
-    /// save a vector of functions
-    template<typename T, size_t NDIM>
-    void save_function(const std::vector<Function<T,NDIM> >& f, const std::string name) {
-        if (f.size()>0) {
-            World& world=f.front().world();
-            if (world.rank()==0) print("saving vector of functions",name);
-            archive::ParallelOutputArchive<archive::BinaryFstreamOutputArchive> ar(world, name.c_str(), 1);
-            std::size_t fsize=f.size();
-            ar & fsize;
-            for (std::size_t i=0; i<fsize; ++i) ar & f[i];
-        }
-    }
->>>>>>> b7c31ed3
 
 
 }
