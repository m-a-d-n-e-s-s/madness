//
// Created by Florian Bischoff on 12/10/20.
//

#ifndef MADNESS_MACROTASKPARTITIONER_H
#define MADNESS_MACROTASKPARTITIONER_H

#include<vector>
#include<list>
#include<string>
#include<iomanip>
#include<sstream>
#include<madness/world/madness_exception.h>


namespace madness {
template<typename ... Ts>
constexpr auto decay_types(std::tuple<Ts...> const &)
-> std::tuple<std::remove_cv_t<std::remove_reference_t<Ts>>...>;

template<typename T>
using decay_tuple = decltype(decay_types(std::declval<T>()));

template<typename>
struct is_madness_function_vector : std::false_type {
};

template<typename T, std::size_t NDIM>
struct is_madness_function_vector<std::vector<typename madness::Function<T, NDIM>>> : std::true_type {
};

template<typename Q> struct is_vector : std::false_type { };
template<typename Q> struct is_vector<std::vector<Q>> : std::true_type { };

/// given a tuple return the index of the first argument that is a vector of Function<T,NDIM>
template<typename tupleT, std::size_t I>
constexpr std::size_t get_index_of_first_vector_argument() {

    typedef decay_tuple <tupleT> argtupleT;   // removes const, &, etc

    if constexpr(I >= std::tuple_size_v<tupleT>) {
        // Last case, if nothing is left to iterate, then exit the function
//        MADNESS_EXCEPTION("there is no madness function vector argument in the list, cannot partition the tasks", 1);
        return I;
    } else {
        using typeT = typename std::tuple_element<I, argtupleT>::type;// use decay types for determining a vector
        if constexpr (is_vector<typeT>::value) {
            return I;
        } else {
            // Going for next element.
            return get_index_of_first_vector_argument<tupleT,I+1>();
        }
    }
}

/// given a tuple return the index of the second argument that is a vector of Function<T,NDIM>
template<typename tupleT, std::size_t I>
constexpr std::size_t get_index_of_second_vector_argument() {
    constexpr std::size_t index0=get_index_of_first_vector_argument<tupleT,0>();
    return get_index_of_first_vector_argument<tupleT,index0+1>();
}

class Batch_1D {
    friend class MacroTaskPartitioner;

public:
    long begin=0, end=-1; ///< first and first past last index [begin,end)

    Batch_1D() {}
    Batch_1D(const Slice& s) : begin(s.start), end(s.end) {
        MADNESS_CHECK(s.step==1);
    }
    Batch_1D(const long& begin, const long& end) : begin(begin), end(end) {}

    bool operator==(const Batch_1D& other) const {
        return (end==other.end && begin==other.begin);
    }

    long size() const {
        return end - begin;
    }

    bool is_full_size() const {
        return (begin==0 and end==-1);
    }

    /// select the relevant vector elements from the argument tuple
    template<typename tupleT, std::size_t appearance>
    tupleT copy_batch(const tupleT& arg) const {

        constexpr std::size_t index = (appearance==0) ?  get_index_of_first_vector_argument<tupleT,0>() :
                                      get_index_of_second_vector_argument<tupleT,0>();
        if constexpr (index>=std::tuple_size<tupleT>::value) {
            MADNESS_CHECK(is_full_size());  // better: not set by user..
            return arg;
        } else {
            auto v = std::get<index>(arg);
            auto v_batch=copy_batch(v);
            tupleT batched_arg = arg;
            std::get<index>(batched_arg) = v_batch;
            return batched_arg;
        }
    }

    /// given vector v, copy vector elements of v_batch into vector
    template<typename vecT>
    vecT insert_batch(vecT v, const vecT& v_batch) const {
      MADNESS_CHECK(v_batch.size()==size_t(this->size()) or this->is_full_size());
        std::copy(v_batch.begin(), v_batch.end(), v.begin()+begin);
        return v;
    }

    /// given vector v, return those vector elements inside this batch
    template<typename vecT>
    vecT copy_batch(const vecT v) const {
        vecT result_batch;
        long end1 = (end > 0) ? end : v.end() - v.begin();
        std::copy(v.begin() + begin, v.begin() + end1, std::back_inserter(result_batch));
        return result_batch;
    }

    friend std::ostream& operator<<(std::ostream& os, const Batch_1D& batch) {
        std::stringstream ss;
        if (batch.is_full_size()) ss << "[  ----  )";
        else ss << "[" << std::setw(3) << batch.begin << ", " << std::setw(3) << batch.end << ")";
        os << ss.str();
        return os;
    }
};

/// a batch consists of a 2D-input batch and a 1D-output batch: K-batch <- (I-batch, J-batch)
class Batch {
public:
    friend class MacroTaskPartitioner;
    std::vector<Batch_1D> input;
    Batch_1D result;

    Batch() {}
    Batch(const Batch& other) {
        *this=other;
    }
    Batch& operator=(const Batch& other) {
        if (this==&other) return *this;
        result=other.result;
        input=other.input;
        return *this;
    }

    Batch(Batch_1D input1,  Batch_1D result) : input{input1}, result(result) {}
    Batch(Batch_1D input1, Batch_1D input2, Batch_1D result)
            : input{input1,input2}, result(result) {}

    std::size_t size_of_input() const {
        std::size_t result=1;
        for (auto i: input) result*=i.size();
        return  result;
    }

    /// select the relevant vector elements from the argument tuple
    template<typename tupleT>
    tupleT copy_input_batch(const tupleT& arg) const {
        if (input.size()==0) return arg;
        tupleT arg1=input[0].template copy_batch<tupleT,0>(arg);
        if (input.size()>1) arg1=input[1].template copy_batch<tupleT,1>(arg1);
        MADNESS_CHECK(input.size()<=2);
        return arg1;
    }

    /// copy v_batch into the result vector
    template<typename vecT>
    vecT insert_result_batch(vecT v, const vecT& v_batch) const {
        return result.template insert_batch(v,v_batch);
    }

    /// pretty print this batch
    friend std::ostream& operator<<(std::ostream& os, const Batch& batch) {
        std::stringstream ss;
        ss << batch.result<< " <-- ";
        if (batch.input.size()>0)  ss << batch.input[0];
        if (batch.input.size()>1) ss << ", " << batch.input[1];
        os << ss.str();
        return os;
    }
};

/// partition one (two) vectors into 1D (2D) batches.

/// derive from this class and override the \it{do_partitioning} method if you want to implement
/// your custom partitioner
class MacroTaskPartitioner {
    friend class Batch;

public:
    typedef std::list<std::pair<Batch,double>> partitionT;
    std::size_t min_batch_size=5;           ///< minimum batch size
    std::size_t max_batch_size = 10;        ///< maximum batch size (for memory management)
    std::size_t nsubworld=1;                ///< number of worlds (try to have enough batches for all worlds)
    std::string policy = "guided";          ///< how to partition the batches
    std::size_t dimension = 1;              ///< partition one or two vectors

    MacroTaskPartitioner() {}

    virtual ~MacroTaskPartitioner() {}

    MacroTaskPartitioner& set_nsubworld(const long& n) {
        nsubworld=n;
        return *this;
    }
    MacroTaskPartitioner& set_policy(const std::string& n) {
        policy=n;
        return *this;
    }
    MacroTaskPartitioner& set_dimension(const std::size_t& n) {
        dimension=n;
        return *this;
    }
    MacroTaskPartitioner& set_min_batch_size(const long& n) {
        min_batch_size=n;
        return *this;
    }
    MacroTaskPartitioner& set_max_batch_size(const long& n) {
        max_batch_size=n;
        return *this;
    }

    /// this will be called by MacroTask, it will *always* partition first (and possibly second) vector of arguments
    template<typename tupleT>
    partitionT partition_tasks(const tupleT& argtuple) const {

        constexpr std::size_t I1 = get_index_of_first_vector_argument<tupleT, 0>();
        constexpr std::size_t I2 = get_index_of_second_vector_argument<tupleT, 1>();
<<<<<<< HEAD
        std::size_t vsize1=0,vsize2=0;
=======
        std::size_t vsize1=1,vsize2=1;
>>>>>>> 94957c4f
        if constexpr (I2 < std::tuple_size_v<tupleT>) {     // found at least 2 vectors of madness functions
            constexpr std::size_t I2 = get_index_of_second_vector_argument<tupleT, 0>();
            vsize2 = std::get<I2>(argtuple).size();
        }
        if constexpr (I1 < std::tuple_size_v<tupleT>) { // found at least 1 vector
            constexpr std::size_t I1 = get_index_of_first_vector_argument<tupleT, 0>();
            vsize1 = std::get<I1>(argtuple).size();
        } else {
            std::string msg="confused partitioning dimension: "+std::to_string(dimension) +" typeid " + typeid(tupleT).name();
            MADNESS_EXCEPTION(msg.c_str(),1);
        }

        return do_partitioning(vsize1,vsize2,policy);
    }

    /// override this if you want your own partitioning
    virtual partitionT do_partitioning(const std::size_t& vsize1, const std::size_t& vsize2,
                                               const std::string policy) const {
        if (dimension == 1) {
            return do_1d_partition(vsize1, policy);
        } else if (dimension == 2) {
            return do_2d_partition(vsize1, vsize2, policy);
        }
        return partitionT();
    }

    partitionT do_1d_partition(const std::size_t vsize, const std::string policy) const {
        partitionT result;
        if (policy == "guided") {
            long begin = 0;
            long end = 0;
            while (end < long(vsize)) {
                end += std::min(max_batch_size, std::max(min_batch_size, ((vsize - end) / nsubworld)));
                end = std::min(end, long(vsize));
                Batch batch(Batch_1D(begin, end),Batch_1D(begin,end));
                double priority=MacroTaskPartitioner::compute_priority(batch);
                result.push_back(std::make_pair(batch,priority));
                begin = end;
            }
        } else {
            std::string msg = "unknown partitioning policy: " + policy;
            MADNESS_EXCEPTION(msg.c_str(), 1);
        }
        return result;
    }

    /// outer product of 2 1d-partitionings -- result batches correspond to first input batches

    /// [begin1,end1)   <-- [begin1,end1) [begin2,end2)
    partitionT do_2d_partition(const std::size_t vsize, const std::size_t v2size, const std::string policy) const {
        partitionT partition1=do_1d_partition(vsize,policy);
        partitionT partition2=do_1d_partition(v2size,policy);
        partitionT result;
        for (auto p1 : partition1) {
            for (auto p2 : partition2) {
                Batch batch(p1.first.input[0],p2.first.input[0],p1.first.result);
                double priority=compute_priority(batch);
                result.push_back(std::make_pair(batch,priority));
            }
        }
        return result;
    }

    virtual double compute_priority(const Batch& batch) const {
        return batch.size_of_input();
    }

};

}

#endif //MADNESS_MACROTASKPARTITIONER_H<|MERGE_RESOLUTION|>--- conflicted
+++ resolved
@@ -229,11 +229,7 @@
 
         constexpr std::size_t I1 = get_index_of_first_vector_argument<tupleT, 0>();
         constexpr std::size_t I2 = get_index_of_second_vector_argument<tupleT, 1>();
-<<<<<<< HEAD
-        std::size_t vsize1=0,vsize2=0;
-=======
         std::size_t vsize1=1,vsize2=1;
->>>>>>> 94957c4f
         if constexpr (I2 < std::tuple_size_v<tupleT>) {     // found at least 2 vectors of madness functions
             constexpr std::size_t I2 = get_index_of_second_vector_argument<tupleT, 0>();
             vsize2 = std::get<I2>(argtuple).size();
