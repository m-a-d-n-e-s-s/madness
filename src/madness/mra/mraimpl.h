--- conflicted
+++ resolved
@@ -1398,11 +1398,6 @@
         if (get_tree_state()==nonstandard_after_apply) {
             MADNESS_CHECK(finalstate==reconstructed);
             reconstruct(fence);
-            return;
-        }
-        if (get_tree_state()==redundant_after_merge) {
-            MADNESS_CHECK(finalstate==reconstructed);
-            sum_down(fence);
             return;
         }
         MADNESS_CHECK_THROW(current_state!=TreeState::nonstandard_after_apply,"unknown tree state");
@@ -3314,18 +3309,6 @@
         // insert snorm, dnorm=0.0, normtree (=snorm)
         else {
             // special case: tree has only root node: keep sum coeffs and make zero diff coeffs
-<<<<<<< HEAD
-            if ((key.level()==0) and (not redundant1)) {
-                coeffT result(node.coeff());
-                coeffT sdcoeff(cdata.v2k,this->get_tensor_type());
-                sdcoeff(cdata.s0)+=node.coeff();
-                node.coeff()=sdcoeff;
-                double snorm=node.coeff().normf();
-                node.set_dnorm(0.0);
-                node.set_snorm(snorm);
-                node.set_norm_tree(snorm);
-                return Future< std::pair<GenTensor<T>,double> >(std::make_pair(result,node.coeff().normf()));
-=======
             if (key.level()==0) {
                 if (redundant1) {
                     // with only the root node existing redundant and reconstructed are the same
@@ -3347,7 +3330,6 @@
                     node.set_norm_tree(snorm);
                     return Future< std::pair<GenTensor<T>,double> >(std::make_pair(result,node.coeff().normf()));
                 }
->>>>>>> 3aaceb6c
 
             } else { // this is a leaf node
                 Future<coeffT > result(node.coeff());
