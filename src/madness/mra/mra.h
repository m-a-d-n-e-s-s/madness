--- conflicted
+++ resolved
@@ -1,33 +1,33 @@
 /*
-This file is part of MADNESS.
-
-Copyright (C) 2007,2010 Oak Ridge National Laboratory
+  This file is part of MADNESS.
+
+  Copyright (C) 2007,2010 Oak Ridge National Laboratory
 
   This program is free software; you can redistribute it and/or modify
-                                   it under the terms of the GNU General Public License as published by
-                                       the Free Software Foundation; either version 2 of the License, or
-                                   (at your option) any later version.
-
-                                   This program is distributed in the hope that it will be useful,
+  it under the terms of the GNU General Public License as published by
+  the Free Software Foundation; either version 2 of the License, or
+  (at your option) any later version.
+
+  This program is distributed in the hope that it will be useful,
   but WITHOUT ANY WARRANTY; without even the implied warranty of
-MERCHANTABILITY or FITNESS FOR A PARTICULAR PURPOSE. See the
-GNU General Public License for more details.
-
-You should have received a copy of the GNU General Public License
-along with this program; if not, write to the Free Software
-         Foundation, Inc., 59 Temple Place, Suite 330, Boston, MA 02111-1307 USA
-
-                                                             For more information please contact:
-
-    Robert J. Harrison
-        Oak Ridge National Laboratory
-            One Bethel Valley Road
-                P.O. Box 2008, MS-6367
-
-         email: harrisonrj@ornl.gov
-                     tel:   865-241-3937
-        fax:   865-572-0680
-                  */
+  MERCHANTABILITY or FITNESS FOR A PARTICULAR PURPOSE. See the
+  GNU General Public License for more details.
+
+  You should have received a copy of the GNU General Public License
+  along with this program; if not, write to the Free Software
+  Foundation, Inc., 59 Temple Place, Suite 330, Boston, MA 02111-1307 USA
+
+  For more information please contact:
+
+  Robert J. Harrison
+  Oak Ridge National Laboratory
+  One Bethel Valley Road
+  P.O. Box 2008, MS-6367
+
+  email: harrisonrj@ornl.gov
+  tel:   865-241-3937
+  fax:   865-572-0680
+*/
 
 #ifndef MADNESS_MRA_MRA_H__INCLUDED
 #define MADNESS_MRA_MRA_H__INCLUDED
@@ -54,11 +54,11 @@
 #define FUNCTION_INSTANTIATE_6
 #endif
 
-                  static const bool VERIFY_TREE = false; //true
+static const bool VERIFY_TREE = false; //true
 
 
 namespace madness {
-void startup(World& world, int argc, char** argv, bool doprint=false);
+    void startup(World& world, int argc, char** argv, bool doprint=false);
 }
 
 #include <madness/mra/key.h>
@@ -75,45 +75,43 @@
 // some forward declarations
 namespace madness {
 
-template<typename T, std::size_t NDIM>
-class FunctionImpl;
-
-template<typename T, std::size_t NDIM>
-class Function;
-
-template<typename T, std::size_t NDIM>
-class FunctionNode;
-
-template<typename T, std::size_t NDIM>
-class FunctionFactory;
-
-template<typename T, std::size_t NDIM>
-class FunctionFunctorInterface;
-
-template<typename T, std::size_t NDIM>
-struct leaf_op;
-
-template<typename T, std::size_t NDIM>
-struct mul_leaf_op;
-
-template<typename T, std::size_t NDIM>
-struct hartree_leaf_op;
-
-template<typename T, std::size_t NDIM, std::size_t LDIM, typename opT>
-struct hartree_convolute_leaf_op;
-
-template<typename T, std::size_t NDIM, typename opT>
-struct op_leaf_op;
-
-template<typename T, std::size_t NDIM>
-struct error_leaf_op;
+    template<typename T, std::size_t NDIM>
+    class FunctionImpl;
+
+    template<typename T, std::size_t NDIM>
+    class Function;
+
+    template<typename T, std::size_t NDIM>
+    class FunctionNode;
+
+    template<typename T, std::size_t NDIM>
+    class FunctionFactory;
+
+    template<typename T, std::size_t NDIM>
+    class FunctionFunctorInterface;
+
+    template<typename T, std::size_t NDIM>
+    struct leaf_op;
+
+    template<typename T, std::size_t NDIM>
+    struct mul_leaf_op;
+
+    template<typename T, std::size_t NDIM>
+    struct hartree_leaf_op;
+
+    template<typename T, std::size_t NDIM, std::size_t LDIM, typename opT>
+    struct hartree_convolute_leaf_op;
+
+    template<typename T, std::size_t NDIM, typename opT>
+    struct op_leaf_op;
+
+    template<typename T, std::size_t NDIM>
+    struct error_leaf_op;
 
 }
 
 
 namespace madness {
-<<<<<<< HEAD
-=======
 
     /// \ingroup mra
     /// \addtogroup function
@@ -1672,94 +1670,48 @@
         r.multiop_values(op, vf);
         return r;
     }
->>>>>>> b7c31ed3
-
-/// \ingroup mra
-/// \addtogroup function
-
-/// A multiresolution adaptive numerical function
-template <typename T, std::size_t NDIM>
-class Function : public archive::ParallelSerializableObject {
-// We make all of the content of Function and FunctionImpl
-// public with the intent of avoiding the cumbersome forward
-// and friend declarations.  However, this open access should
-// not be abused.
-
-private:
-std::shared_ptr< FunctionImpl<T,NDIM> > impl;
-
-public:
-bool impl_initialized()const{
-  if(impl==NULL) return false;
-  else return true;
-}
-typedef FunctionImpl<T,NDIM> implT;
-typedef FunctionNode<T,NDIM> nodeT;
-typedef FunctionFactory<T,NDIM> factoryT;
-typedef Vector<double,NDIM> coordT; ///< Type of vector holding coordinates
-
-/// Asserts that the function is initialized
-inline void verify() const {
-  MADNESS_ASSERT(impl);
-}
-
-/// Returns true if the function is initialized
-bool is_initialized() const {
-  return impl.get();
-}
-
-/// Default constructor makes uninitialized function.  No communication.
-
-/// An unitialized function can only be assigned to.  Any other operation will throw.
-Function() : impl() {}
-
-
-/// Constructor from FunctionFactory provides named parameter idiom.  Possible non-blocking communication.
-Function(const factoryT& factory)
-    : impl(new FunctionImpl<T,NDIM>(factory)) {
-  PROFILE_MEMBER_FUNC(Function);
-}
-
-
-/// Copy constructor is \em shallow.  No communication, works in either basis.
-Function(const Function<T,NDIM>& f)
-    : impl(f.impl) {
-}
-
-
-<<<<<<< HEAD
-/// Assignment is \em shallow.  No communication, works in either basis.
-Function<T,NDIM>& operator=(const Function<T,NDIM>& f) {
-  PROFILE_MEMBER_FUNC(Function);
-  if (this != &f) impl = f.impl;
-  return *this;
-}
-
-/// Destruction of any underlying implementation is deferred to next global fence.
-~Function() {}
-
-/// Evaluates the function at a point in user coordinates.  Possible non-blocking comm.
-
-/// Only the invoking process will receive the result via the future
-/// though other processes may be involved in the evaluation.
-///
-/// Throws if function is not initialized.
-Future<T> eval(const coordT& xuser) const {
-  PROFILE_MEMBER_FUNC(Function);
-  const double eps=1e-15;
-  verify();
-  MADNESS_ASSERT(is_reconstructed());
-  coordT xsim;
-  user_to_sim(xuser,xsim);
-  // If on the boundary, move the point just inside the
-  // volume so that the evaluation logic does not fail
-  for (std::size_t d=0; d<NDIM; ++d) {
-    if (xsim[d] < -eps) {
-      MADNESS_EXCEPTION("eval: coordinate lower-bound error in dimension", d);
-    }
-    else if (xsim[d] < eps) {
-      xsim[d] = eps;
-=======
+
+    /// Returns new function equal to alpha*f(x) with optional fence
+    template <typename Q, typename T, std::size_t NDIM>
+    Function<TENSOR_RESULT_TYPE(Q,T),NDIM>
+    mul(const Q alpha, const Function<T,NDIM>& f, bool fence=true) {
+        PROFILE_FUNC;
+        f.verify();
+        if (VERIFY_TREE) f.verify_tree();
+        Function<TENSOR_RESULT_TYPE(Q,T),NDIM> result;
+        result.set_impl(f, false);
+        result.get_impl()->scale_oop(alpha,*f.get_impl(),fence);
+        return result;
+    }
+
+
+    /// Returns new function equal to f(x)*alpha with optional fence
+    template <typename Q, typename T, std::size_t NDIM>
+    Function<TENSOR_RESULT_TYPE(Q,T),NDIM>
+    mul(const Function<T,NDIM>& f, const Q alpha, bool fence=true) {
+        PROFILE_FUNC;
+        return mul(alpha,f,fence);
+    }
+
+
+    /// Returns new function equal to f(x)*alpha
+
+    /// Using operator notation forces a global fence after each operation
+    template <typename Q, typename T, std::size_t NDIM>
+    Function<TENSOR_RESULT_TYPE(Q,T),NDIM>
+    operator*(const Function<T,NDIM>& f, const Q alpha) {
+        return mul(alpha, f, true);
+    }
+
+    /// Returns new function equal to alpha*f(x)
+
+    /// Using operator notation forces a global fence after each operation
+    template <typename Q, typename T, std::size_t NDIM>
+    Function<TENSOR_RESULT_TYPE(Q,T),NDIM>
+    operator*(const Q alpha, const Function<T,NDIM>& f) {
+        return mul(alpha, f, true);
+    }
+
     /// Sparse multiplication --- left and right must be reconstructed and if tol!=0 have tree of norms already created
     template <typename L, typename R,std::size_t NDIM>
     Function<TENSOR_RESULT_TYPE(L,R),NDIM>
@@ -1775,49 +1727,15 @@
         result.set_impl(left, false);
         result.get_impl()->mulXX(left.get_impl().get(), right.get_impl().get(), tol, fence);
         return result;
->>>>>>> b7c31ed3
-    }
-
-    if (xsim[d] > 1.0+eps) {
-      MADNESS_EXCEPTION("eval: coordinate upper-bound error in dimension", d);
-    }
-    else if (xsim[d] > 1.0-eps) {
-      xsim[d] = 1.0-eps;
-    }
-  }
-
-<<<<<<< HEAD
-  Future<T> result;
-  impl->eval(xsim, impl->key0(), result.remote_ref(impl->world));
-  return result;
-}
-
-/// Evaluate function only if point is local returning (true,value); otherwise return (false,0.0)
-
-/// maxlevel is the maximum depth to search down to --- the max local depth can be
-/// computed with max_local_depth();
-std::pair<bool,T> eval_local_only(const Vector<double,NDIM>& xuser, Level maxlevel) const {
-  const double eps=1e-15;
-  verify();
-  MADNESS_ASSERT(is_reconstructed());
-  coordT xsim;
-  user_to_sim(xuser,xsim);
-  // If on the boundary, move the point just inside the
-  // volume so that the evaluation logic does not fail
-  for (std::size_t d=0; d<NDIM; ++d) {
-    if (xsim[d] < -eps) {
-      MADNESS_EXCEPTION("eval: coordinate lower-bound error in dimension", d);
-    }
-    else if (xsim[d] < eps) {
-      xsim[d] = eps;
-    }
-
-    if (xsim[d] > 1.0+eps) {
-      MADNESS_EXCEPTION("eval: coordinate upper-bound error in dimension", d);
-    }
-    else if (xsim[d] > 1.0-eps) {
-      xsim[d] = 1.0-eps;
-=======
+    }
+
+    /// Same as \c operator* but with optional fence and no automatic reconstruction
+    template <typename L, typename R,std::size_t NDIM>
+    Function<TENSOR_RESULT_TYPE(L,R),NDIM>
+    mul(const Function<L,NDIM>& left, const Function<R,NDIM>& right, bool fence=true) {
+        return mul_sparse(left,right,0.0,fence);
+    }
+
     /// Generate new function = op(left,right) where op acts on the function values
     template <typename L, typename R, typename opT, std::size_t NDIM>
     Function<TENSOR_RESULT_TYPE(L,R),NDIM>
@@ -1842,42 +1760,9 @@
         result.set_impl(func, false);
         result.get_impl()->unaryXXvalues(func.get_impl().get(), op, fence);
         return result;
->>>>>>> b7c31ed3
-    }
-  }
-  return impl->eval_local_only(xsim,maxlevel);
-}
-
-/// Only the invoking process will receive the result via the future
-/// though other processes may be involved in the evaluation.
-///
-/// Throws if function is not initialized.
-///
-/// This function is a minimally-modified version of eval()
-Future<Level> evaldepthpt(const coordT& xuser) const {
-  PROFILE_MEMBER_FUNC(Function);
-  const double eps=1e-15;
-  verify();
-  MADNESS_ASSERT(is_reconstructed());
-  coordT xsim;
-  user_to_sim(xuser,xsim);
-  // If on the boundary, move the point just inside the
-  // volume so that the evaluation logic does not fail
-  for (std::size_t d=0; d<NDIM; ++d) {
-    if (xsim[d] < -eps) {
-      MADNESS_EXCEPTION("eval: coordinate lower-bound error in dimension", d);
-    }
-    else if (xsim[d] < eps) {
-      xsim[d] = eps;
-    }
-
-<<<<<<< HEAD
-    if (xsim[d] > 1.0+eps) {
-      MADNESS_EXCEPTION("eval: coordinate upper-bound error in dimension", d);
-    }
-    else if (xsim[d] > 1.0-eps) {
-      xsim[d] = 1.0-eps;
-=======
+    }
+
+
     /// Out of place application of unary operation to scaling function coefficients with optional fence
     template <typename Q, typename opT, std::size_t NDIM>
     Function<typename opT::resultT, NDIM>
@@ -1885,46 +1770,23 @@
         if (!func.is_reconstructed()) func.reconstruct();
         Function<typename opT::resultT, NDIM> result;
         return result.unary_op_coeffs(func,op,fence);
->>>>>>> b7c31ed3
-    }
-  }
-
-  Future<Level> result;
-  impl->evaldepthpt(xsim, impl->key0(), result.remote_ref(impl->world));
-  return result;
-}
-
-
-/// Evaluates the function rank at a point in user coordinates.  Possible non-blocking comm.
-
-/// Only the invoking process will receive the result via the future
-/// though other processes may be involved in the evaluation.
-///
-/// Throws if function is not initialized.
-Future<long> evalR(const coordT& xuser) const {
-  PROFILE_MEMBER_FUNC(Function);
-  const double eps=1e-15;
-  verify();
-  MADNESS_ASSERT(is_reconstructed());
-  coordT xsim;
-  user_to_sim(xuser,xsim);
-  // If on the boundary, move the point just inside the
-  // volume so that the evaluation logic does not fail
-  for (std::size_t d=0; d<NDIM; ++d) {
-    if (xsim[d] < -eps) {
-      MADNESS_EXCEPTION("eval: coordinate lower-bound error in dimension", d);
-    }
-    else if (xsim[d] < eps) {
-      xsim[d] = eps;
-    }
-
-<<<<<<< HEAD
-    if (xsim[d] > 1.0+eps) {
-      MADNESS_EXCEPTION("eval: coordinate upper-bound error in dimension", d);
-    }
-    else if (xsim[d] > 1.0-eps) {
-      xsim[d] = 1.0-eps;
-=======
+    }
+
+    /// Use the vmra/mul(...) interface instead
+
+    /// This so that we don't have to have friend functions in a different header.
+    ///
+    /// If using sparsity (tol != 0) you must have created the tree of norms
+    /// already for both left and right.
+    template <typename L, typename R, std::size_t D>
+    std::vector< Function<TENSOR_RESULT_TYPE(L,R),D> >
+    vmulXX(const Function<L,D>& left, const std::vector< Function<R,D> >& vright, double tol, bool fence=true) {
+        if (vright.size() == 0) return std::vector< Function<TENSOR_RESULT_TYPE(L,R),D> >();
+        std::vector< Function<TENSOR_RESULT_TYPE(L,R),D> > vresult(vright.size());
+        vresult[0].vmulXX(left, vright, vresult, tol, fence);
+        return vresult;
+    }
+
     /// Multiplies two functions with the new result being of type TensorResultType<L,R>
 
     /// Using operator notation forces a global fence after each operation but also
@@ -1936,409 +1798,294 @@
         if (!right.is_reconstructed()) right.reconstruct();
         MADNESS_ASSERT(not (left.is_on_demand() or right.is_on_demand()));
         return mul(left,right,true);
->>>>>>> b7c31ed3
-    }
-  }
-
-  Future<long> result;
-  impl->evalR(xsim, impl->key0(), result.remote_ref(impl->world));
-  return result;
-}
-
-/// Evaluates a cube/slice of points (probably for plotting) ... collective but no fence necessary
-
-/// All processes recieve the entire result (which is a rather severe limit
-/// on the size of the cube that is possible).
-
-/// Set eval_refine=true to return the refinment levels of
-/// the given function.
-
-/// @param[in] cell A Tensor describe the cube where the function to be evaluated in
-/// @param[in] npt How many points to evaluate in each dimension
-/// @param[in] eval_refine Wether to return the refinment levels of the given function
-Tensor<T> eval_cube(const Tensor<double>& cell,
-                    const std::vector<long>& npt,
-                    bool eval_refine = false) const {
-  MADNESS_ASSERT(static_cast<std::size_t>(cell.dim(0))>=NDIM && cell.dim(1)==2 && npt.size()>=NDIM);
-  PROFILE_MEMBER_FUNC(Function);
-  const double eps=1e-14;
-  verify();
-  reconstruct();
-  coordT simlo, simhi;
-  for (std::size_t d=0; d<NDIM; ++d) {
-    simlo[d] = cell(d,0);
-    simhi[d] = cell(d,1);
-  }
-  user_to_sim(simlo, simlo);
-  user_to_sim(simhi, simhi);
-
-  // Move the bounding box infintesimally inside dyadic
-  // points so that the evaluation logic does not fail
-  for (std::size_t d=0; d<NDIM; ++d) {
-    MADNESS_ASSERT(simhi[d] >= simlo[d]);
-    MADNESS_ASSERT(simlo[d] >= 0.0);
-    MADNESS_ASSERT(simhi[d] <= 1.0);
-
-    double delta = eps*(simhi[d]-simlo[d]);
-    simlo[d] += delta;
-    simhi[d] -= 2*delta;  // deliberate asymmetry
-  }
-  return impl->eval_plot_cube(simlo, simhi, npt, eval_refine);
-}
-
-
-/// Evaluates the function at a point in user coordinates.  Collective operation.
-
-/// Throws if function is not initialized.
-///
-/// This function calls eval, blocks until the result is
-/// available and then broadcasts the result to everyone.
-/// Therefore, if you are evaluating many points in parallel
-/// it is \em vastly less efficient than calling eval
-/// directly, saving the futures, and then forcing all of the
-/// results.
-T operator()(const coordT& xuser) const {
-  PROFILE_MEMBER_FUNC(Function);
-  verify();
-  if (!is_reconstructed()) reconstruct();
-  T result;
-  if (impl->world.rank() == 0) result = eval(xuser).get();
-  impl->world.gop.broadcast(result);
-  //impl->world.gop.fence();
-  return result;
-}
-
-/// Evaluates the function at a point in user coordinates.  Collective operation.
-
-/// See "operator()(const coordT& xuser)" for more info
-T operator()(double x, double y=0, double z=0, double xx=0, double yy=0, double zz=0) const {
-  coordT r;
-  r[0] = x;
-  if (NDIM>=2) r[1] = y;
-  if (NDIM>=3) r[2] = z;
-  if (NDIM>=4) r[3] = xx;
-  if (NDIM>=5) r[4] = yy;
-  if (NDIM>=6) r[5] = zz;
-  return (*this)(r);
-}
-
-<<<<<<< HEAD
-/// Throws if function is not initialized.
-///
-/// This function mimics operator() by going through the
-/// tree looking for the depth of the tree at the point.
-/// It blocks until the result is
-/// available and then broadcasts the result to everyone.
-/// Therefore, if you are evaluating many points in parallel
-/// it is \em vastly less efficient than calling evaldepthpt
-/// directly, saving the futures, and then forcing all of the
-/// results.
-Level depthpt(const coordT& xuser) const {
-  PROFILE_MEMBER_FUNC(Function);
-  verify();
-  if (!is_reconstructed()) reconstruct();
-  Level result;
-  if (impl->world.rank() == 0) result = evaldepthpt(xuser).get();
-  impl->world.gop.broadcast(result);
-  //impl->world.gop.fence();
-  return result;
-}
-=======
+    }
+
+    /// Performs a Hartree product on the two given low-dimensional functions
+    template<typename T, std::size_t KDIM, std::size_t LDIM>
+    Function<T,KDIM+LDIM>
+    hartree_product(const Function<T,KDIM>& left2, const Function<T,LDIM>& right2) {
+
+        // we need both sum and difference coeffs for error estimation
+        Function<T,KDIM>& left = const_cast< Function<T,KDIM>& >(left2);
+        Function<T,LDIM>& right = const_cast< Function<T,LDIM>& >(right2);
+
+        const double thresh=FunctionDefaults<KDIM+LDIM>::get_thresh();
+
+        FunctionFactory<T,KDIM+LDIM> factory=FunctionFactory<T,KDIM+LDIM>(left.world())
+                .k(left.k()).thresh(thresh);
+        Function<T,KDIM+LDIM> result=factory.empty();
+
+        bool same=(left2.get_impl()==right2.get_impl());
+
         // some prep work
         left.make_nonstandard(true,true);
         right.make_nonstandard(true,true);
->>>>>>> b7c31ed3
-
-/// Returns an estimate of the difference ||this-func||^2 from local data
-
-/// No communication is performed.  If the function is not
-/// reconstructed, it throws an exception.  To get the global
-/// value either do a global sum of the local values or call
-/// errsq
-/// @param[in] func Templated interface to the a user specified function
-template <typename funcT>
-double errsq_local(const funcT& func) const {
-  PROFILE_MEMBER_FUNC(Function);
-  verify();
-  if (!is_reconstructed()) MADNESS_EXCEPTION("Function:errsq_local:not reconstructed",0);
-  return impl->errsq_local(func);
-}
-
-
-/// Returns an estimate of the difference ||this-func|| ... global sum performed
-
-/// If the function is compressed, it is reconstructed first.  For efficient use
-/// especially with many functions, reconstruct them all first, and use errsq_local
-/// instead so you can perform a global sum on all at the same time.
-/// @param[in] func Templated interface to the a user specified function
-template <typename funcT>
-double err(const funcT& func) const {
-  PROFILE_MEMBER_FUNC(Function);
-  verify();
-  if (VERIFY_TREE) verify_tree();
-  if (!is_reconstructed()) reconstruct();
-  if (VERIFY_TREE) verify_tree();
-  double local = impl->errsq_local(func);
-  impl->world.gop.sum(local);
-  impl->world.gop.fence();
-  return sqrt(local);
-}
-
-/// Verifies the tree data structure ... global sync implied
-void verify_tree() const {
-  PROFILE_MEMBER_FUNC(Function);
-  if (impl) impl->verify_tree();
-}
-
-
-/// Returns true if compressed, false otherwise.  No communication.
-
-/// If the function is not initialized, returns false.
-bool is_compressed() const {
-  PROFILE_MEMBER_FUNC(Function);
-  if (impl)
-    return impl->is_compressed();
-  else
-    return false;
-}
-
-/// Returns true if reconstructed, false otherwise.  No communication.
-
-/// If the function is not initialized, returns false.
-bool is_reconstructed() const {
-  PROFILE_MEMBER_FUNC(Function);
-  if (impl)
-    return impl->is_reconstructed();
-  else
-    return false;
-}
-
-/// Returns true if nonstandard-compressed, false otherwise.  No communication.
-
-<<<<<<< HEAD
-/// If the function is not initialized, returns false.
-bool is_nonstandard() const {
-  PROFILE_MEMBER_FUNC(Function);
-  return impl ? impl->is_nonstandard() : false;
-}
-=======
+
+        result.do_hartree_product(left.get_impl().get(),right.get_impl().get());
+
+        left.standard(false);
+        if (not same) right.standard(false);
+        left2.world().gop.fence();
+
+        return result;
+
+    }
+
+
+    /// Performs a Hartree product on the two given low-dimensional functions
+    template<typename T, std::size_t KDIM, std::size_t LDIM, typename opT>
+    Function<T,KDIM+LDIM>
+    hartree_product(const Function<T,KDIM>& left2, const Function<T,LDIM>& right2,
+            const opT& op) {
+
+        // we need both sum and difference coeffs for error estimation
+    	Function<T,KDIM>& left = const_cast< Function<T,KDIM>& >(left2);
+    	Function<T,LDIM>& right = const_cast< Function<T,LDIM>& >(right2);
+
+    	const double thresh=FunctionDefaults<KDIM+LDIM>::get_thresh();
+
+    	FunctionFactory<T,KDIM+LDIM> factory=FunctionFactory<T,KDIM+LDIM>(left.world())
+    			.k(left.k()).thresh(thresh);
+        Function<T,KDIM+LDIM> result=factory.empty();
+
+    	if (result.world().rank()==0) {
+            print("incomplete FunctionFactory in Function::hartree_product");
+            print("thresh: ", thresh);
+        }
+        bool same=(left2.get_impl()==right2.get_impl());
+
         // some prep work
         left.make_nonstandard(true, true);
         right.make_nonstandard(true, true);
->>>>>>> b7c31ed3
-
-
-/// Returns the number of nodes in the function tree ... collective global sum
-std::size_t tree_size() const {
-  PROFILE_MEMBER_FUNC(Function);
-  if (!impl) return 0;
-  return impl->tree_size();
-}
-
-/// print some info about this
-void print_size(const std::string name) const {
-  if (!impl) print("function",name,"not assigned yet");
-  impl->print_size(name);
-}
-
-/// Returns the maximum depth of the function tree ... collective global sum
-std::size_t max_depth() const {
-  PROFILE_MEMBER_FUNC(Function);
-  if (!impl) return 0;
-  return impl->max_depth();
-}
-
-
-/// Returns the maximum local depth of the function tree ... no communications
-std::size_t max_local_depth() const {
-  PROFILE_MEMBER_FUNC(Function);
-  if (!impl) return 0;
-  return impl->max_local_depth();
-}
-
-
-<<<<<<< HEAD
-/// Returns the max number of nodes on a processor
-std::size_t max_nodes() const {
-  PROFILE_MEMBER_FUNC(Function);
-  if (!impl) return 0;
-  return impl->max_nodes();
-}
-=======
+
+        result.do_hartree_product(left.get_impl().get(),right.get_impl().get(),&op);
+
+        left.standard(false);
+        if (not same) right.standard(false);
+        left2.world().gop.fence();
+
+        return result;
+    }
+
+    /// Returns new function alpha*left + beta*right optional fence and no automatic compression
+    template <typename L, typename R,std::size_t NDIM>
+    Function<TENSOR_RESULT_TYPE(L,R),NDIM>
+    gaxpy_oop(TENSOR_RESULT_TYPE(L,R) alpha, const Function<L,NDIM>& left,
+              TENSOR_RESULT_TYPE(L,R) beta,  const Function<R,NDIM>& right, bool fence=true) {
+        PROFILE_FUNC;
+        Function<TENSOR_RESULT_TYPE(L,R),NDIM> result;
+        return result.gaxpy_oop(alpha, left, beta, right, fence);
+    }
+
+    /// Same as \c operator+ but with optional fence and no automatic compression
+    template <typename L, typename R,std::size_t NDIM>
+    Function<TENSOR_RESULT_TYPE(L,R),NDIM>
+    add(const Function<L,NDIM>& left, const Function<R,NDIM>& right, bool fence=true) {
+        return gaxpy_oop(TENSOR_RESULT_TYPE(L,R)(1.0), left,
+                         TENSOR_RESULT_TYPE(L,R)(1.0), right, fence);
+    }
+
+
+    /// Returns new function alpha*left + beta*right optional fence, having both addends reconstructed
+    template<typename T, std::size_t NDIM>
+    Function<T,NDIM> gaxpy_oop_reconstructed(const double alpha, const Function<T,NDIM>& left,
+            const double beta, const Function<T,NDIM>& right, const bool fence=true) {
+        Function<T,NDIM> result;
+        result.set_impl(right,false);
+
         MADNESS_ASSERT(left.is_reconstructed());
         MADNESS_ASSERT(right.is_reconstructed());
         result.get_impl()->gaxpy_oop_reconstructed(alpha,*left.get_impl(),beta,*right.get_impl(),fence);
         return result;
->>>>>>> b7c31ed3
-
-/// Returns the min number of nodes on a processor
-std::size_t min_nodes() const {
-  PROFILE_MEMBER_FUNC(Function);
-  if (!impl) return 0;
-  return impl->min_nodes();
-}
-
-
-/// Returns the number of coefficients in the function ... collective global sum
-std::size_t size() const {
-  PROFILE_MEMBER_FUNC(Function);
-  if (!impl) return 0;
-  return impl->size();
-}
-
-/// Retunrs
-
-
-/// Returns value of autorefine flag.  No communication.
-bool autorefine() const {
-  PROFILE_MEMBER_FUNC(Function);
-  if (!impl) return true;
-  return impl->get_autorefine();
-}
-
-
-/// Sets the value of the autorefine flag.  Optional global fence.
-
-/// A fence is required to ensure consistent global state.
-void set_autorefine(bool value, bool fence = true) {
-  PROFILE_MEMBER_FUNC(Function);
-  verify();
-  impl->set_autorefine(value);
-  if (fence) impl->world.gop.fence();
-}
-
-
-/// Returns value of truncation threshold.  No communication.
-double thresh() const {
-  PROFILE_MEMBER_FUNC(Function);
-  if (!impl) return 0.0;
-  return impl->get_thresh();
-}
-
-
-/// Sets the vaule of the truncation threshold.  Optional global fence.
-
-/// A fence is required to ensure consistent global state.
-void set_thresh(double value, bool fence = true) {
-  PROFILE_MEMBER_FUNC(Function);
-  verify();
-  impl->set_thresh(value);
-  if (fence) impl->world.gop.fence();
-}
-
-
-/// Returns the number of multiwavelets (k).  No communication.
-int k() const {
-  PROFILE_MEMBER_FUNC(Function);
-  verify();
-  return impl->get_k();
-}
-
-<<<<<<< HEAD
-=======
+
+    }
+
+    /// Adds two functions with the new result being of type TensorResultType<L,R>
+
+    /// Using operator notation forces a global fence after each operation
+    template <typename L, typename R, std::size_t NDIM>
+    Function<TENSOR_RESULT_TYPE(L,R), NDIM>
+    operator+(const Function<L,NDIM>& left, const Function<R,NDIM>& right) {
+        if (VERIFY_TREE) left.verify_tree();
+        if (VERIFY_TREE) right.verify_tree();
+
+        // no compression for high-dimensional functions
+        if (NDIM==6) {
+            left.reconstruct();
+            right.reconstruct();
+            return gaxpy_oop_reconstructed(1.0,left,1.0,right,true);
+        } else {
+            if (!left.is_compressed())  left.compress();
+            if (!right.is_compressed()) right.compress();
+            return add(left,right,true);
+        }
+    }
+
+    /// Same as \c operator- but with optional fence and no automatic compression
+    template <typename L, typename R,std::size_t NDIM>
+    Function<TENSOR_RESULT_TYPE(L,R),NDIM>
+    sub(const Function<L,NDIM>& left, const Function<R,NDIM>& right, bool fence=true) {
+        return gaxpy_oop(TENSOR_RESULT_TYPE(L,R)(1.0), left,
+                         TENSOR_RESULT_TYPE(L,R)(-1.0), right, fence);
+    }
+
+
+    /// Subtracts two functions with the new result being of type TensorResultType<L,R>
+
+    /// Using operator notation forces a global fence after each operation
+    template <typename L, typename R, std::size_t NDIM>
+    Function<TENSOR_RESULT_TYPE(L,R), NDIM>
+    operator-(const Function<L,NDIM>& left, const Function<R,NDIM>& right) {
+        PROFILE_FUNC;
+        // no compression for high-dimensional functions
+        if (NDIM==6) {
+            left.reconstruct();
+            right.reconstruct();
+            return gaxpy_oop_reconstructed(1.0,left,-1.0,right,true);
+        } else {
+            if (!left.is_compressed())  left.compress();
+            if (!right.is_compressed()) right.compress();
+            return sub(left,right,true);
+        }
+    }
+
+    /// Create a new copy of the function with different distribution and optional fence
+
+    /// Works in either basis.  Different distributions imply
+    /// asynchronous communication and the optional fence is
+    /// collective.
+    template <typename T, std::size_t NDIM>
+    Function<T,NDIM> copy(const Function<T,NDIM>& f,
+                          const std::shared_ptr< WorldDCPmapInterface< Key<NDIM> > >& pmap,
+                          bool fence = true) {
+        PROFILE_FUNC;
+        f.verify();
+        Function<T,NDIM> result;
+        typedef FunctionImpl<T,NDIM> implT;
+        result.set_impl(std::shared_ptr<implT>(new implT(*f.get_impl(), pmap, false)));
+        result.get_impl()->copy_coeffs(*f.get_impl(), fence);
+        if (VERIFY_TREE) result.verify_tree();
+        return result;
+    }
+
+    /// Create a new copy of the function with the same distribution and optional fence
+    template <typename T, std::size_t NDIM>
+    Function<T,NDIM> copy(const Function<T,NDIM>& f, bool fence = true) {
+        PROFILE_FUNC;
+        return copy(f, f.get_pmap(), fence);
+    }
+
+    /// Type conversion implies a deep copy.  No communication except for optional fence.
+
+    /// Works in either basis but any loss of precision may result in different errors
+    /// in applied in a different basis.
+    ///
+    /// The new function is formed with the options from the default constructor.
+    ///
+    /// There is no automatic type conversion since this is generally a rather dangerous
+    /// thing and because there would be no way to make the fence optional.
+    template <typename T, typename Q, std::size_t NDIM>
+    Function<Q,NDIM> convert(const Function<T,NDIM>& f, bool fence = true) {
+        PROFILE_FUNC;
+        f.verify();
+        Function<Q,NDIM> result;
+        result.set_impl(f, false);
+        result.get_impl()->copy_coeffs(*f.get_impl(), fence);
+        return result;
+    }
+
+
+    /// Return the complex conjugate of the input function with the same distribution and optional fence
+
+    /// !!! The fence is actually not optional in the current implementation !!!
+    template <typename T, std::size_t NDIM>
+    Function<T,NDIM> conj(const Function<T,NDIM>& f, bool fence = true) {
+        PROFILE_FUNC;
+        Function<T,NDIM> result = copy(f,true);
+        return result.conj(fence);
+    }
+
+    /// Apply operator on a hartree product of two low-dimensional functions
+
+    /// Supposed to be something like result= G( f(1)*f(2))
+    /// the hartree product is never constructed explicitly, but its coeffs are
+    /// constructed on the fly and processed immediately.
+    /// @param[in]	op	the operator
+    /// @param[in]	f1	function of particle 1
+    /// @param[in]	f2	function of particle 2
+    /// @param[in]	fence if we shall fence
+    /// @return		a function of dimension NDIM=LDIM+LDIM
+    template <typename opT, typename T, std::size_t LDIM>
+    Function<TENSOR_RESULT_TYPE(typename opT::opT,T), LDIM+LDIM>
+    apply(const opT& op, const Function<T,LDIM>& f1, const Function<T,LDIM>& f2, bool fence=true) {
+
+        typedef TENSOR_RESULT_TYPE(T,typename opT::opT) resultT;
+
+    	Function<T,LDIM>& ff1 = const_cast< Function<T,LDIM>& >(f1);
+    	Function<T,LDIM>& ff2 = const_cast< Function<T,LDIM>& >(f2);
+
+    	bool same=(ff1.get_impl()==ff2.get_impl());
+
     	// keep the leaves! They are assumed to be there later
     	// even for modified op we need NS form for the hartree_leaf_op
     	if (not same) ff1.make_nonstandard(true, false);
         ff2.make_nonstandard(true, true);
->>>>>>> b7c31ed3
-
-/// Truncate the function with optional fence.  Compresses with fence if not compressed.
-
-/// If the truncation threshold is less than or equal to zero the default value
-/// specified when the function was created is used.
-/// If the function is not initialized, it just returns.
-///
-/// Returns this for chaining.
-/// @param[in] tol Tolerance for truncating the coefficients. Default 0.0 means use the implimentation's member value \c thresh instead.
-/// @param[in] fence Do fence
-Function<T,NDIM>& truncate(double tol = 0.0, bool fence = true) {
-  PROFILE_MEMBER_FUNC(Function);
-  if (!impl) return *this;
-  verify();
-  //            if (!is_compressed()) compress();
-  impl->truncate(tol,fence);
-  if (VERIFY_TREE) verify_tree();
-  return *this;
-}
-
-
-/// Returns a shared-pointer to the implementation
-const std::shared_ptr< FunctionImpl<T,NDIM> >& get_impl() const {
-  PROFILE_MEMBER_FUNC(Function);
-  verify();
-  return impl;
-}
-
-/// Replace current FunctionImpl with provided new one
-void set_impl(const std::shared_ptr< FunctionImpl<T,NDIM> >& impl) {
-  PROFILE_MEMBER_FUNC(Function);
-  this->impl = impl;
-}
-
-
-/// Replace the current functor with the provided new one
-
-/// presumably the new functor will be a CompositeFunctor, which will
-/// change the behavior of the function: multiply the functor with the function
-void set_functor(const std::shared_ptr<FunctionFunctorInterface<T, NDIM> > functor) {
-  this->impl->set_functor(functor);
-  print("set functor in mra.h");
-}
-
-bool is_on_demand() const {return this->impl->is_on_demand();}
-
-/// Replace current FunctionImpl with a new one using the same parameters & map as f
-
-/// If zero is true the function is initialized to zero, otherwise it is empty
-template <typename R>
-void set_impl(const Function<R,NDIM>& f, bool zero = true) {
-  impl = std::shared_ptr<implT>(new implT(*f.get_impl(), f.get_pmap(), zero));
-  if (zero) world().gop.fence();
-}
-
-/// Returns the world
-World& world() const {
-  PROFILE_MEMBER_FUNC(Function);
-  verify();
-  return  impl->world;
-}
-
-
-<<<<<<< HEAD
-/// Returns a shared pointer to the process map
-const std::shared_ptr< WorldDCPmapInterface< Key<NDIM> > >& get_pmap() const {
-  PROFILE_MEMBER_FUNC(Function);
-  verify();
-  return impl->get_pmap();
-}
-=======
+
+
+        FunctionFactory<T,LDIM+LDIM> factory=FunctionFactory<resultT,LDIM+LDIM>(f1.world())
+                .k(f1.k()).thresh(FunctionDefaults<LDIM+LDIM>::get_thresh());
+    	Function<resultT,LDIM+LDIM> result=factory.empty().fence();
+
+    	result.get_impl()->reset_timer();
+    	op.reset_timer();
+
+		// will fence here
+        result.get_impl()->recursive_apply(op, f1.get_impl().get(),f2.get_impl().get(),true);
+
+        result.get_impl()->print_timer();
+        op.print_timer();
+
+		result.get_impl()->finalize_apply(true);	// need fence before reconstruct
+
+        if (op.modified()) {
+            result.get_impl()->trickle_down(true);
+        } else {
+    		result.reconstruct();
+        }
+    	if (not same) ff1.standard(false);
+    	ff2.standard(false);
+
+		return result;
+    }
+
+
+    /// Apply operator ONLY in non-standard form - required other steps missing !!
+    template <typename opT, typename R, std::size_t NDIM>
+    Function<TENSOR_RESULT_TYPE(typename opT::opT,R), NDIM>
+    apply_only(const opT& op, const Function<R,NDIM>& f, bool fence=true) {
+        Function<TENSOR_RESULT_TYPE(typename opT::opT,R), NDIM> result;
+
+        // specialized version for 3D
+        if (NDIM <= 3) {
+            result.set_impl(f, false);
+            result.get_impl()->apply(op, *f.get_impl(), fence);
+
+        } else {        // general version for higher dimension
+            bool print_timings=true;
+            Function<TENSOR_RESULT_TYPE(typename opT::opT,R), NDIM> r1;
+
             result.set_impl(f, false);
             r1.set_impl(f, false);
->>>>>>> b7c31ed3
-
-/// replicate this function, generating a unique pmap
-void replicate(bool fence=true) const {
-  verify();
-  impl->replicate(fence);
-}
-
-/// distribute this function according to newmap
-void distribute(std::shared_ptr< WorldDCPmapInterface< Key<NDIM> > > newmap) const {
-  verify();
-  impl->distribute(newmap);
-}
-
-
-<<<<<<< HEAD
-/// Returns the square of the norm of the local function ... no communication
-
-/// Works in either basis
-double norm2sq_local() const {
-  PROFILE_MEMBER_FUNC(Function);
-  verify();
-  return impl->norm2sq_local();
-}
-=======
+
+            result.get_impl()->reset_timer();
+            op.reset_timer();
+
+            result.get_impl()->apply_source_driven(op, *f.get_impl(), fence);
+
+            // recursive_apply is about 20% faster than apply_source_driven
+            //result.get_impl()->recursive_apply(op, f.get_impl().get(),
+            //        r1.get_impl().get(),true);          // will fence here
+
 //           	result.world().gop.fence();
 //           	result.print_size("result before finalization");
 //            double time=result.get_impl()->finalize_apply(fence);   // need fence before reconstruction
@@ -2348,19 +2095,12 @@
 //                op.print_timer();
 //                if (result.world().rank()==0) print("time in finlize_apply", time);
 //            }
->>>>>>> b7c31ed3
-
-
-/// Returns the 2-norm of the function ... global sum ... works in either basis
-
-<<<<<<< HEAD
-/// See comments for err() w.r.t. applying to many functions.
-double norm2() const {
-  PROFILE_MEMBER_FUNC(Function);
-  verify();
-  if (VERIFY_TREE) verify_tree();
-  double local = impl->norm2sq_local();
-=======
+
+        }
+
+        return result;
+    }
+
     /// Apply operator in non-standard form
 
     /// Returns a new function with the same distribution
@@ -2433,174 +2173,149 @@
         if (print_timings) result.print_size("result after reconstruction");
         return result;
     }
->>>>>>> b7c31ed3
-
-  impl->world.gop.sum(local);
-  impl->world.gop.fence();
-  return sqrt(local);
-}
-
-
-/// Initializes information about the function norm at all length scales
-void norm_tree(bool fence = true) const {
-  PROFILE_MEMBER_FUNC(Function);
-  verify();
-  if (VERIFY_TREE) verify_tree();
-  if (!is_reconstructed()) reconstruct();
-  const_cast<Function<T,NDIM>*>(this)->impl->norm_tree(fence);
-}
-
-
-/// Compresses the function, transforming into wavelet basis.  Possible non-blocking comm.
-
-/// By default fence=true meaning that this operation completes before returning,
-/// otherwise if fence=false it returns without fencing and the user must invoke
-/// world.gop.fence() to assure global completion before using the function
-/// for other purposes.
-///
-/// Noop if already compressed or if not initialized.
-///
-/// Since reconstruction/compression do not discard information we define them
-/// as const ... "logical constness" not "bitwise constness".
-const Function<T,NDIM>& compress(bool fence = true) const {
-  PROFILE_MEMBER_FUNC(Function);
-  if (!impl || is_compressed()) return *this;
-  if (VERIFY_TREE) verify_tree();
-  if (impl->is_nonstandard()) {
-    impl->standard(fence);
-  } else {
-    const_cast<Function<T,NDIM>*>(this)->impl->compress(TreeState::compressed, fence);
-  }
-  return *this;
-}
-
-
-/// Compresses the function retaining scaling function coeffs.  Possible non-blocking comm.
-
-/// By default fence=true meaning that this operation completes before returning,
-/// otherwise if fence=false it returns without fencing and the user must invoke
-/// world.gop.fence() to assure global completion before using the function
-/// for other purposes.
-///
-/// Noop if already compressed or if not initialized.
-void make_nonstandard(bool keepleaves, bool fence=true) {
-  PROFILE_MEMBER_FUNC(Function);
-  verify();
-  if (impl->is_nonstandard()) return;
-  if (impl->is_nonstandard_with_leaves()) return;
-
-  if (VERIFY_TREE) verify_tree();
-  if (!is_reconstructed()) reconstruct();
-  TreeState newstate=TreeState::nonstandard;
-  if (keepleaves) newstate=nonstandard_with_leaves;
-  //            impl->compress(true, keepleaves, false, fence);
-  impl->compress(newstate, fence);
-
-}
-
-/// Converts the function from nonstandard form to standard form.  Possible non-blocking comm.
-
-/// By default fence=true meaning that this operation completes before returning,
-/// otherwise if fence=false it returns without fencing and the user must invoke
-/// world.gop.fence() to assure global completion before using the function
-/// for other purposes.
-///
-/// Must be already compressed.
-void standard(bool fence = true) {
-  PROFILE_MEMBER_FUNC(Function);
-  verify();
-  MADNESS_ASSERT(impl->is_nonstandard() or impl->is_nonstandard_with_leaves());
-  impl->standard(fence);
-  if (fence && VERIFY_TREE) verify_tree();
-}
-
-/// Reconstructs the function, transforming into scaling function basis.  Possible non-blocking comm.
-
-/// By default fence=true meaning that this operation completes before returning,
-/// otherwise if fence=false it returns without fencing and the user must invoke
-/// world.gop.fence() to assure global completion before using the function
-/// for other purposes.
-///
-/// Noop if already reconstructed or if not initialized.
-///
-/// Since reconstruction/compression do not discard information we define them
-/// as const ... "logical constness" not "bitwise constness".
-const Function<T,NDIM>& reconstruct(bool fence = true) const {
-  PROFILE_MEMBER_FUNC(Function);
-  if (!impl || impl->is_reconstructed()) return *this;
-  const_cast<Function<T,NDIM>*>(this)->impl->reconstruct(fence);
-  if (fence && VERIFY_TREE) verify_tree(); // Must be after in case nonstandard
-  return *this;
-}
-
-
-/// Sums scaling coeffs down tree restoring state with coeffs only at leaves.  Optional fence.  Possible non-blocking comm.
-void sum_down(bool fence = true) const {
-  PROFILE_MEMBER_FUNC(Function);
-  verify();
-  MADNESS_ASSERT(is_reconstructed());
-  const_cast<Function<T,NDIM>*>(this)->impl->sum_down(fence);
-  if (fence && VERIFY_TREE) verify_tree(); // Must be after in case nonstandard
-}
-
-
-/// Inplace autorefines the function.  Optional fence. Possible non-blocking comm.
-template <typename opT>
-void refine_general(const opT& op, bool fence = true) const {
-  PROFILE_MEMBER_FUNC(Function);
-  verify();
-  if (!is_reconstructed()) reconstruct();
-  impl->refine(op, fence);
-}
-
-
-<<<<<<< HEAD
-struct autorefine_square_op {
-  bool operator()(implT* impl, const Key<NDIM>& key, const nodeT& t) const {
-    return impl->autorefine_square_test(key, t);
-  }
-
-  template <typename Archive> void serialize (Archive& ar) {}
-};
-
-/// Inplace autorefines the function using same test as for squaring.
-
-/// return this for chaining
-const Function<T,NDIM>& refine(bool fence = true) const {
-  refine_general(autorefine_square_op(), fence);
-  return *this;
-}
-
-/// Inplace broadens support in scaling function basis
-void broaden(const BoundaryConditions<NDIM>& bc=FunctionDefaults<NDIM>::get_bc(),
-             bool fence = true) const {
-  verify();
-  reconstruct();
-  impl->broaden(bc.is_periodic(), fence);
-}
-
-
-/// Get the scaling function coeffs at level n starting from NS form
-Tensor<T> coeffs_for_jun(Level n, long mode=0) {
-  PROFILE_MEMBER_FUNC(Function);
-  make_nonstandard(true, true);
-  return impl->coeffs_for_jun(n,mode);
-  //return impl->coeffs_for_jun(n);
-}
-
-
-/// Clears the function as if constructed uninitialized.  Optional fence.
-
-/// Any underlying data will not be freed until the next global fence.
-void clear(bool fence = true) {
-  PROFILE_MEMBER_FUNC(Function);
-  if (impl) {
-    World& world = impl->world;
-    impl.reset();
-    if (fence) world.gop.fence();
-  }
-}
-=======
+
+
+    template <typename opT, typename R, std::size_t NDIM>
+    Function<TENSOR_RESULT_TYPE(typename opT::opT,R), NDIM>
+    apply_1d_realspace_push(const opT& op, const Function<R,NDIM>& f, int axis, bool fence=true) {
+        PROFILE_FUNC;
+        Function<R,NDIM>& ff = const_cast< Function<R,NDIM>& >(f);
+        if (VERIFY_TREE) ff.verify_tree();
+        ff.reconstruct();
+
+        Function<TENSOR_RESULT_TYPE(typename opT::opT,R), NDIM> result;
+
+        result.set_impl(ff, false);
+        result.get_impl()->apply_1d_realspace_push(op, ff.get_impl().get(), axis, fence);
+        return result;
+    }
+
+
+    /// Generate a new function by reordering dimensions ... optional fence
+
+    /// You provide an array of dimension NDIM that maps old to new dimensions
+    /// according to
+    /// \code
+    ///    newdim = mapdim[olddim]
+    /// \endcode
+    /// Works in either scaling function or wavelet basis.
+    ///
+    /// Would be easy to modify this to also change the procmap here
+    /// if desired but presently it uses the same procmap as f.
+    template <typename T, std::size_t NDIM>
+    Function<T,NDIM>
+    mapdim(const Function<T,NDIM>& f, const std::vector<long>& map, bool fence=true) {
+        PROFILE_FUNC;
+        Function<T,NDIM> result;
+        return result.mapdim(f,map,fence);
+    }
+
+    /// Generate a new function by mirroring within the dimensions .. optional fence
+
+    /// similar to mapdim
+    /// @param[in]	mirror	array with -1 and 1, corresponding to mirror this dimension or not
+    template <typename T, std::size_t NDIM>
+    Function<T,NDIM>
+    mirror(const Function<T,NDIM>& f, const std::vector<long>& mirrormap, bool fence=true) {
+        PROFILE_FUNC;
+        Function<T,NDIM> result;
+        return result.mirror(f,mirrormap,fence);
+    }
+
+    /// This is replaced with mirror(map(f)), optional fence
+
+    /// first map then mirror!
+    /// mirror is similar to mapdim, but maps from x to -x, y to -y, and so on
+    /// Example: mirror a 3d function on the xy plane: mirror={1,1,-1}
+    /// Example: c4 rotation of a 3d function around the z axis:
+    /// 	x->y, y->-x, z->z: map(1,0,2); mirror(-1,1,1)
+    /// @param[in]	map		array holding dimensions
+    /// @param[in]	mirror	array of -1 and 1, corresponding to mirror or not
+    template <typename T, std::size_t NDIM>
+    Function<T,NDIM>
+    map_and_mirror(const Function<T,NDIM>& f, const std::vector<long>& map,
+    		const std::vector<long>& mirror, bool fence=true) {
+        PROFILE_FUNC;
+        Function<T,NDIM> result;
+        return result.map_and_mirror(f,map,mirror,fence);
+    }
+
+
+    /// swap particles 1 and 2
+
+    /// param[in]	f	a function of 2 particles f(1,2)
+    /// return	the input function with particles swapped g(1,2) = f(2,1)
+    template <typename T>
+    Function<T,6>
+    swap_particles(const Function<T,6> & f){
+      // this could be done more efficiently for SVD, but it works decently
+      std::vector<long> map(6);
+      map[0]=3;
+      map[1]=4;
+      map[2]=5;     // 2 -> 1
+      map[3]=0;
+      map[4]=1;
+      map[5]=2;     // 1 -> 2
+      return mapdim(f,map);
+    }
+
+    /// symmetrize a function
+
+    /// @param[in]  symmetry possibilities are:
+    ///                 (anti-) symmetric particle permutation ("sy_particle", "antisy_particle")
+    ///                 symmetric mirror plane ("xy", "xz", "yz")
+    /// @return     a new function symmetrized according to the input parameter
+    template <typename T, std::size_t NDIM>
+    Function<T,NDIM>
+    symmetrize(const Function<T,NDIM>& f, const std::string symmetry, bool fence=true) {
+        Function<T,NDIM> result;
+
+        MADNESS_ASSERT(NDIM==6);            // works only for pair functions
+        std::vector<long> map(NDIM);
+
+        // symmetric particle permutation
+        if (symmetry=="sy_particle") {
+            map[0]=3; map[1]=4; map[2]=5;
+            map[3]=0; map[4]=1; map[5]=2;
+        } else if (symmetry=="cx") {
+            map[0]=0; map[1]=2; map[2]=1;
+            map[3]=3; map[4]=5; map[5]=4;
+
+        } else if (symmetry=="cy") {
+            map[0]=2; map[1]=1; map[2]=0;
+            map[3]=5; map[4]=4; map[5]=3;
+
+        } else if (symmetry=="cz") {
+            map[0]=1; map[1]=0; map[2]=2;
+            map[3]=4; map[4]=3; map[5]=5;
+
+        } else {
+            if (f.world().rank()==0) {
+                print("unknown parameter in symmetrize:",symmetry);
+            }
+            MADNESS_EXCEPTION("unknown parameter in symmetrize",1);
+        }
+
+        result.mapdim(f,map,true);  // need to fence here
+        result.get_impl()->average(*f.get_impl());
+
+        return result;
+    }
+
+
+
+    /// multiply a high-dimensional function with a low-dimensional function
+
+    /// @param[in]  f   NDIM function of 2 particles: f=f(1,2)
+    /// @param[in]  g   LDIM function of 1 particle: g=g(1) or g=g(2)
+    /// @param[in]  particle    if g=g(1) or g=g(2)
+    /// @return     h(1,2) = f(1,2) * g(p)
+    template<typename T, std::size_t NDIM, std::size_t LDIM>
+    Function<T,NDIM> multiply(const Function<T,NDIM> f, const Function<T,LDIM> g, const int particle, const bool fence=true) {
+
+        MADNESS_ASSERT(LDIM+LDIM==NDIM);
+        MADNESS_ASSERT(particle==1 or particle==2);
+
         Function<T,NDIM> result;
         result.set_impl(f, false);
 
@@ -2621,1712 +2336,197 @@
         result.world().gop.fence();
         return result;
     }
->>>>>>> b7c31ed3
-
-/// Process 0 prints a summary of all nodes in the tree (collective)
-void print_tree(std::ostream& os = std::cout) const {
-  PROFILE_MEMBER_FUNC(Function);
-  if (impl) impl->print_tree(os);
+
+
+    template <typename T, std::size_t NDIM>
+    Function<T,NDIM>
+    project(const Function<T,NDIM>& other,
+            int k=FunctionDefaults<NDIM>::get_k(),
+            double thresh=FunctionDefaults<NDIM>::get_thresh(),
+            bool fence=true)
+    {
+        PROFILE_FUNC;
+        Function<T,NDIM> result = FunctionFactory<T,NDIM>(other.world()).k(k).thresh(thresh).empty();
+        other.reconstruct();
+        result.get_impl()->project(*other.get_impl(),fence);
+        return result;
+    }
+
+
+    /// Computes the scalar/inner product between two functions
+
+    /// In Maple this would be \c int(conjugate(f(x))*g(x),x=-infinity..infinity)
+    template <typename T, typename R, std::size_t NDIM>
+    TENSOR_RESULT_TYPE(T,R) inner(const Function<T,NDIM>& f, const Function<R,NDIM>& g) {
+        PROFILE_FUNC;
+        return f.inner(g);
+    }
+
+    /// Computes the scalar/inner product between an MRA function and an external functor
+
+    /// Currently this defaults to inner_adaptive, which might be more expensive
+    /// than inner_ext since it loops over all leaf nodes. If you feel inner_ext
+    /// is more efficient you need to call it directly
+    /// @param[in]  f   MRA function
+    /// @param[in]  g   functor
+    /// @result     inner(f,g)
+    template <typename T, typename opT, std::size_t NDIM>
+    TENSOR_RESULT_TYPE(T,typename opT::value_type) inner(const Function<T,NDIM>& f, const opT& g) {
+        PROFILE_FUNC;
+        std::shared_ptr< FunctionFunctorInterface<double,3> > func(new opT(g));
+        return f.inner_adaptive(func);
+    }
+
+    /// Computes the scalar/inner product between an MRA function and an external functor
+
+    /// Currently this defaults to inner_adaptive, which might be more expensive
+    /// than inner_ext since it loops over all leaf nodes. If you feel inner_ext
+    /// is more efficient you need to call it directly
+    /// @param[in]  g   functor
+    /// @param[in]  f   MRA function
+    /// @result     inner(f,g)
+    template <typename T, typename opT, std::size_t NDIM>
+    TENSOR_RESULT_TYPE(T,typename opT::value_type) inner(const opT& g, const Function<T,NDIM>& f) {
+        return inner(f,g);
+    }
+
+    template <typename T, typename R, std::size_t NDIM>
+    typename IsSupported<TensorTypeData<R>, Function<TENSOR_RESULT_TYPE(T,R),NDIM> >::type
+    operator+(const Function<T,NDIM>& f, R r) {
+        return (f*R(1.0)).add_scalar(r);
+    }
+
+    template <typename T, typename R, std::size_t NDIM>
+    typename IsSupported<TensorTypeData<R>, Function<TENSOR_RESULT_TYPE(T,R),NDIM> >::type
+    operator+(R r, const Function<T,NDIM>& f) {
+        return (f*R(1.0)).add_scalar(r);
+    }
+
+    template <typename T, typename R, std::size_t NDIM>
+    typename IsSupported<TensorTypeData<R>, Function<TENSOR_RESULT_TYPE(T,R),NDIM> >::type
+    operator-(const Function<T,NDIM>& f, R r) {
+        return (f*R(1.0)).add_scalar(-r);
+    }
+
+    template <typename T, typename R, std::size_t NDIM>
+    typename IsSupported<TensorTypeData<R>, Function<TENSOR_RESULT_TYPE(T,R),NDIM> >::type
+    operator-(R r, const Function<T,NDIM>& f) {
+        return (f*R(-1.0)).add_scalar(r);
+    }
+
+    namespace detail {
+        template <std::size_t NDIM>
+        struct realop {
+            typedef double resultT;
+            Tensor<double> operator()(const Key<NDIM>& key, const Tensor<double_complex>& t) const {
+                return real(t);
+            }
+
+            template <typename Archive> void serialize (Archive& ar) {}
+        };
+
+        template <std::size_t NDIM>
+        struct imagop {
+            typedef double resultT;
+            Tensor<double> operator()(const Key<NDIM>& key, const Tensor<double_complex>& t) const {
+                return imag(t);
+            }
+
+            template <typename Archive> void serialize (Archive& ar) {}
+        };
+
+        template <std::size_t NDIM>
+        struct abssqop {
+            typedef double resultT;
+            Tensor<double> operator()(const Key<NDIM>& key, const Tensor<double_complex>& t) const {
+                Tensor<double> r = abs(t);
+                return r.emul(r);
+            }
+
+            template <typename Archive> void serialize (Archive& ar) {}
+        };
+
+        template <std::size_t NDIM>
+        struct absop {
+            typedef double resultT;
+            Tensor<double> operator()(const Key<NDIM>& key, const Tensor<double_complex>& t) const {
+                Tensor<double> r = abs(t);
+                return r;
+            }
+
+            template <typename Archive> void serialize (Archive& ar) {}
+        };
+
+    }
+
+    /// Returns a new function that is the real part of the input
+    template <std::size_t NDIM>
+    Function<double,NDIM> real(const Function<double_complex,NDIM>& z, bool fence=true) {
+        return unary_op_coeffs(z, detail::realop<NDIM>(), fence);
+    }
+
+    /// Returns a new function that is the real part of the input
+    template <std::size_t NDIM>
+    Function<double,NDIM> real(const Function<double,NDIM>& z, bool fence=true) {
+    	return copy(z);
+    }
+
+    /// Returns a new function that is the imaginary part of the input
+    template <std::size_t NDIM>
+    Function<double,NDIM> imag(const Function<double_complex,NDIM>& z, bool fence=true) {
+        return unary_op_coeffs(z, detail::imagop<NDIM>(), fence);
+    }
+
+
+    /// Create a new function that is the square of f - global comm only if not reconstructed
+    template <typename T, std::size_t NDIM>
+    Function<T,NDIM> square(const Function<T,NDIM>& f, bool fence=true) {
+        PROFILE_FUNC;
+        Function<T,NDIM> result = copy(f,true);  // !!!!!!!!!!!!!!!!!!!!!!!!!!!!!!!!!!!!!!!!!!!!!!!!!!
+        return result.square(true); //fence);  // !!!!!!!!!!!!!!!!!!!!!!!!!!!!!!!!!!!!!!!!!!!
+    }
+
+    /// Create a new function that is the abs of f - global comm only if not reconstructed
+    template <typename T, std::size_t NDIM>
+    Function<T,NDIM> abs(const Function<T,NDIM>& f, bool fence=true) {
+        PROFILE_FUNC;
+        Function<T,NDIM> result = copy(f,true);  // !!!!!!!!!!!!!!!!!!!!!!!!!!!!!!!!!!!!!!!!!!!!!!!!!!
+        return result.abs(true); //fence);  // !!!!!!!!!!!!!!!!!!!!!!!!!!!!!!!!!!!!!!!!!!!
+    }
+
+    /// Create a new function that is the abs_square of f - global comm only if not reconstructed
+    template <typename T, std::size_t NDIM>
+    typename std::enable_if<!TensorTypeData<T>::iscomplex, Function<T,NDIM> >::type
+    abs_square(const Function<T,NDIM>& f, bool fence=true) {
+        PROFILE_FUNC;
+        Function<T,NDIM> result = copy(f,true);  // !!!!!!!!!!!!!!!!!!!!!!!!!!!!!!!!!!!!!!!!!!!!!!!!!!
+        return result.abs_square(true); //fence);  // !!!!!!!!!!!!!!!!!!!!!!!!!!!!!!!!!!!!!!!!!!!
+    }
+
+    /// Create a new function that is the abs_square of f - global comm only if not reconstructed
+    template <typename T, std::size_t NDIM>
+    typename std::enable_if<TensorTypeData<T>::iscomplex, Function<typename Tensor<T>::scalar_type,NDIM> >::type
+   	abs_square(const Function<T,NDIM>& f, bool fence=true) {
+        return unary_op(f, detail::abssqop<NDIM>(), fence);
+    }
+
+    /// Returns a new function that is the square of the absolute value of the input
+    template <std::size_t NDIM>
+    Function<double,NDIM> abssq(const Function<double_complex,NDIM>& z, bool fence=true) {
+        return unary_op(z, detail::abssqop<NDIM>(), fence);
+    }
+
+    /// Returns a new function that is the absolute value of the input
+    template <std::size_t NDIM>
+    Function<double,NDIM> abs(const Function<double_complex,NDIM>& z, bool fence=true) {
+        return unary_op(z, detail::absop<NDIM>(), fence);
+    }
+
 }
 
-/// Process 0 prints a graphviz-formatted output of all nodes in the tree (collective)
-void print_tree_graphviz(std::ostream& os = std::cout) const {
-  PROFILE_MEMBER_FUNC(Function);
-  os << "digraph G {" << std::endl;
-  if (impl) impl->print_tree_graphviz(os);
-  os << "}" << std::endl;
-}
-
-/// Print a summary of the load balancing info
-
-/// This is serial and VERY expensive
-void print_info() const {
-  PROFILE_MEMBER_FUNC(Function);
-  if (impl) impl->print_info();
-}
-
-struct SimpleUnaryOpWrapper {
-  T (*f)(T);
-  SimpleUnaryOpWrapper(T (*f)(T)) : f(f) {}
-  void operator()(const Key<NDIM>& key, Tensor<T>& t) const {
-    UNARY_OPTIMIZED_ITERATOR(T, t, *_p0 = f(*_p0));
-  }
-  template <typename Archive> void serialize(Archive& ar) {}
-};
-
-/// Inplace unary operation on function values
-void unaryop(T (*f)(T)) {
-  // Must fence here due to temporary object on stack
-  // stopping us returning before complete
-  this->unaryop(SimpleUnaryOpWrapper(f));
-}
-
-
-/// Inplace unary operation on function values
-template <typename opT>
-void unaryop(const opT& op, bool fence=true) {
-  PROFILE_MEMBER_FUNC(Function);
-  verify();
-  reconstruct();
-  impl->unary_op_value_inplace(op, fence);
-}
-
-
-/// Unary operation applied inplace to the coefficients
-template <typename opT>
-void unaryop_coeff(const opT& op,
-                   bool fence = true) {
-  PROFILE_MEMBER_FUNC(Function);
-  verify();
-  impl->unary_op_coeff_inplace(op, fence);
-}
-
-
-/// Unary operation applied inplace to the nodes
-template <typename opT>
-void unaryop_node(const opT& op,
-                  bool fence = true) {
-  PROFILE_MEMBER_FUNC(Function);
-  verify();
-  impl->unary_op_node_inplace(op, fence);
-}
-
-
-
-
-static void doconj(const Key<NDIM>, Tensor<T>& t) {
-  PROFILE_MEMBER_FUNC(Function);
-  t.conj();
-}
-
-/// Inplace complex conjugate.  No communication except for optional fence.
-
-/// Returns this for chaining.  Works in either basis.
-Function<T,NDIM> conj(bool fence = true) {
-  PROFILE_MEMBER_FUNC(Function);
-  unaryop_coeff(&Function<T,NDIM>::doconj, fence);
-  return *this;
-}
-
-
-/// Inplace, scale the function by a constant.  No communication except for optional fence.
-
-/// Works in either basis.  Returns reference to this for chaining.
-template <typename Q>
-Function<T,NDIM>& scale(const Q q, bool fence=true) {
-  PROFILE_MEMBER_FUNC(Function);
-  verify();
-  if (VERIFY_TREE) verify_tree();
-  impl->scale_inplace(q,fence);
-  return *this;
-}
-
-
-/// Inplace add scalar.  No communication except for optional fence.
-Function<T,NDIM>& add_scalar(T t, bool fence=true) {
-  PROFILE_MEMBER_FUNC(Function);
-  verify();
-  if (VERIFY_TREE) verify_tree();
-  impl->add_scalar_inplace(t,fence);
-  return *this;
-}
-
-
-/// Inplace, general bi-linear operation in wavelet basis.  No communication except for optional fence.
-
-/// If the functions are not in the wavelet basis an exception is thrown since this routine
-/// is intended to be fast and unexpected compression is assumed to be a performance bug.
-///
-/// Returns this for chaining.
-///
-/// this <-- this*alpha + other*beta
-template <typename Q, typename R>
-Function<T,NDIM>& gaxpy(const T& alpha,
-                         const Function<Q,NDIM>& other, const R& beta, bool fence=true) {
-  PROFILE_MEMBER_FUNC(Function);
-  verify();
-  other.verify();
-  MADNESS_ASSERT(impl->get_tree_state() == other.get_impl()->get_tree_state());
-  bool same_world=this->world().id()==other.world().id();
-  MADNESS_ASSERT(same_world or is_compressed());
-
-  if (not same_world) {
-    impl->gaxpy_inplace(alpha,*other.get_impl(),beta,fence);
-  } else {
-    if (is_compressed()) impl->gaxpy_inplace(alpha, *other.get_impl(), beta, fence);
-    if (is_reconstructed()) impl->gaxpy_inplace_reconstructed(alpha,*other.get_impl(),beta,fence);
-  }
-  return *this;
-}
-
-
-/// Inplace addition of functions in the wavelet basis
-
-/// Using operator notation forces a global fence after every operation.
-/// Functions don't need to be compressed, it's the caller's responsibility
-/// to choose an appropriate state with performance, usually compressed for 3d,
-/// reconstructed for 6d)
-template <typename Q>
-Function<T,NDIM>& operator+=(const Function<Q,NDIM>& other) {
-  PROFILE_MEMBER_FUNC(Function);
-  if (NDIM<=3) {
-    compress();
-    other.compress();
-  } else {
-    reconstruct();
-    other.reconstruct();
-  }
-  MADNESS_ASSERT(impl->get_tree_state() == other.get_impl()->get_tree_state());
-  if (VERIFY_TREE) verify_tree();
-  if (VERIFY_TREE) other.verify_tree();
-  return gaxpy(T(1.0), other, Q(1.0), true);
-}
-
-
-/// Inplace subtraction of functions in the wavelet basis
-
-/// Using operator notation forces a global fence after every operation
-template <typename Q>
-Function<T,NDIM>& operator-=(const Function<Q,NDIM>& other) {
-  PROFILE_MEMBER_FUNC(Function);
-  if (NDIM<=3) {
-    compress();
-    other.compress();
-  } else {
-    reconstruct();
-    other.reconstruct();
-  }
-  MADNESS_ASSERT(impl->get_tree_state() == other.get_impl()->get_tree_state());
-  if (VERIFY_TREE) verify_tree();
-  if (VERIFY_TREE) other.verify_tree();
-  return gaxpy(T(1.0), other, Q(-1.0), true);
-}
-
-
-/// Inplace scaling by a constant
-
-/// Using operator notation forces a global fence after every operation
-template <typename Q>
-typename IsSupported<TensorTypeData<Q>, Function<T,NDIM> >::type &
-operator*=(const Q q) {
-  PROFILE_MEMBER_FUNC(Function);
-  scale(q,true);
-  return *this;
-}
-
-
-/// Inplace squaring of function ... global comm only if not reconstructed
-
-/// Returns *this for chaining.
-Function<T,NDIM>& square(bool fence = true) {
-  PROFILE_MEMBER_FUNC(Function);
-  if (!is_reconstructed()) reconstruct();
-  if (VERIFY_TREE) verify_tree();
-  impl->square_inplace(fence);
-  return *this;
-}
-
-/// Returns *this for chaining.
-Function<T,NDIM>& abs(bool fence = true) {
-  PROFILE_MEMBER_FUNC(Function);
-  if (!is_reconstructed()) reconstruct();
-  if (VERIFY_TREE) verify_tree();
-  impl->abs_inplace(fence);
-  return *this;
-}
-
-/// Returns *this for chaining.
-Function<T,NDIM>& abs_square(bool fence = true) {
-  PROFILE_MEMBER_FUNC(Function);
-  if (!is_reconstructed()) reconstruct();
-  if (VERIFY_TREE) verify_tree();
-  impl->abs_square_inplace(fence);
-  return *this;
-}
-
-/// Returns local contribution to \c int(f(x),x) ... no communication
-
-/// In the wavelet basis this is just the coefficient of the first scaling
-/// function which is a constant.  In the scaling function basis we
-/// must add up contributions from each box.
-T trace_local() const {
-  PROFILE_MEMBER_FUNC(Function);
-  if (!impl) return 0.0;
-  if (VERIFY_TREE) verify_tree();
-  return impl->trace_local();
-}
-
-
-/// Returns global value of \c int(f(x),x) ... global comm required
-T trace() const {
-  PROFILE_MEMBER_FUNC(Function);
-  if (!impl) return 0.0;
-  T sum = impl->trace_local();
-  impl->world.gop.sum(sum);
-  impl->world.gop.fence();
-  return sum;
-}
-
-
-/// Returns local part of inner product ... throws if both not compressed
-template <typename R>
-TENSOR_RESULT_TYPE(T,R) inner_local(const Function<R,NDIM>& g) const {
-  PROFILE_MEMBER_FUNC(Function);
-  MADNESS_ASSERT(is_compressed());
-  MADNESS_ASSERT(g.is_compressed());
-  if (VERIFY_TREE) verify_tree();
-  if (VERIFY_TREE) g.verify_tree();
-  return impl->inner_local(*(g.get_impl()));
-}
-
-
-/// With this being an on-demand function, fill the MRA tree according to different criteria
-
-/// @param[in]  g   the function after which the MRA structure is modeled (any basis works)
-template<typename R>
-Function<T,NDIM>& fill_tree(const Function<R,NDIM>& g, bool fence=true) {
-  MADNESS_ASSERT(g.is_initialized());
-  MADNESS_ASSERT(is_on_demand());
-
-  // clear what we have
-  impl->get_coeffs().clear();
-
-  //leaf_op<T,NDIM> gnode_is_leaf(g.get_impl().get());
-  Leaf_op_other<T,NDIM> gnode_is_leaf(g.get_impl().get());
-  impl->make_Vphi(gnode_is_leaf,fence);
-  return *this;
-
-}
-
-/// With this being an on-demand function, fill the MRA tree according to different criteria
-
-/// @param[in]  op  the convolution operator for screening
-template<typename opT>
-Function<T,NDIM>& fill_tree(const opT& op, bool fence=true) {
-  MADNESS_ASSERT(is_on_demand());
-  // clear what we have
-  impl->get_coeffs().clear();
-  Specialbox_op<T,NDIM> sbox;
-  Leaf_op<T,NDIM,opT,Specialbox_op<T,NDIM> > leaf_op(this->get_impl().get(),&op,sbox);
-  impl ->make_Vphi(leaf_op,fence);
-  return *this;
-}
-
-/// With this being an on-demand function, fill the MRA tree according to different criteria
-Function<T,NDIM>& fill_tree(bool fence=true) {
-  MADNESS_ASSERT(is_on_demand());
-  // clear what we have
-  impl->get_coeffs().clear();
-  Leaf_op<T,NDIM,SeparatedConvolution<double,NDIM>,Specialbox_op<T,NDIM> > leaf_op(this->get_impl().get());
-  impl->make_Vphi(leaf_op,fence);
-  return *this;
-}
-
-/// Special refinement on 6D boxes where the electrons come close (meet)
-/// @param[in]  op  the convolution operator for screening
-template<typename opT>
-Function<T,NDIM>& fill_cuspy_tree(const opT& op,const bool fence=true){
-  MADNESS_ASSERT(is_on_demand());
-  // clear what we have
-  impl->get_coeffs().clear();
-  ElectronCuspyBox_op<T,NDIM> sbox;
-
-  Leaf_op<T,NDIM,opT,ElectronCuspyBox_op<T,NDIM> > leaf_op(this->get_impl().get(),&op,sbox);
-  impl ->make_Vphi(leaf_op,fence);
-
-  return *this;
-}
-
-/// Special refinement on 6D boxes where the electrons come close (meet)
-Function<T,NDIM>& fill_cuspy_tree(const bool fence=true){
-  MADNESS_ASSERT(is_on_demand());
-  // clear what we have
-  impl->get_coeffs().clear();
-  ElectronCuspyBox_op<T,NDIM> sbox;
-
-  Leaf_op<T,NDIM,SeparatedConvolution<double,NDIM>,ElectronCuspyBox_op<T,NDIM> > leaf_op(this->get_impl().get(),sbox);
-  impl ->make_Vphi(leaf_op,fence);
-
-  return *this;
-}
-
-/// Special refinement on 6D boxes for the nuclear potentials (regularized with cusp, non-regularized with singularity)
-/// @param[in]  op  the convolution operator for screening
-template<typename opT>
-Function<T,NDIM>& fill_nuclear_cuspy_tree(const opT& op,const size_t particle,const bool fence=true){
-  MADNESS_ASSERT(is_on_demand());
-  // clear what we have
-  impl->get_coeffs().clear();
-  NuclearCuspyBox_op<T,NDIM> sbox(particle);
-
-  Leaf_op<T,NDIM,opT,NuclearCuspyBox_op<T,NDIM> > leaf_op(this->get_impl().get(),&op,sbox);
-  impl ->make_Vphi(leaf_op,fence);
-
-  return *this;
-}
-
-/// Special refinement on 6D boxes for the nuclear potentials (regularized with cusp, non-regularized with singularity)
-Function<T,NDIM>& fill_nuclear_cuspy_tree(const size_t particle,const bool fence=true){
-  MADNESS_ASSERT(is_on_demand());
-  // clear what we have
-  impl->get_coeffs().clear();
-  NuclearCuspyBox_op<T,NDIM> sbox(particle);
-
-  Leaf_op<T,NDIM,SeparatedConvolution<double,NDIM>,NuclearCuspyBox_op<T,NDIM> > leaf_op(this->get_impl().get(),sbox);
-  impl ->make_Vphi(leaf_op,fence);
-
-  return *this;
-}
-
-/// perform the hartree product of f*g, invoked by result
-template<size_t LDIM, size_t KDIM, typename opT>
-void do_hartree_product(const FunctionImpl<T,LDIM>* left, const FunctionImpl<T,KDIM>* right,
-                        const opT* op) {
-
-  // get the right leaf operator
-  hartree_convolute_leaf_op<T,KDIM+LDIM,LDIM,opT> leaf_op(impl.get(),left,op);
-  impl->hartree_product(left,right,leaf_op,true);
-  this->truncate(0.0,false);
-
-}
-
-/// perform the hartree product of f*g, invoked by result
-template<size_t LDIM, size_t KDIM>
-void do_hartree_product(const FunctionImpl<T,LDIM>* left, const FunctionImpl<T,KDIM>* right) {
-
-  //            hartree_leaf_op<T,KDIM+LDIM> leaf_op(impl.get(),cdata.s0);
-  hartree_leaf_op<T,KDIM+LDIM> leaf_op(impl.get(),k());
-  impl->hartree_product(left,right,leaf_op,true);
-  this->truncate(0.0,false);
-
-}
-
-/// Returns the inner product
-
-/// Not efficient for computing multiple inner products
-/// @param[in]  g   Function, optionally on-demand
-template <typename R>
-TENSOR_RESULT_TYPE(T,R) inner(const Function<R,NDIM>& g) const {
-  PROFILE_MEMBER_FUNC(Function);
-
-  // fast return if possible
-  if (not this->is_initialized()) return 0.0;
-  if (not g.is_initialized()) return 0.0;
-
-  // if this and g are the same, use norm2()
-  if (this->get_impl()==g.get_impl()) {
-    double norm=this->norm2();
-    return norm*norm;
-  }
-
-  // do it case-by-case
-  if (this->is_on_demand()) return g.inner_on_demand(*this);
-  if (g.is_on_demand()) return this->inner_on_demand(g);
-
-  if (VERIFY_TREE) verify_tree();
-  if (VERIFY_TREE) g.verify_tree();
-
-  // compression is more efficient for 3D
-  if (NDIM==3) {
-    if (!is_compressed()) compress(false);
-    if (!g.is_compressed()) g.compress(false);
-    impl->world.gop.fence();
-  }
-
-  if (this->is_compressed() and g.is_compressed()) {
-  } else {
-    if (not this->get_impl()->is_redundant()) this->get_impl()->make_redundant(false);
-    if (not g.get_impl()->is_redundant()) g.get_impl()->make_redundant(false);
-    impl->world.gop.fence();
-  }
-
-
-  TENSOR_RESULT_TYPE(T,R) local = impl->inner_local(*g.get_impl());
-  impl->world.gop.sum(local);
-  impl->world.gop.fence();
-
-  if (this->get_impl()->is_redundant()) this->get_impl()->undo_redundant(false);
-  if (g.get_impl()->is_redundant()) g.get_impl()->undo_redundant(false);
-  impl->world.gop.fence();
-
-  return local;
-}
-
-/// Return the local part of inner product with external function ... no communication.
-/// If you are going to be doing a bunch of inner_ext calls, set
-/// keep_redundant to true and then manually undo_redundant when you
-/// are finished.
-/// @param[in] f Pointer to function of type T that take coordT arguments. This is the externally provided function
-/// @param[in] leaf_refine boolean switch to turn on/off refinement past leaf nodes
-/// @param[in] keep_redundant boolean switch to turn on/off undo_redundant
-/// @return Returns local part of the inner product, i.e. over the domain of all function nodes on this compute node.
-T inner_ext_local(const std::shared_ptr< FunctionFunctorInterface<T,NDIM> > f, const bool leaf_refine=true, const bool keep_redundant=false) const {
-  PROFILE_MEMBER_FUNC(Function);
-  if (not impl->is_redundant()) impl->make_redundant(true);
-  T local = impl->inner_ext_local(f, leaf_refine);
-  if (not keep_redundant) impl->undo_redundant(true);
-  return local;
-}
-
-/// Return the inner product with external function ... requires communication.
-/// If you are going to be doing a bunch of inner_ext calls, set
-/// keep_redundant to true and then manually undo_redundant when you
-/// are finished.
-/// @param[in] f Reference to FunctionFunctorInterface. This is the externally provided function
-/// @param[in] leaf_refine boolean switch to turn on/off refinement past leaf nodes
-/// @param[in] keep_redundant boolean switch to turn on/off undo_redundant
-/// @return Returns the inner product
-T inner_ext(const std::shared_ptr< FunctionFunctorInterface<T,NDIM> > f, const bool leaf_refine=true, const bool keep_redundant=false) const {
-  PROFILE_MEMBER_FUNC(Function);
-  if (not impl->is_redundant()) impl->make_redundant(true);
-  T local = impl->inner_ext_local(f, leaf_refine);
-  impl->world.gop.sum(local);
-  impl->world.gop.fence();
-  if (not keep_redundant) impl->undo_redundant(true);
-  return local;
-}
-
-/// Return the inner product with external function ... requires communication.
-/// If you are going to be doing a bunch of inner_ext calls, set
-/// keep_redundant to true and then manually undo_redundant when you
-/// are finished.
-/// @param[in] f Reference to FunctionFunctorInterface. This is the externally provided function
-/// @param[in] leaf_refine boolean switch to turn on/off refinement past leaf nodes
-/// @return Returns the inner product
-T inner_adaptive(const std::shared_ptr< FunctionFunctorInterface<T,NDIM> > f,
-                 const bool leaf_refine=true) const {
-  PROFILE_MEMBER_FUNC(Function);
-  reconstruct();
-  T local = impl->inner_adaptive_local(f, leaf_refine);
-  impl->world.gop.sum(local);
-  impl->world.gop.fence();
-  return local;
-}
-
-/// Return the local part of gaxpy with external function, this*alpha + f*beta ... no communication.
-/// @param[in] alpha prefactor for this Function
-/// @param[in] f Pointer to function of type T that take coordT arguments. This is the externally provided function
-/// @param[in] beta prefactor for f
-template <typename L>
-void gaxpy_ext(const Function<L,NDIM>& left, T (*f)(const coordT&), T alpha, T beta, double tol, bool fence=true) const {
-  PROFILE_MEMBER_FUNC(Function);
-  if (!left.is_reconstructed()) left.reconstruct();
-  impl->gaxpy_ext(left.get_impl().get(), f, alpha, beta, tol, fence);
-}
-
-/// Returns the inner product for one on-demand function
-
-/// It does work, but it might not give you the precision you expect.
-/// The assumption is that the function g returns proper sum
-/// coefficients on the MRA tree of this. This might not be the case if
-/// g is constructed with an implicit multiplication, e.g.
-///  result = <this|g>,   with g = 1/r12 | gg>
-/// @param[in]  g	on-demand function
-template <typename R>
-TENSOR_RESULT_TYPE(T,R) inner_on_demand(const Function<R,NDIM>& g) const {
-  MADNESS_ASSERT(g.is_on_demand() and (not this->is_on_demand()));
-
-  this->reconstruct();
-
-  // save for later, will be removed by make_Vphi
-  std::shared_ptr< FunctionFunctorInterface<T,NDIM> > func=g.get_impl()->get_functor();
-  //leaf_op<T,NDIM> fnode_is_leaf(this->get_impl().get());
-  Leaf_op_other<T,NDIM> fnode_is_leaf(this->get_impl().get());
-  g.get_impl()->make_Vphi(fnode_is_leaf,true);  // fence here
-
-  if (VERIFY_TREE) verify_tree();
-  TENSOR_RESULT_TYPE(T,R) local = impl->inner_local(*g.get_impl());
-  impl->world.gop.sum(local);
-  impl->world.gop.fence();
-
-  // restore original state
-  g.get_impl()->set_functor(func);
-  g.get_impl()->get_coeffs().clear();
-  g.get_impl()->set_tree_state(on_demand);
-
-  return local;
-}
-
-/// project this on the low-dim function g: h(x) = <f(x,y) | g(y)>
-
-/// @param[in]  g   low-dim function
-/// @param[in]  dim over which dimensions to be integrated: 0..LDIM-1 or LDIM..NDIM-1
-/// @return     new function of dimension NDIM-LDIM
-template <typename R, size_t LDIM>
-Function<TENSOR_RESULT_TYPE(T,R),NDIM-LDIM> project_out(const Function<R,LDIM>& g, const int dim) const {
-  if (NDIM<=LDIM) MADNESS_EXCEPTION("confused dimensions in project_out?",1);
-  MADNESS_ASSERT(dim==0 or dim==1);
-  verify();
-  typedef TENSOR_RESULT_TYPE(T,R) resultT;
-  static const size_t KDIM=NDIM-LDIM;
-
-  FunctionFactory<resultT,KDIM> factory=FunctionFactory<resultT,KDIM>(world())
-                                               .k(g.k()).thresh(g.thresh());
-  Function<resultT,KDIM> result=factory;      // no empty() here!
-
-  FunctionImpl<R,LDIM>* gimpl = const_cast< FunctionImpl<R,LDIM>* >(g.get_impl().get());
-
-  this->reconstruct();
-  gimpl->make_redundant(true);
-  this->get_impl()->project_out(result.get_impl().get(),gimpl,dim,true);
-  //            result.get_impl()->project_out2(this->get_impl().get(),gimpl,dim);
-  result.world().gop.fence();
-  result.get_impl()->trickle_down(true);
-  gimpl->undo_redundant(true);
-  return result;
-}
-
-template<std::size_t LDIM>
-Function<T,LDIM> dirac_convolution(const bool fence=true) const {
-  //        	// this will be the result function
-  FunctionFactory<T,LDIM> factory=FunctionFactory<T,LDIM>(world()).k(this->k());
-  Function<T,LDIM> f = factory;
-  if(!is_reconstructed()) this->reconstruct();
-  this->get_impl()->do_dirac_convolution(f.get_impl().get(),fence);
-  return f;
-}
-
-/// Replaces this function with one loaded from an archive using the default processor map
-
-/// Archive can be sequential or parallel.
-///
-/// The & operator for serializing will only work with parallel archives.
-template <typename Archive>
-void load(World& world, Archive& ar) {
-  PROFILE_MEMBER_FUNC(Function);
-  // Type checking since we are probably circumventing the archive's own type checking
-  long magic = 0l, id = 0l, ndim = 0l, k = 0l;
-  ar & magic & id & ndim & k;
-  MADNESS_ASSERT(magic == 7776768); // Mellow Mushroom Pizza tel.# in Knoxville
-  MADNESS_ASSERT(id == TensorTypeData<T>::id);
-  MADNESS_ASSERT(ndim == NDIM);
-
-  impl.reset(new implT(FunctionFactory<T,NDIM>(world).k(k).empty()));
-
-  impl->load(ar);
-}
-
-
-/// Stores the function to an archive
-
-/// Archive can be sequential or parallel.
-///
-/// The & operator for serializing will only work with parallel archives.
-template <typename Archive>
-void store(Archive& ar) const {
-  PROFILE_MEMBER_FUNC(Function);
-  verify();
-  // For type checking, etc.
-  ar & long(7776768) & long(TensorTypeData<T>::id) & long(NDIM) & long(k());
-
-  impl->store(ar);
-}
-
-/// change the tensor type of the coefficients in the FunctionNode
-
-/// @param[in]  targs   target tensor arguments (threshold and full/low rank)
-void change_tensor_type(const TensorArgs& targs, bool fence=true) {
-  if (not impl) return;
-  impl->change_tensor_type1(targs,fence);
-}
-
-
-/// This is replaced with left*right ...  private
-template <typename Q, typename opT>
-Function<typename opT::resultT,NDIM>& unary_op_coeffs(const Function<Q,NDIM>& func,
-                                                       const opT& op, bool fence) {
-  PROFILE_MEMBER_FUNC(Function);
-  func.verify();
-  MADNESS_ASSERT(func.is_reconstructed());
-  if (VERIFY_TREE) func.verify_tree();
-  impl.reset(new implT(*func.get_impl(), func.get_pmap(), false));
-  impl->unaryXX(func.get_impl().get(), op, fence);
-  return *this;
-}
-
-/// Returns vector of FunctionImpl pointers corresponding to vector of functions
-template <typename Q, std::size_t D>
-static std::vector< std::shared_ptr< FunctionImpl<Q,D> > > vimpl(const std::vector< Function<Q,D> >& v) {
-  PROFILE_MEMBER_FUNC(Function);
-  std::vector< std::shared_ptr< FunctionImpl<Q,D> > > r(v.size());
-  for (unsigned int i=0; i<v.size(); ++i) r[i] = v[i].get_impl();
-  return r;
-}
-
-/// This is replaced with op(vector of functions) ... private
-template <typename opT>
-Function<T,NDIM>& multiop_values(const opT& op, const std::vector< Function<T,NDIM> >& vf) {
-  std::vector<implT*> v(vf.size(),NULL);
-  for (unsigned int i=0; i<v.size(); ++i) {
-    if (vf[i].is_initialized()) v[i] = vf[i].get_impl().get();
-  }
-  impl->multiop_values(op, v);
-  world().gop.fence();
-  if (VERIFY_TREE) verify_tree();
-
-  return *this;
-}
-
-/// apply op on the input vector yielding an output vector of functions
-
-/// (*this) is just a dummy Function to be able to call internal methods in FuncImpl
-/// @param[in]  op   the operator working on vin
-/// @param[in]  vin  vector of input Functions
-/// @param[out] vout vector of output Functions vout = op(vin)
-template <typename opT>
-void multi_to_multi_op_values(const opT& op,
-                              const std::vector< Function<T,NDIM> >& vin,
-                              std::vector< Function<T,NDIM> >& vout,
-                              const bool fence=true) {
-  std::vector<implT*> vimplin(vin.size(),NULL);
-  for (unsigned int i=0; i<vin.size(); ++i) {
-    if (vin[i].is_initialized()) vimplin[i] = vin[i].get_impl().get();
-  }
-  std::vector<implT*> vimplout(vout.size(),NULL);
-  for (unsigned int i=0; i<vout.size(); ++i) {
-    if (vout[i].is_initialized()) vimplout[i] = vout[i].get_impl().get();
-  }
-
-  impl->multi_to_multi_op_values(op, vimplin, vimplout, fence);
-  if (VERIFY_TREE) verify_tree();
-
-}
-
-
-/// Multiplication of function * vector of functions using recursive algorithm of mulxx
-template <typename L, typename R>
-void vmulXX(const Function<L,NDIM>& left,
-            const std::vector< Function<R,NDIM> >& right,
-            std::vector< Function<T,NDIM> >& result,
-            double tol,
-            bool fence) {
-  PROFILE_MEMBER_FUNC(Function);
-
-  std::vector<FunctionImpl<T,NDIM>*> vresult(right.size());
-  std::vector<const FunctionImpl<R,NDIM>*> vright(right.size());
-  for (unsigned int i=0; i<right.size(); ++i) {
-    result[i].set_impl(left,false);
-    vresult[i] = result[i].impl.get();
-    vright[i] = right[i].get_impl().get();
-  }
-
-  left.world().gop.fence(); // Is this still essential?  Yes.
-  vresult[0]->mulXXvec(left.get_impl().get(), vright, vresult, tol, fence);
-}
-
-/// Same as \c operator* but with optional fence and no automatic reconstruction
-
-/// f or g are on-demand functions
-template<typename L, typename R>
-void mul_on_demand(const Function<L,NDIM>& f, const Function<R,NDIM>& g, bool fence=true) {
-  const FunctionImpl<L,NDIM>* fimpl=f.get_impl().get();
-  const FunctionImpl<R,NDIM>* gimpl=g.get_impl().get();
-  if (fimpl->is_on_demand() and gimpl->is_on_demand()) {
-    MADNESS_EXCEPTION("can't multiply two on-demand functions",1);
-  }
-
-  if (fimpl->is_on_demand()) {
-    leaf_op<R,NDIM> leaf_op1(gimpl);
-    impl->multiply(leaf_op1,gimpl,fimpl,fence);
-  } else {
-    leaf_op<L,NDIM> leaf_op1(fimpl);
-    impl->multiply(leaf_op1,fimpl,gimpl,fence);
-  }
-}
-
-/// sparse transformation of a vector of functions ... private
-template <typename R, typename Q>
-void vtransform(const std::vector< Function<R,NDIM> >& v,
-                const Tensor<Q>& c,
-                std::vector< Function<T,NDIM> >& vresult,
-                double tol,
-                bool fence=true) {
-  PROFILE_MEMBER_FUNC(Function);
-  vresult[0].impl->vtransform(vimpl(v), c, vimpl(vresult), tol, fence);
-}
-
-/// This is replaced with alpha*left + beta*right ...  private
-template <typename L, typename R>
-Function<T,NDIM>& gaxpy_oop(T alpha, const Function<L,NDIM>& left,
-                             T beta,  const Function<R,NDIM>& right, bool fence) {
-  PROFILE_MEMBER_FUNC(Function);
-  left.verify();
-  right.verify();
-  MADNESS_ASSERT(left.is_compressed() && right.is_compressed());
-  if (VERIFY_TREE) left.verify_tree();
-  if (VERIFY_TREE) right.verify_tree();
-  impl.reset(new implT(*left.get_impl(), left.get_pmap(), false));
-  impl->gaxpy(alpha,*left.get_impl(),beta,*right.get_impl(),fence);
-  return *this;
-}
-
-/// This is replaced with mapdim(f) ...  private
-Function<T,NDIM>& mapdim(const Function<T,NDIM>& f, const std::vector<long>& map, bool fence) {
-  PROFILE_MEMBER_FUNC(Function);
-  f.verify();
-  if (VERIFY_TREE) f.verify_tree();
-  for (std::size_t i=0; i<NDIM; ++i) MADNESS_ASSERT(map[i]>=0 && static_cast<std::size_t>(map[i])<NDIM);
-  impl.reset(new implT(*f.impl, f.get_pmap(), false));
-  impl->mapdim(*f.impl,map,fence);
-  return *this;
-}
-
-/// This is replaced with mirror(f) ...  private
-
-/// similar to mapdim, but maps from x to -x, y to -y, and so on
-/// Example: mirror a 3d function on the xy plane: mirror={1,1,-1}
-/// @param[in]	mirror	array of -1 and 1, corresponding to mirror or not
-Function<T,NDIM>& mirror(const Function<T,NDIM>& f, const std::vector<long>& mirrormap, bool fence) {
-  PROFILE_MEMBER_FUNC(Function);
-  f.verify();
-  if (VERIFY_TREE) f.verify_tree();
-  for (std::size_t i=0; i<NDIM; ++i) MADNESS_ASSERT((mirrormap[i]==1) or (mirrormap[i]==-1));
-  impl.reset(new implT(*f.impl, f.get_pmap(), false));
-  impl->mirror(*f.impl,mirrormap,fence);
-  return *this;
-}
-
-/// This is replaced with mirror(map(f)) ...  private
-
-/// first map then mirror!
-/// mirror is similar to mapdim, but maps from x to -x, y to -y, and so on
-/// Example: mirror a 3d function on the xy plane: mirror={1,1,-1}
-/// Example: c4 rotation of a 3d function around the z axis:
-/// 	x->y, y->-x, z->z: map(1,0,2); mirror(-1,1,1)
-/// @param[in]	map		array holding dimensions
-/// @param[in]	mirror	array of -1 and 1, corresponding to mirror or not
-Function<T,NDIM>& map_and_mirror(const Function<T,NDIM>& f,
-                                  const std::vector<long>& map, const std::vector<long>& mirror,
-                                  bool fence) {
-  PROFILE_MEMBER_FUNC(Function);
-  f.verify();
-  if (VERIFY_TREE) f.verify_tree();
-  for (std::size_t i=0; i<mirror.size(); ++i) MADNESS_ASSERT((mirror[i]==1) or (mirror[i]==-1));
-  for (std::size_t i=0; i<map.size(); ++i) MADNESS_ASSERT(map[i]>=0 && static_cast<std::size_t>(map[i])<NDIM);
-
-  impl.reset(new implT(*f.impl, f.get_pmap(), false));
-  impl->map_and_mirror(*f.impl,map,mirror,fence);
-  return *this;
-}
-
-
-/// check symmetry of a function by computing the 2nd derivative
-double check_symmetry() const {
-
-  impl->make_redundant(true);
-  if (VERIFY_TREE) verify_tree();
-  double local = impl->check_symmetry_local();
-  impl->world.gop.sum(local);
-  impl->world.gop.fence();
-  double asy=sqrt(local);
-  if (this->world().rank()==0) print("asymmetry wrt particle",asy);
-  impl->undo_redundant(true);
-  return asy;
-}
-
-/// reduce the rank of the coefficient tensors
-Function<T,NDIM>& reduce_rank(const double thresh=0.0, const bool fence=true) {
-  verify();
-  double thresh1= (thresh==0.0) ? impl->get_tensor_args().thresh : thresh;
-  impl->reduce_rank(thresh1,fence);
-  return *this;
-}
-};
-
-//    template <typename T, typename opT, std::size_t NDIM>
-template <typename T, typename opT, std::size_t NDIM>
-Function<T,NDIM> multiop_values(const opT& op, const std::vector< Function<T,NDIM> >& vf) {
-Function<T,NDIM> r;
-r.set_impl(vf[0], false);
-r.multiop_values(op, vf);
-return r;
-}
-
-/// Returns new function equal to alpha*f(x) with optional fence
-template <typename Q, typename T, std::size_t NDIM>
-Function<TENSOR_RESULT_TYPE(Q,T),NDIM>
-mul(const Q alpha, const Function<T,NDIM>& f, bool fence=true) {
-PROFILE_FUNC;
-f.verify();
-if (VERIFY_TREE) f.verify_tree();
-Function<TENSOR_RESULT_TYPE(Q,T),NDIM> result;
-result.set_impl(f, false);
-result.get_impl()->scale_oop(alpha,*f.get_impl(),fence);
-return result;
-}
-
-
-/// Returns new function equal to f(x)*alpha with optional fence
-template <typename Q, typename T, std::size_t NDIM>
-Function<TENSOR_RESULT_TYPE(Q,T),NDIM>
-mul(const Function<T,NDIM>& f, const Q alpha, bool fence=true) {
-PROFILE_FUNC;
-return mul(alpha,f,fence);
-}
-
-
-/// Returns new function equal to f(x)*alpha
-
-/// Using operator notation forces a global fence after each operation
-template <typename Q, typename T, std::size_t NDIM>
-Function<TENSOR_RESULT_TYPE(Q,T),NDIM>
-operator*(const Function<T,NDIM>& f, const Q alpha) {
-return mul(alpha, f, true);
-}
-
-/// Returns new function equal to alpha*f(x)
-
-/// Using operator notation forces a global fence after each operation
-template <typename Q, typename T, std::size_t NDIM>
-Function<TENSOR_RESULT_TYPE(Q,T),NDIM>
-operator*(const Q alpha, const Function<T,NDIM>& f) {
-return mul(alpha, f, true);
-}
-
-/// Sparse multiplication --- left and right must be reconstructed and if tol!=0 have tree of norms already created
-template <typename L, typename R,std::size_t NDIM>
-Function<TENSOR_RESULT_TYPE(L,R),NDIM>
-mul_sparse(const Function<L,NDIM>& left, const Function<R,NDIM>& right, double tol, bool fence=true) {
-PROFILE_FUNC;
-left.verify();
-right.verify();
-MADNESS_ASSERT(left.is_reconstructed() and right.is_reconstructed());
-if (VERIFY_TREE) left.verify_tree();
-if (VERIFY_TREE) right.verify_tree();
-
-Function<TENSOR_RESULT_TYPE(L,R),NDIM> result;
-result.set_impl(left, false);
-result.get_impl()->mulXX(left.get_impl().get(), right.get_impl().get(), tol, fence);
-return result;
-}
-
-/// Same as \c operator* but with optional fence and no automatic reconstruction
-template <typename L, typename R,std::size_t NDIM>
-Function<TENSOR_RESULT_TYPE(L,R),NDIM>
-mul(const Function<L,NDIM>& left, const Function<R,NDIM>& right, bool fence=true) {
-return mul_sparse(left,right,0.0,fence);
-}
-
-/// Generate new function = op(left,right) where op acts on the function values
-template <typename L, typename R, typename opT, std::size_t NDIM>
-Function<TENSOR_RESULT_TYPE(L,R),NDIM>
-binary_op(const Function<L,NDIM>& left, const Function<R,NDIM>& right, const opT& op, bool fence=true) {
-PROFILE_FUNC;
-if (!left.is_reconstructed()) left.reconstruct();
-if (!right.is_reconstructed()) right.reconstruct();
-
-Function<TENSOR_RESULT_TYPE(L,R),NDIM> result;
-result.set_impl(left, false);
-result.get_impl()->binaryXX(left.get_impl().get(), right.get_impl().get(), op, fence);
-return result;
-}
-
-/// Out of place application of unary operation to function values with optional fence
-template <typename Q, typename opT, std::size_t NDIM>
-Function<typename opT::resultT, NDIM>
-unary_op(const Function<Q,NDIM>& func, const opT& op, bool fence=true) {
-if (!func.is_reconstructed()) func.reconstruct();
-Function<typename opT::resultT, NDIM> result;
-if (VERIFY_TREE) func.verify_tree();
-result.set_impl(func, false);
-result.get_impl()->unaryXXvalues(func.get_impl().get(), op, fence);
-return result;
-}
-
-
-/// Out of place application of unary operation to scaling function coefficients with optional fence
-template <typename Q, typename opT, std::size_t NDIM>
-Function<typename opT::resultT, NDIM>
-unary_op_coeffs(const Function<Q,NDIM>& func, const opT& op, bool fence=true) {
-if (!func.is_reconstructed()) func.reconstruct();
-Function<typename opT::resultT, NDIM> result;
-return result.unary_op_coeffs(func,op,fence);
-}
-
-/// Use the vmra/mul(...) interface instead
-
-/// This so that we don't have to have friend functions in a different header.
-///
-/// If using sparsity (tol != 0) you must have created the tree of norms
-/// already for both left and right.
-template <typename L, typename R, std::size_t D>
-std::vector< Function<TENSOR_RESULT_TYPE(L,R),D> >
-vmulXX(const Function<L,D>& left, const std::vector< Function<R,D> >& vright, double tol, bool fence=true) {
-if (vright.size() == 0) return std::vector< Function<TENSOR_RESULT_TYPE(L,R),D> >();
-std::vector< Function<TENSOR_RESULT_TYPE(L,R),D> > vresult(vright.size());
-vresult[0].vmulXX(left, vright, vresult, tol, fence);
-return vresult;
-}
-
-/// Multiplies two functions with the new result being of type TensorResultType<L,R>
-
-/// Using operator notation forces a global fence after each operation but also
-/// enables us to automatically reconstruct the input functions as required.
-template <typename L, typename R, std::size_t NDIM>
-Function<TENSOR_RESULT_TYPE(L,R), NDIM>
-operator*(const Function<L,NDIM>& left, const Function<R,NDIM>& right) {
-if (!left.is_reconstructed())  left.reconstruct();
-if (!right.is_reconstructed()) right.reconstruct();
-MADNESS_ASSERT(not (left.is_on_demand() or right.is_on_demand()));
-return mul(left,right,true);
-}
-
-/// Performs a Hartree product on the two given low-dimensional functions
-template<typename T, std::size_t KDIM, std::size_t LDIM>
-Function<T,KDIM+LDIM>
-hartree_product(const Function<T,KDIM>& left2, const Function<T,LDIM>& right2) {
-
-// we need both sum and difference coeffs for error estimation
-Function<T,KDIM>& left = const_cast< Function<T,KDIM>& >(left2);
-Function<T,LDIM>& right = const_cast< Function<T,LDIM>& >(right2);
-
-const double thresh=FunctionDefaults<KDIM+LDIM>::get_thresh();
-
-FunctionFactory<T,KDIM+LDIM> factory=FunctionFactory<T,KDIM+LDIM>(left.world())
-                                              .k(left.k()).thresh(thresh);
-Function<T,KDIM+LDIM> result=factory.empty();
-
-bool same=(left2.get_impl()==right2.get_impl());
-
-// some prep work
-left.make_nonstandard(true,true);
-right.make_nonstandard(true,true);
-
-result.do_hartree_product(left.get_impl().get(),right.get_impl().get());
-
-left.standard(false);
-if (not same) right.standard(false);
-left2.world().gop.fence();
-
-return result;
-
-}
-
-
-/// Performs a Hartree product on the two given low-dimensional functions
-template<typename T, std::size_t KDIM, std::size_t LDIM, typename opT>
-Function<T,KDIM+LDIM>
-hartree_product(const Function<T,KDIM>& left2, const Function<T,LDIM>& right2,
-              const opT& op) {
-
-// we need both sum and difference coeffs for error estimation
-Function<T,KDIM>& left = const_cast< Function<T,KDIM>& >(left2);
-Function<T,LDIM>& right = const_cast< Function<T,LDIM>& >(right2);
-
-const double thresh=FunctionDefaults<KDIM+LDIM>::get_thresh();
-
-FunctionFactory<T,KDIM+LDIM> factory=FunctionFactory<T,KDIM+LDIM>(left.world())
-                                              .k(left.k()).thresh(thresh);
-Function<T,KDIM+LDIM> result=factory.empty();
-
-if (result.world().rank()==0) {
-  print("incomplete FunctionFactory in Function::hartree_product");
-  print("thresh: ", thresh);
-}
-bool same=(left2.get_impl()==right2.get_impl());
-
-// some prep work
-left.make_nonstandard(true, true);
-right.make_nonstandard(true, true);
-
-result.do_hartree_product(left.get_impl().get(),right.get_impl().get(),&op);
-
-left.standard(false);
-if (not same) right.standard(false);
-left2.world().gop.fence();
-
-return result;
-}
-
-/// Returns new function alpha*left + beta*right optional fence and no automatic compression
-template <typename L, typename R,std::size_t NDIM>
-Function<TENSOR_RESULT_TYPE(L,R),NDIM>
-gaxpy_oop(TENSOR_RESULT_TYPE(L,R) alpha, const Function<L,NDIM>& left,
-        TENSOR_RESULT_TYPE(L,R) beta,  const Function<R,NDIM>& right, bool fence=true) {
-PROFILE_FUNC;
-Function<TENSOR_RESULT_TYPE(L,R),NDIM> result;
-return result.gaxpy_oop(alpha, left, beta, right, fence);
-}
-
-/// Same as \c operator+ but with optional fence and no automatic compression
-template <typename L, typename R,std::size_t NDIM>
-Function<TENSOR_RESULT_TYPE(L,R),NDIM>
-add(const Function<L,NDIM>& left, const Function<R,NDIM>& right, bool fence=true) {
-return gaxpy_oop(TENSOR_RESULT_TYPE(L,R)(1.0), left,
-                 TENSOR_RESULT_TYPE(L,R)(1.0), right, fence);
-}
-
-
-/// Returns new function alpha*left + beta*right optional fence, having both addends reconstructed
-template<typename T, std::size_t NDIM>
-Function<T,NDIM> gaxpy_oop_reconstructed(const double alpha, const Function<T,NDIM>& left,
-                                        const double beta, const Function<T,NDIM>& right, const bool fence=true) {
-Function<T,NDIM> result;
-result.set_impl(right,false);
-
-MADNESS_ASSERT(left.is_reconstructed());
-MADNESS_ASSERT(right.is_reconstructed());
-result.get_impl()->gaxpy_oop_reconstructed(alpha,*left.get_impl(),beta,*right.get_impl(),fence);
-return result;
-
-}
-
-/// Adds two functions with the new result being of type TensorResultType<L,R>
-
-/// Using operator notation forces a global fence after each operation
-template <typename L, typename R, std::size_t NDIM>
-Function<TENSOR_RESULT_TYPE(L,R), NDIM>
-operator+(const Function<L,NDIM>& left, const Function<R,NDIM>& right) {
-if (VERIFY_TREE) left.verify_tree();
-if (VERIFY_TREE) right.verify_tree();
-
-// no compression for high-dimensional functions
-if (NDIM==6) {
-  left.reconstruct();
-  right.reconstruct();
-  return gaxpy_oop_reconstructed(1.0,left,1.0,right,true);
-} else {
-  if (!left.is_compressed())  left.compress();
-  if (!right.is_compressed()) right.compress();
-  return add(left,right,true);
-}
-}
-
-/// Same as \c operator- but with optional fence and no automatic compression
-template <typename L, typename R,std::size_t NDIM>
-Function<TENSOR_RESULT_TYPE(L,R),NDIM>
-sub(const Function<L,NDIM>& left, const Function<R,NDIM>& right, bool fence=true) {
-return gaxpy_oop(TENSOR_RESULT_TYPE(L,R)(1.0), left,
-                 TENSOR_RESULT_TYPE(L,R)(-1.0), right, fence);
-}
-
-
-/// Subtracts two functions with the new result being of type TensorResultType<L,R>
-
-/// Using operator notation forces a global fence after each operation
-template <typename L, typename R, std::size_t NDIM>
-Function<TENSOR_RESULT_TYPE(L,R), NDIM>
-operator-(const Function<L,NDIM>& left, const Function<R,NDIM>& right) {
-PROFILE_FUNC;
-// no compression for high-dimensional functions
-if (NDIM==6) {
-  left.reconstruct();
-  right.reconstruct();
-  return gaxpy_oop_reconstructed(1.0,left,-1.0,right,true);
-} else {
-  if (!left.is_compressed())  left.compress();
-  if (!right.is_compressed()) right.compress();
-  return sub(left,right,true);
-}
-}
-
-/// Create a new copy of the function with different distribution and optional fence
-
-/// Works in either basis.  Different distributions imply
-/// asynchronous communication and the optional fence is
-/// collective.
-template <typename T, std::size_t NDIM>
-Function<T,NDIM> copy(const Function<T,NDIM>& f,
-                     const std::shared_ptr< WorldDCPmapInterface< Key<NDIM> > >& pmap,
-                     bool fence = true) {
-PROFILE_FUNC;
-f.verify();
-Function<T,NDIM> result;
-typedef FunctionImpl<T,NDIM> implT;
-result.set_impl(std::shared_ptr<implT>(new implT(*f.get_impl(), pmap, false)));
-result.get_impl()->copy_coeffs(*f.get_impl(), fence);
-if (VERIFY_TREE) result.verify_tree();
-return result;
-}
-
-/// Create a new copy of the function with the same distribution and optional fence
-template <typename T, std::size_t NDIM>
-Function<T,NDIM> copy(const Function<T,NDIM>& f, bool fence = true) {
-PROFILE_FUNC;
-return copy(f, f.get_pmap(), fence);
-}
-
-/// Type conversion implies a deep copy.  No communication except for optional fence.
-
-/// Works in either basis but any loss of precision may result in different errors
-/// in applied in a different basis.
-///
-/// The new function is formed with the options from the default constructor.
-///
-/// There is no automatic type conversion since this is generally a rather dangerous
-/// thing and because there would be no way to make the fence optional.
-template <typename T, typename Q, std::size_t NDIM>
-Function<Q,NDIM> convert(const Function<T,NDIM>& f, bool fence = true) {
-PROFILE_FUNC;
-f.verify();
-Function<Q,NDIM> result;
-result.set_impl(f, false);
-result.get_impl()->copy_coeffs(*f.get_impl(), fence);
-return result;
-}
-
-
-/// Return the complex conjugate of the input function with the same distribution and optional fence
-
-/// !!! The fence is actually not optional in the current implementation !!!
-template <typename T, std::size_t NDIM>
-Function<T,NDIM> conj(const Function<T,NDIM>& f, bool fence = true) {
-PROFILE_FUNC;
-Function<T,NDIM> result = copy(f,true);
-return result.conj(fence);
-}
-
-/// Apply operator on a hartree product of two low-dimensional functions
-
-/// Supposed to be something like result= G( f(1)*f(2))
-/// the hartree product is never constructed explicitly, but its coeffs are
-/// constructed on the fly and processed immediately.
-/// @param[in]	op	the operator
-/// @param[in]	f1	function of particle 1
-/// @param[in]	f2	function of particle 2
-/// @param[in]	fence if we shall fence
-/// @return		a function of dimension NDIM=LDIM+LDIM
-template <typename opT, typename T, std::size_t LDIM>
-Function<TENSOR_RESULT_TYPE(typename opT::opT,T), LDIM+LDIM>
-apply(const opT& op, const Function<T,LDIM>& f1, const Function<T,LDIM>& f2, bool fence=true) {
-
-typedef TENSOR_RESULT_TYPE(T,typename opT::opT) resultT;
-
-Function<T,LDIM>& ff1 = const_cast< Function<T,LDIM>& >(f1);
-Function<T,LDIM>& ff2 = const_cast< Function<T,LDIM>& >(f2);
-
-bool same=(ff1.get_impl()==ff2.get_impl());
-
-// keep the leaves! They are assumed to be there later
-// even for modified op we need NS form for the hartree_leaf_op
-if (not same) ff1.make_nonstandard(true, false);
-ff2.make_nonstandard(true, true);
-
-
-FunctionFactory<T,LDIM+LDIM> factory=FunctionFactory<resultT,LDIM+LDIM>(f1.world())
-                                              .k(f1.k()).thresh(FunctionDefaults<LDIM+LDIM>::get_thresh());
-Function<resultT,LDIM+LDIM> result=factory.empty().fence();
-
-result.get_impl()->reset_timer();
-op.reset_timer();
-
-// will fence here
-result.get_impl()->recursive_apply(op, f1.get_impl().get(),f2.get_impl().get(),true);
-
-result.get_impl()->print_timer();
-op.print_timer();
-
-result.get_impl()->finalize_apply(true);	// need fence before reconstruct
-
-if (op.modified()) {
-  result.get_impl()->trickle_down(true);
-} else {
-  result.reconstruct();
-}
-if (not same) ff1.standard(false);
-ff2.standard(false);
-
-return result;
-}
-
-
-/// Apply operator ONLY in non-standard form - required other steps missing !!
-template <typename opT, typename R, std::size_t NDIM>
-Function<TENSOR_RESULT_TYPE(typename opT::opT,R), NDIM>
-apply_only(const opT& op, const Function<R,NDIM>& f, bool fence=true) {
-Function<TENSOR_RESULT_TYPE(typename opT::opT,R), NDIM> result;
-
-// specialized version for 3D
-if (NDIM <= 3) {
-  result.set_impl(f, false);
-  result.get_impl()->apply(op, *f.get_impl(), fence);
-
-} else {        // general version for higher dimension
-  bool print_timings=true;
-  Function<TENSOR_RESULT_TYPE(typename opT::opT,R), NDIM> r1;
-
-  result.set_impl(f, false);
-  r1.set_impl(f, false);
-
-  result.get_impl()->reset_timer();
-  op.reset_timer();
-
-  result.get_impl()->apply_source_driven(op, *f.get_impl(), fence);
-
-  // recursive_apply is about 20% faster than apply_source_driven
-  //result.get_impl()->recursive_apply(op, f.get_impl().get(),
-  //        r1.get_impl().get(),true);          // will fence here
-
-  //           	result.world().gop.fence();
-  //           	result.print_size("result before finalization");
-  //            double time=result.get_impl()->finalize_apply(fence);   // need fence before reconstruction
-  //           	result.world().gop.fence();
-  //            if (print_timings) {
-  //                result.get_impl()->print_timer();
-  //                op.print_timer();
-  //                if (result.world().rank()==0) print("time in finlize_apply", time);
-  //            }
-
-}
-
-return result;
-}
-
-/// Apply operator in non-standard form
-
-/// Returns a new function with the same distribution
-///
-/// !!! For the moment does NOT respect fence option ... always fences
-template <typename opT, typename R, std::size_t NDIM>
-Function<TENSOR_RESULT_TYPE(typename opT::opT,R), NDIM>
-apply(const opT& op, const Function<R,NDIM>& f, bool fence=true) {
-
-typedef TENSOR_RESULT_TYPE(typename opT::opT,R) resultT;
-Function<R,NDIM>& ff = const_cast< Function<R,NDIM>& >(f);
-Function<resultT, NDIM> result;
-
-MADNESS_ASSERT(not f.is_on_demand());
-bool print_timings=(NDIM==6);
-
-if (VERIFY_TREE) ff.verify_tree();
-ff.reconstruct();
-if (print_timings) ff.print_size("ff in apply after reconstruct");
-
-if (op.modified()) {
-
-  MADNESS_ASSERT(not op.is_slaterf12);
-  ff.get_impl()->make_redundant(true);
-  result = apply_only(op, ff, fence);
-  ff.get_impl()->undo_redundant(false);
-  result.get_impl()->trickle_down(true);
-
-} else {
-
-  // the slaterf12 function is
-  //  1/(2 mu) \int d1 (1 - exp(- mu r12)) f(1)
-  //       = 1/(2 mu) (f.trace() - \int d1 exp(-mu r12) f(1) )
-  // f.trace() is just a number
-  R ftrace=0.0;
-  if (op.is_slaterf12) ftrace=f.trace();
-
-  // saves the standard() step, which is very expensive in 6D
-  //    		Function<R,NDIM> fff=copy(ff);
-  Function<R,NDIM> fff=(ff);
-  fff.make_nonstandard(op.doleaves, true);
-  if (print_timings) fff.print_size("ff in apply after make_nonstandard");
-  if ((print_timings) and (f.world().rank()==0)) {
-    fff.get_impl()->timer_filter.print("filter");
-    fff.get_impl()->timer_compress_svd.print("compress_svd");
-  }
-  result = apply_only(op, fff, fence);
-  ff.world().gop.fence();
-
-  // svd-tensors need some post-processing
-  if (result.get_impl()->get_tensor_type()==TT_2D) {
-    result.get_impl()->finalize_apply();
-  }
-  if (print_timings) {
-    result.get_impl()->print_timer();
-    op.print_timer();
-  }
-
-  result.reconstruct();
-  //            fff.clear();
-  if (op.destructive()) {
-    ff.world().gop.fence();
-    ff.clear();
-  } else {
-    ff.standard();
-  }
-  if (op.is_slaterf12) result=(result-ftrace).scale(-0.5/op.mu());
-
-}
-if (print_timings) result.print_size("result after reconstruction");
-return result;
-}
-
-
-template <typename opT, typename R, std::size_t NDIM>
-Function<TENSOR_RESULT_TYPE(typename opT::opT,R), NDIM>
-apply_1d_realspace_push(const opT& op, const Function<R,NDIM>& f, int axis, bool fence=true) {
-PROFILE_FUNC;
-Function<R,NDIM>& ff = const_cast< Function<R,NDIM>& >(f);
-if (VERIFY_TREE) ff.verify_tree();
-ff.reconstruct();
-
-Function<TENSOR_RESULT_TYPE(typename opT::opT,R), NDIM> result;
-
-result.set_impl(ff, false);
-result.get_impl()->apply_1d_realspace_push(op, ff.get_impl().get(), axis, fence);
-return result;
-}
-
-
-/// Generate a new function by reordering dimensions ... optional fence
-
-/// You provide an array of dimension NDIM that maps old to new dimensions
-/// according to
-/// \code
-///    newdim = mapdim[olddim]
-/// \endcode
-/// Works in either scaling function or wavelet basis.
-///
-/// Would be easy to modify this to also change the procmap here
-/// if desired but presently it uses the same procmap as f.
-template <typename T, std::size_t NDIM>
-Function<T,NDIM>
-mapdim(const Function<T,NDIM>& f, const std::vector<long>& map, bool fence=true) {
-PROFILE_FUNC;
-Function<T,NDIM> result;
-return result.mapdim(f,map,fence);
-}
-
-/// Generate a new function by mirroring within the dimensions .. optional fence
-
-/// similar to mapdim
-/// @param[in]	mirror	array with -1 and 1, corresponding to mirror this dimension or not
-template <typename T, std::size_t NDIM>
-Function<T,NDIM>
-mirror(const Function<T,NDIM>& f, const std::vector<long>& mirrormap, bool fence=true) {
-PROFILE_FUNC;
-Function<T,NDIM> result;
-return result.mirror(f,mirrormap,fence);
-}
-
-/// This is replaced with mirror(map(f)), optional fence
-
-/// first map then mirror!
-/// mirror is similar to mapdim, but maps from x to -x, y to -y, and so on
-/// Example: mirror a 3d function on the xy plane: mirror={1,1,-1}
-/// Example: c4 rotation of a 3d function around the z axis:
-/// 	x->y, y->-x, z->z: map(1,0,2); mirror(-1,1,1)
-/// @param[in]	map		array holding dimensions
-/// @param[in]	mirror	array of -1 and 1, corresponding to mirror or not
-template <typename T, std::size_t NDIM>
-Function<T,NDIM>
-map_and_mirror(const Function<T,NDIM>& f, const std::vector<long>& map,
-             const std::vector<long>& mirror, bool fence=true) {
-PROFILE_FUNC;
-Function<T,NDIM> result;
-return result.map_and_mirror(f,map,mirror,fence);
-}
-
-
-/// swap particles 1 and 2
-
-/// param[in]	f	a function of 2 particles f(1,2)
-/// return	the input function with particles swapped g(1,2) = f(2,1)
-template <typename T>
-Function<T,6>
-swap_particles(const Function<T,6> & f){
-// this could be done more efficiently for SVD, but it works decently
-std::vector<long> map(6);
-map[0]=3;
-map[1]=4;
-map[2]=5;     // 2 -> 1
-map[3]=0;
-map[4]=1;
-map[5]=2;     // 1 -> 2
-return mapdim(f,map);
-}
-
-/// symmetrize a function
-
-/// @param[in]  symmetry possibilities are:
-///                 (anti-) symmetric particle permutation ("sy_particle", "antisy_particle")
-///                 symmetric mirror plane ("xy", "xz", "yz")
-/// @return     a new function symmetrized according to the input parameter
-template <typename T, std::size_t NDIM>
-Function<T,NDIM>
-symmetrize(const Function<T,NDIM>& f, const std::string symmetry, bool fence=true) {
-Function<T,NDIM> result;
-
-MADNESS_ASSERT(NDIM==6);            // works only for pair functions
-std::vector<long> map(NDIM);
-
-// symmetric particle permutation
-if (symmetry=="sy_particle") {
-  map[0]=3; map[1]=4; map[2]=5;
-  map[3]=0; map[4]=1; map[5]=2;
-} else if (symmetry=="cx") {
-  map[0]=0; map[1]=2; map[2]=1;
-  map[3]=3; map[4]=5; map[5]=4;
-
-} else if (symmetry=="cy") {
-  map[0]=2; map[1]=1; map[2]=0;
-  map[3]=5; map[4]=4; map[5]=3;
-
-} else if (symmetry=="cz") {
-  map[0]=1; map[1]=0; map[2]=2;
-  map[3]=4; map[4]=3; map[5]=5;
-
-} else {
-  if (f.world().rank()==0) {
-    print("unknown parameter in symmetrize:",symmetry);
-  }
-  MADNESS_EXCEPTION("unknown parameter in symmetrize",1);
-}
-
-result.mapdim(f,map,true);  // need to fence here
-result.get_impl()->average(*f.get_impl());
-
-return result;
-}
-
-
-
-/// multiply a high-dimensional function with a low-dimensional function
-
-/// @param[in]  f   NDIM function of 2 particles: f=f(1,2)
-/// @param[in]  g   LDIM function of 1 particle: g=g(1) or g=g(2)
-/// @param[in]  particle    if g=g(1) or g=g(2)
-/// @return     h(1,2) = f(1,2) * g(p)
-template<typename T, std::size_t NDIM, std::size_t LDIM>
-Function<T,NDIM> multiply(const Function<T,NDIM> f, const Function<T,LDIM> g, const int particle, const bool fence=true) {
-
-MADNESS_ASSERT(LDIM+LDIM==NDIM);
-MADNESS_ASSERT(particle==1 or particle==2);
-
-Function<T,NDIM> result;
-result.set_impl(f, false);
-
-//        Function<T,NDIM>& ff = const_cast< Function<T,NDIM>& >(f);
-//        Function<T,LDIM>& gg = const_cast< Function<T,LDIM>& >(g);
-
-FunctionImpl<T,NDIM>* fimpl=f.get_impl().get();
-FunctionImpl<T,LDIM>* gimpl=g.get_impl().get();
-gimpl->make_redundant(false);
-fimpl->make_redundant(false);
-result.world().gop.fence();
-
-result.get_impl()->multiply(fimpl,gimpl,particle);
-result.world().gop.fence();
-
-fimpl->undo_redundant(false);
-gimpl->undo_redundant(false);
-result.world().gop.fence();
-return result;
-}
-
-
-template <typename T, std::size_t NDIM>
-Function<T,NDIM>
-project(const Function<T,NDIM>& other,
-      int k=FunctionDefaults<NDIM>::get_k(),
-      double thresh=FunctionDefaults<NDIM>::get_thresh(),
-      bool fence=true)
-{
-PROFILE_FUNC;
-Function<T,NDIM> result = FunctionFactory<T,NDIM>(other.world()).k(k).thresh(thresh).empty();
-other.reconstruct();
-result.get_impl()->project(*other.get_impl(),fence);
-return result;
-}
-
-
-/// Computes the scalar/inner product between two functions
-
-/// In Maple this would be \c int(conjugate(f(x))*g(x),x=-infinity..infinity)
-template <typename T, typename R, std::size_t NDIM>
-TENSOR_RESULT_TYPE(T,R) inner(const Function<T,NDIM>& f, const Function<R,NDIM>& g) {
-PROFILE_FUNC;
-return f.inner(g);
-}
-
-/// Computes the scalar/inner product between an MRA function and an external functor
-
-/// Currently this defaults to inner_adaptive, which might be more expensive
-/// than inner_ext since it loops over all leaf nodes. If you feel inner_ext
-/// is more efficient you need to call it directly
-/// @param[in]  f   MRA function
-/// @param[in]  g   functor
-/// @result     inner(f,g)
-template <typename T, typename opT, std::size_t NDIM>
-TENSOR_RESULT_TYPE(T,typename opT::value_type) inner(const Function<T,NDIM>& f, const opT& g) {
-PROFILE_FUNC;
-std::shared_ptr< FunctionFunctorInterface<double,3> > func(new opT(g));
-return f.inner_adaptive(func);
-}
-
-/// Computes the scalar/inner product between an MRA function and an external functor
-
-/// Currently this defaults to inner_adaptive, which might be more expensive
-/// than inner_ext since it loops over all leaf nodes. If you feel inner_ext
-/// is more efficient you need to call it directly
-/// @param[in]  g   functor
-/// @param[in]  f   MRA function
-/// @result     inner(f,g)
-template <typename T, typename opT, std::size_t NDIM>
-TENSOR_RESULT_TYPE(T,typename opT::value_type) inner(const opT& g, const Function<T,NDIM>& f) {
-return inner(f,g);
-}
-
-template <typename T, typename R, std::size_t NDIM>
-typename IsSupported<TensorTypeData<R>, Function<TENSOR_RESULT_TYPE(T,R),NDIM> >::type
-operator+(const Function<T,NDIM>& f, R r) {
-return (f*R(1.0)).add_scalar(r);
-}
-
-template <typename T, typename R, std::size_t NDIM>
-typename IsSupported<TensorTypeData<R>, Function<TENSOR_RESULT_TYPE(T,R),NDIM> >::type
-operator+(R r, const Function<T,NDIM>& f) {
-return (f*R(1.0)).add_scalar(r);
-}
-
-template <typename T, typename R, std::size_t NDIM>
-typename IsSupported<TensorTypeData<R>, Function<TENSOR_RESULT_TYPE(T,R),NDIM> >::type
-operator-(const Function<T,NDIM>& f, R r) {
-return (f*R(1.0)).add_scalar(-r);
-}
-
-template <typename T, typename R, std::size_t NDIM>
-typename IsSupported<TensorTypeData<R>, Function<TENSOR_RESULT_TYPE(T,R),NDIM> >::type
-operator-(R r, const Function<T,NDIM>& f) {
-return (f*R(-1.0)).add_scalar(r);
-}
-
-namespace detail {
-template <std::size_t NDIM>
-struct realop {
-typedef double resultT;
-Tensor<double> operator()(const Key<NDIM>& key, const Tensor<double_complex>& t) const {
-  return real(t);
-}
-
-template <typename Archive> void serialize (Archive& ar) {}
-};
-
-template <std::size_t NDIM>
-struct imagop {
-typedef double resultT;
-Tensor<double> operator()(const Key<NDIM>& key, const Tensor<double_complex>& t) const {
-  return imag(t);
-}
-
-template <typename Archive> void serialize (Archive& ar) {}
-};
-
-template <std::size_t NDIM>
-struct abssqop {
-typedef double resultT;
-Tensor<double> operator()(const Key<NDIM>& key, const Tensor<double_complex>& t) const {
-  Tensor<double> r = abs(t);
-  return r.emul(r);
-}
-
-template <typename Archive> void serialize (Archive& ar) {}
-};
-
-template <std::size_t NDIM>
-struct absop {
-typedef double resultT;
-Tensor<double> operator()(const Key<NDIM>& key, const Tensor<double_complex>& t) const {
-  Tensor<double> r = abs(t);
-  return r;
-}
-
-template <typename Archive> void serialize (Archive& ar) {}
-};
-
-}
-
-  /// Returns a new function that is the real part of the input
-template <std::size_t NDIM>
-Function<double,NDIM> real(const Function<double_complex,NDIM>& z, bool fence=true) {
-return unary_op_coeffs(z, detail::realop<NDIM>(), fence);
-}
-
-/// Returns a new function that is the real part of the input
-template <std::size_t NDIM>
-Function<double,NDIM> real(const Function<double,NDIM>& z, bool fence=true) {
-return copy(z);
-}
-
-/// Returns a new function that is the imaginary part of the input
-template <std::size_t NDIM>
-Function<double,NDIM> imag(const Function<double_complex,NDIM>& z, bool fence=true) {
-return unary_op_coeffs(z, detail::imagop<NDIM>(), fence);
-}
-
-
-/// Create a new function that is the square of f - global comm only if not reconstructed
-template <typename T, std::size_t NDIM>
-Function<T,NDIM> square(const Function<T,NDIM>& f, bool fence=true) {
-PROFILE_FUNC;
-Function<T,NDIM> result = copy(f,true);  // !!!!!!!!!!!!!!!!!!!!!!!!!!!!!!!!!!!!!!!!!!!!!!!!!!
-return result.square(true); //fence);  // !!!!!!!!!!!!!!!!!!!!!!!!!!!!!!!!!!!!!!!!!!!
-}
-
-/// Create a new function that is the abs of f - global comm only if not reconstructed
-template <typename T, std::size_t NDIM>
-Function<T,NDIM> abs(const Function<T,NDIM>& f, bool fence=true) {
-PROFILE_FUNC;
-Function<T,NDIM> result = copy(f,true);  // !!!!!!!!!!!!!!!!!!!!!!!!!!!!!!!!!!!!!!!!!!!!!!!!!!
-return result.abs(true); //fence);  // !!!!!!!!!!!!!!!!!!!!!!!!!!!!!!!!!!!!!!!!!!!
-}
-
-/// Create a new function that is the abs_square of f - global comm only if not reconstructed
-template <typename T, std::size_t NDIM>
-typename std::enable_if<!TensorTypeData<T>::iscomplex, Function<T,NDIM> >::type
-abs_square(const Function<T,NDIM>& f, bool fence=true) {
-PROFILE_FUNC;
-Function<T,NDIM> result = copy(f,true);  // !!!!!!!!!!!!!!!!!!!!!!!!!!!!!!!!!!!!!!!!!!!!!!!!!!
-return result.abs_square(true); //fence);  // !!!!!!!!!!!!!!!!!!!!!!!!!!!!!!!!!!!!!!!!!!!
-}
-
-/// Create a new function that is the abs_square of f - global comm only if not reconstructed
-template <typename T, std::size_t NDIM>
-typename std::enable_if<TensorTypeData<T>::iscomplex, Function<typename Tensor<T>::scalar_type,NDIM> >::type
-abs_square(const Function<T,NDIM>& f, bool fence=true) {
-return unary_op(f, detail::abssqop<NDIM>(), fence);
-}
-
-/// Returns a new function that is the square of the absolute value of the input
-template <std::size_t NDIM>
-Function<double,NDIM> abssq(const Function<double_complex,NDIM>& z, bool fence=true) {
-return unary_op(z, detail::abssqop<NDIM>(), fence);
-}
-
-/// Returns a new function that is the absolute value of the input
-template <std::size_t NDIM>
-Function<double,NDIM> abs(const Function<double_complex,NDIM>& z, bool fence=true) {
-return unary_op(z, detail::absop<NDIM>(), fence);
-}
-
-}
-
 #include <madness/mra/funcplot.h>
 
 namespace madness {
-<<<<<<< HEAD
-namespace archive {
-template <class archiveT, class T, std::size_t NDIM>
-struct ArchiveLoadImpl< ParallelInputArchive<archiveT>, Function<T,NDIM> > {
-static inline void load(const ParallelInputArchive<archiveT>& ar, Function<T,NDIM>& f) {
-  f.load(*ar.get_world(), ar);
-}
-};
-
-template <class archiveT, class T, std::size_t NDIM>
-struct ArchiveStoreImpl< ParallelOutputArchive<archiveT>, Function<T,NDIM> > {
-static inline void store(const ParallelOutputArchive<archiveT>& ar, const Function<T,NDIM>& f) {
-  f.store(ar);
-}
-};
-}
-
-  template <class T, std::size_t NDIM>
-void save(const Function<T,NDIM>& f, const std::string name) {
-archive::ParallelOutputArchive<archive::BinaryFstreamOutputArchive> ar2(f.world(), name.c_str(), 1);
-ar2 & f;
-}
-
-template <class T, std::size_t NDIM>
-void load(Function<T,NDIM>& f, const std::string name) {
-archive::ParallelInputArchive<archive::BinaryFstreamInputArchive> ar2(f.world(), name.c_str(), 1);
-ar2 & f;
-}
-=======
     namespace archive {
         template <class archiveT, class T, std::size_t NDIM>
         struct ArchiveLoadImpl< ParallelInputArchive<archiveT>, Function<T,NDIM> > {
@@ -4354,26 +2554,16 @@
         archive::ParallelInputArchive<archive::BinaryFstreamInputArchive> ar2(f.world(), name.c_str(), 1);
         ar2 & f;
     }
->>>>>>> b7c31ed3
 
 }
 
 namespace madness {
-<<<<<<< HEAD
-// type traits to check if a template parameter is a Function
-template<typename>
-struct is_madness_function : std::false_type {};
-
-template<typename T, std::size_t NDIM>
-struct is_madness_function<madness::Function<T, NDIM>> : std::true_type {};
-=======
     // type traits to check if a template parameter is a Function
     template<typename>
     struct is_madness_function : std::false_type {};
 
     template<typename T, std::size_t NDIM>
     struct is_madness_function<madness::Function<T, NDIM>> : std::true_type {};
->>>>>>> b7c31ed3
 }
 
 
