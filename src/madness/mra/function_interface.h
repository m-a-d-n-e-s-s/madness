/*
  This file is part of MADNESS.

  Copyright (C) 2007,2010 Oak Ridge National Laboratory

  This program is free software; you can redistribute it and/or modify
  it under the terms of the GNU General Public License as published by
  the Free Software Foundation; either version 2 of the License, or
  (at your option) any later version.

  This program is distributed in the hope that it will be useful,
  but WITHOUT ANY WARRANTY; without even the implied warranty of
  MERCHANTABILITY or FITNESS FOR A PARTICULAR PURPOSE. See the
  GNU General Public License for more details.

  You should have received a copy of the GNU General Public License
  along with this program; if not, write to the Free Software
  Foundation, Inc., 59 Temple Place, Suite 330, Boston, MA 02111-1307 USA

  For more information please contact:

  Robert J. Harrison
  Oak Ridge National Laboratory
  One Bethel Valley Road
  P.O. Box 2008, MS-6367

  email: harrisonrj@ornl.gov
  tel:   865-241-3937
  fax:   865-572-0680

  $Id: function_factory_and_interface.h 3422 2014-03-24 09:16:15Z 3ru6ruWu $
*/


#ifndef MADNESS_MRA_FUNCTION_INTERFACE_H__INCLUDED
#define MADNESS_MRA_FUNCTION_INTERFACE_H__INCLUDED

#include <madness/tensor/tensor.h>
#include <madness/tensor/gentensor.h>
#include <madness/mra/key.h>

// needed for the TwoElectronInterface
#include <madness/mra/operatorinfo.h>
#include <madness/mra/gfit.h>
#include <madness/mra/convolution1d.h>
#include <madness/mra/function_common_data.h>

namespace madness {

	// forward declaration needed for CompositeFunctorInterface
	template<typename T, std::size_t NDIM>
	class FunctionImpl;

    template<typename T, std::size_t NDIM>
    Tensor<T> fcube(const Key<NDIM>&, T (*f)(const Vector<double,NDIM>&), const Tensor<double>&);



	/// Abstract base class interface required for functors used as input to Functions
	template<typename T, std::size_t NDIM>
	class FunctionFunctorInterface {
	public:

	    typedef GenTensor<T> coeffT;
	    typedef Key<NDIM> keyT;
	    typedef T value_type;

	    Level special_level_;

	    FunctionFunctorInterface() : special_level_(6) {}

	    /// adapt the special level to resolve the smallest length scale
	    void set_length_scale(double lo) {
	        double Lmax=FunctionDefaults<NDIM>::get_cell_width().max();
	        double lo_sim=lo/Lmax;  // lo in simulation coordinates;
	        special_level_=Level(-log2(lo_sim));
	    }

	    /// Can we screen this function based on the bounding box information?
	    virtual bool screened(const Vector<double,NDIM>& c1, const Vector<double,NDIM>& c2) const {
	        return false;
	    }

	    /// Does the interface support a vectorized operator()?
	    virtual bool supports_vectorized() const {return false;}

	    virtual void operator()(const Vector<double*,1>& xvals, T* fvals, int npts) const {
	        MADNESS_EXCEPTION("FunctionFunctorInterface: This function should not be called!", 0);
	    }

	    virtual void operator()(const Vector<double*,2>& xvals, T* fvals, int npts) const {
	        MADNESS_EXCEPTION("FunctionFunctorInterface: This function should not be called!", 0);
	    }

	    virtual void operator()(const Vector<double*,3>& xvals, T* fvals, int npts) const {
	        MADNESS_EXCEPTION("FunctionFunctorInterface: This function should not be called!", 0);
	    }

	    virtual void operator()(const Vector<double*,4>& xvals, T* fvals, int npts) const {
	        MADNESS_EXCEPTION("FunctionFunctorInterface: This function should not be called!", 0);
	    }

	    virtual void operator()(const Vector<double*,5>& xvals, T* fvals, int npts) const {
	        MADNESS_EXCEPTION("FunctionFunctorInterface: This function should not be called!", 0);
	    }

	    virtual void operator()(const Vector<double*,6>& xvals, T* fvals, int npts) const {
	        MADNESS_EXCEPTION("FunctionFunctorInterface: This function should not be called!", 0);
	    }

	    /// You should implement this to return \c f(x)
	    virtual T operator()(const Vector<double, NDIM>& x) const = 0;

	    /// Override this to return list of special points to be refined more deeply
	    virtual std::vector< Vector<double,NDIM> > special_points() const {
	        return std::vector< Vector<double,NDIM> >();
	    }

	    /// Override this change level refinement for special points (default is 6)
	    virtual Level special_level() {return special_level_;}

	    virtual ~FunctionFunctorInterface() {}

	    virtual coeffT coeff(const keyT&) const {
	        MADNESS_EXCEPTION("implement coeff for FunctionFunctorInterface",0);
	        return coeffT();
	    }

	    virtual coeffT values(const keyT& key, const Tensor<double>& tensor) const {
	        MADNESS_EXCEPTION("implement values for FunctionFunctorInterface",0);
	        return coeffT();
	    }

	    /// does this functor directly provide sum coefficients? or only function values?
	    virtual bool provides_coeff() const {
	        return false;
	    }

	};



	///forward declaration
	template <typename T, std::size_t NDIM>
	//    void FunctionImpl<T,NDIM>::fcube(const keyT& key, const FunctionFunctorInterface<T,NDIM>& f, const Tensor<double>& qx, tensorT& fval) const {
	void fcube(const Key<NDIM>& key, const FunctionFunctorInterface<T,NDIM>& f, const Tensor<double>& qx, Tensor<T>& fval);

	/// CompositeFunctorInterface implements a wrapper of holding several functions and functors

	/// Use this to "connect" several functions and/or functors and to return their coefficients
	/// e.g. connect f1 and f2 with an addition, you can request the coefficients of any node
	/// and they will be computed on the fly and returned. Mainly useful to connect a functor
	/// with a function, if the functor is too large to be represented in MRA (e.g. 1/r12)
	///
	/// as of now, the operation connecting the functions/functors is simply addition.
	/// need to implement expression templates, if I only knew what that was...
	template<typename T, std::size_t NDIM, std::size_t MDIM>
	class CompositeFunctorInterface : public FunctionFunctorInterface<T,NDIM> {

		typedef Vector<double, NDIM> coordT; ///< Type of vector holding coordinates
		typedef FunctionImpl<T,NDIM> implT;
		typedef FunctionImpl<T,MDIM> implL;
		typedef std::shared_ptr<implT> pimplT;
		typedef std::shared_ptr<implL> pimplL;

		World& world;

	public:
		/// various MRA functions of NDIM dimensionality
		std::vector<std::shared_ptr<implT>> impl_ket_vector;	///< supposedly the pair function
		std::shared_ptr<implT> impl_eri;	///< supposedly 1/r12

		/// various MRA functions of MDIM dimensionality (e.g. 3, if NDIM==6)
		std::shared_ptr<implL> impl_m1;	///< supposedly 1/r1
		std::shared_ptr<implL> impl_m2;	///< supposedly 1/r2
		std::vector<std::shared_ptr<implL>> impl_p1_vector;	///< supposedly orbital 1
		std::vector<std::shared_ptr<implL>> impl_p2_vector;	///< supposedly orbital 2

	public:

		/// constructor takes its Factory
		CompositeFunctorInterface(World& world, std::vector<pimplT> ket, pimplT g12,
				pimplL v1, pimplL v2, std::vector<pimplL> p1, std::vector<pimplL> p2)
			: world(world), impl_ket_vector(ket), impl_eri(g12)
			, impl_m1(v1), impl_m2(v2), impl_p1_vector(p1), impl_p2_vector(p2)
		{

			// some consistency checks
			// either a pair ket is provided, or two particles (tba)
            MADNESS_CHECK_THROW(impl_p1_vector.size()==impl_p2_vector.size(), "CompositeFunctorInterface: p1 and p2 must have the same size");
			MADNESS_CHECK_THROW(impl_ket_vector.size()>0 or (impl_p1_vector.size()>0),"CompositeFunctorInterface: either ket or p1 must be provided");

		}

        /// replicate low-dimensional functions over all ranks of this world
        void replicate_low_dim_functions(const bool fence) {
            if (impl_m1 and (not impl_m1->is_on_demand())) impl_m1->replicate(false);
            if (impl_m2 and (not impl_m2->is_on_demand())) impl_m2->replicate(false);

            if (impl_p1 and (not impl_p1->is_on_demand())) impl_p1->replicate(false);
            if (impl_p2 and (not impl_p2->is_on_demand())) impl_p2->replicate(false);
            if (fence) world.gop.fence();
        }

		void make_redundant(const bool fence) {
			// prepare base functions that make this function
<<<<<<< HEAD
			if (impl_ket and (not impl_ket->is_on_demand())) impl_ket->change_tree_state(redundant,false);
=======
            for (auto& k : impl_ket_vector) if (k and (not k->is_on_demand())) k->change_tree_state(redundant,false);
>>>>>>> 17b72a70
			if (impl_eri) {
				if (not impl_eri->is_on_demand()) impl_eri->change_tree_state(redundant,false);
			}
			if (impl_m1 and (not impl_m1->is_on_demand())) impl_m1->change_tree_state(redundant,false);
			if (impl_m2 and (not impl_m2->is_on_demand())) impl_m2->change_tree_state(redundant,false);

<<<<<<< HEAD
			if (impl_p1 and (not impl_p1->is_on_demand())) impl_p1->change_tree_state(redundant,false);
			if (impl_p2 and (not impl_p2->is_on_demand())) impl_p2->change_tree_state(redundant,false);
=======
            for (auto& k : impl_p1_vector) if (k and (not k->is_on_demand())) k->change_tree_state(redundant,false);
            for (auto& k : impl_p2_vector) if (k and (not k->is_on_demand())) k->change_tree_state(redundant,false);
//			if (impl_p1 and (not impl_p1->is_on_demand())) impl_p1->make_redundant(false);
//			if (impl_p2 and (not impl_p2->is_on_demand())) impl_p2->make_redundant(false);
>>>>>>> 17b72a70
			if (fence) world.gop.fence();
		}

		/// return true if all constituent functions are in redundant tree state
		bool check_redundant() const {
            for (auto& k : impl_ket_vector) if (k and (not k->is_redundant())) return false;
//			if (impl_ket and (not impl_ket->is_redundant())) return false;
			if (impl_eri) MADNESS_ASSERT(impl_eri->is_on_demand());
			if (impl_m1 and (not impl_m1->is_redundant())) return false;
			if (impl_m2 and (not impl_m2->is_redundant())) return false;
            for (auto& k : impl_p1_vector) if (k and (not k->is_redundant())) return false;
            for (auto& k : impl_p2_vector) if (k and (not k->is_redundant())) return false;
//            if (impl_p1 and (not impl_p1->is_redundant())) return false;
//			if (impl_p2 and (not impl_p2->is_redundant())) return false;
			return true;
		}

		/// return value at point x; fairly inefficient
		T operator()(const coordT& x) const {
			print("there is no operator()(coordT&) in CompositeFunctorInterface, for good reason");
			MADNESS_ASSERT(0);
			return T(0);
		};

		bool provides_coeff() const {
			return false;
		}

	};


	/// ElementaryInterface (formerly FunctorInterfaceWrapper) interfaces a c-function

	/// hard-code your favorite function and interface it with this; Does only
	/// provide function values, no MRA coefficients. Care must be taken if the
	/// function we refer to is a singular function, and a on-demand function
	/// at the same time, since direct computation of coefficients via mraimpl::project
	/// might suffer from inaccurate quadrature.
	template<typename T, std::size_t NDIM>
	class ElementaryInterface : public FunctionFunctorInterface<T,NDIM> {

	public:
		typedef Vector<double, NDIM> coordT; ///< Type of vector holding coordinates
        typedef GenTensor<T> coeffT;

		T (*f)(const coordT&);

		ElementaryInterface(T (*f)(const coordT&)) : f(f) {}

		T operator()(const coordT& x) const {return f(x);}

		coeffT values(const Key<NDIM>& key, const Tensor<double>& quad_x) const {
	        typedef Tensor<T> tensorT;
            tensorT fval=madness::fcube(key,f,quad_x);
            return coeffT(fval,FunctionDefaults<NDIM>::get_thresh(),TT_FULL);
		}
	};

    /// FunctorInterface interfaces a class or struct with an operator()()
    template<typename T, std::size_t NDIM, typename opT>
    class FunctorInterface : public FunctionFunctorInterface<T,NDIM> {

    public:
        typedef Vector<double, NDIM> coordT; ///< Type of vector holding coordinates
        typedef GenTensor<T> coeffT;

        opT op;

        FunctorInterface(const opT& op) : op(op) {}

        T operator()(const coordT& x) const {return op(x);}
    };

	/// FunctionInterface implements a wrapper around any class with the operator()()
	template<typename T, size_t NDIM, typename opT>
	class FunctionInterface : public FunctionFunctorInterface<T,NDIM> {

	    typedef GenTensor<T> coeffT;
        typedef Vector<double, NDIM> coordT; ///< Type of vector holding coordinates

        const opT op;

    public:
        FunctionInterface(const opT& op) : op(op) {}

        T operator()(const coordT& coord) const {return op(coord);}

        bool provides_coeff() const {return false;}

	};

	/// base class to compute the wavelet coefficients for an isotropic 2e-operator

	/// all classes that derive from this base class use the Gaussian fitting
	/// procedure that has been developed for the BSH operator. We simply
	/// reuse the wavelet coefficients that we get from there to avoid
	/// evaluating the functions themselves, since the quadrature of singular
	/// functions is imprecise and slow.
	template<typename T, std::size_t NDIM>
    class TwoElectronInterface : public FunctionFunctorInterface<T,NDIM> {
	public:

		typedef GenTensor<T> coeffT;

		/// constructor: cf the Coulomb kernel

		/// @param[in]	lo		the smallest length scale to be resolved
		/// @param[in]	eps		the accuracy threshold
		TwoElectronInterface(double lo, double eps,
				const BoundaryConditions<6>& bc=FunctionDefaults<6>::get_bc(),
				int kk=FunctionDefaults<6>::get_k())
				:rank(), k(kk), lo(lo), hi(1.0) {

			// Presently we must have periodic or non-periodic in all dimensions.
			for (std::size_t d=1; d<6; ++d) {MADNESS_ASSERT(bc(d,0)==bc(0,0));}

			const Tensor<double>& width = FunctionDefaults<6>::get_cell_width();
			hi = width.normf(); // Diagonal width of cell
			if (bc(0,0) == BC_PERIODIC) hi *= 100; // Extend range for periodic summation

		}

		bool provides_coeff() const {
			return true;
		}

		/// return the coefficients of the function in 6D (x1,y1,z1, x2,y2,z2)
		coeffT coeff(const Key<NDIM>& key) const {
			Tensor<double> c=make_coeff(key);
            return coeffT(map_coeff(c),FunctionDefaults<6>::get_thresh(),TT_FULL);
		}

		T operator()(const Vector<double, NDIM>& x) const {
			print("there is no operator()(coordT&) in TwoElectronInterface, for good reason");
			MADNESS_ASSERT(0);
			return T(0);
		}

	protected:

		/// make the coefficients from the 1d convolution
		Tensor<double> make_coeff(const Key<6>& key) const {
			const Level n=key.level();
			const Vector<Translation,6> l=key.translation();

			// get the displacements for all 3 dimensions: x12, y12, z12
			const Translation l0=(l[0]-l[3]);
			const Translation l1=(l[1]-l[4]);
			const Translation l2=(l[2]-l[5]);

			Tensor<double> scr1(rank,k*k), scr2(rank,k*k,k*k);

			// lump all the terms together
			for (long mu=0; mu<rank; mu++) {
				const Tensor<double> r0=(ops[mu].getop(0)->rnlij(n,l0)).reshape(k*k);
				const Tensor<double> r1=(ops[mu].getop(1)->rnlij(n,l1)).reshape(k*k);
				const Tensor<double> r2=(ops[mu].getop(2)->rnlij(n,l2)).reshape(k*k);

				// include weights in first vector
				scr1(mu,Slice(_))=r0*ops[mu].getfac();

				// merge second and third vector to scr(r,k1,k2)
				scr2(mu,Slice(_),Slice(_))=outer(r1,r2);
			}

			Tensor<double> c=inner(scr1,scr2,0,0);
			return c;
		}

		/// the dimensions are a bit confused (x1,x2, y1,y2, z1,z2) -> (x1,y1,z1, x2,y2,z2)
		Tensor<double> map_coeff(const Tensor<double>& c) const {
			std::vector<long> map(6);
			map[0]=0;	map[1]=3;	map[2]=1;
			map[3]=4;	map[4]=2;	map[5]=5;
			return copy(c.reshape(k,k,k,k,k,k).mapdim(map));
		}

		/// initialize the Gaussian fit; uses the virtual function fit() to fit
		void initialize(const double eps) {
			GFit<double,3> fit=this->fit(eps);
			Tensor<double> coeff=fit.coeffs();
			Tensor<double> expnt=fit.exponents();

			// set some parameters
			rank=coeff.dim(0);
			ops.resize(rank);
			const Tensor<double>& width = FunctionDefaults<6>::get_cell_width();

			// construct all the terms
			for (int mu=0; mu<rank; ++mu) {
				//                double c = std::pow(sqrt(expnt(mu)/pi),static_cast<int>(NDIM)); // Normalization coeff
				double c = std::pow(sqrt(expnt(mu)/constants::pi),3); // Normalization coeff

				// We cache the normalized operator so the factor is the value we must multiply
				// by to recover the coeff we want.
				ops[mu].setfac(coeff(mu)/c);

				// only 3 dimensions here!
				for (std::size_t d=0; d<3; ++d) {
					ops[mu].setop(d,GaussianConvolution1DCache<double>::get(k, expnt(mu)*width[d]*width[d], 0, false));
				}
			}
		}

		/// derived classes must implement this -- cf GFit.h
		virtual GFit<double,3> fit(const double eps) const = 0;

		/// storing the coefficients
		mutable std::vector< ConvolutionND<double,6> > ops;

		/// the number of terms in the Gaussian quadrature
		int rank;

		/// the wavelet order
		int k;

		/// the smallest length scale that needs to be represented
		double lo;

		/// the largest length scale that needs to be represented
		double hi;

	};


    /// a function like f(x)=1/x
    class GeneralTwoElectronInterface : public TwoElectronInterface<double,6> {
    public:

        /// constructor: cf the Coulomb kernel

        /// @param[in]	lo		the smallest length scale to be resolved
        /// @param[in]	eps		the accuracy threshold
        GeneralTwoElectronInterface(OperatorInfo info,
                                   const BoundaryConditions<6>& bc=FunctionDefaults<6>::get_bc(),
                                   int kk=FunctionDefaults<6>::get_k())
                : TwoElectronInterface<double,6>(info.lo,info.thresh,bc,kk), info(info) {

            if (info.hi<0) {
                double hi=FunctionDefaults<3>::get_cell_width().normf();
                if (bc(0,0) == BC_PERIODIC) hi *= 100; // Extend range for periodic summation
                this->info.hi=hi;
            }
            initialize(info.thresh);
        }

    private:
        OperatorInfo info;

        GFit<double,3> fit(const double eps) const {
            return GFit<double,3>(info);
        }
    };

	/// a function like f(x)=1/x
	class ElectronRepulsionInterface : public TwoElectronInterface<double,6> {
	public:

		/// constructor: cf the Coulomb kernel

		/// @param[in]	lo		the smallest length scale to be resolved
		/// @param[in]	eps		the accuracy threshold
		ElectronRepulsionInterface(double lo,double eps,
				const BoundaryConditions<6>& bc=FunctionDefaults<6>::get_bc(),
				int kk=FunctionDefaults<6>::get_k())
		  : TwoElectronInterface<double,6>(lo,eps,bc,kk) {

			initialize(eps);
		}

	private:

		GFit<double,3> fit(const double eps) const {
			return GFit<double,3>::CoulombFit(lo,hi,eps,false);
		}
	};

	/// a function like f(x) = exp(-mu x)/x
	class BSHFunctionInterface : public TwoElectronInterface<double,6> {
	public:

		/// constructor: cf the Coulomb kernel

      /// @param[in]	mu		the exponent of the BSH/inverse Laplacian
		/// @param[in]	lo		the smallest length scale to be resolved
		/// @param[in]	eps		the accuracy threshold
		BSHFunctionInterface(double mu, double lo, double eps,
				const BoundaryConditions<6>& bc=FunctionDefaults<6>::get_bc(),
				int kk=FunctionDefaults<6>::get_k())
		  : TwoElectronInterface<double,6>(lo,eps,bc,kk), mu(mu) {

			initialize(eps);
		}

	private:

		double mu;

		GFit<double,3> fit(const double eps) const {
			return GFit<double,3>::BSHFit(mu,lo,hi,eps,false);
		}
	};

	/// a function like f(x)=exp(-mu x)
	class SlaterFunctionInterface : public TwoElectronInterface<double,6> {
	public:

		/// constructor: cf the Coulomb kernel

		/// @param[in]	mu		the exponent of the Slater function
		/// @param[in]	lo		the smallest length scale to be resolved
		/// @param[in]	eps		the accuracy threshold
		SlaterFunctionInterface(double mu, double lo, double eps,
				const BoundaryConditions<6>& bc=FunctionDefaults<6>::get_bc(),
				int kk=FunctionDefaults<6>::get_k())
		  : TwoElectronInterface<double,6>(lo,eps,bc,kk), mu(mu) {
			initialize(eps);
		}

	private:

		double mu;

		GFit<double,3> fit(const double eps) const {
			return GFit<double,3>::SlaterFit(mu,lo,hi,eps,false);
		}
	};

	/// a function like f(x) = (1 - exp(-mu x))/(2 gamma)
	class SlaterF12Interface : public TwoElectronInterface<double,6> {
	public:

		/// constructor: cf the Coulomb kernel

		/// @param[in]	mu		the exponent of the Slater function
		/// @param[in]	lo		the smallest length scale to be resolved
		/// @param[in]	eps		the accuracy threshold
		SlaterF12Interface(double mu, double lo, double eps,
				const BoundaryConditions<6>& bc=FunctionDefaults<6>::get_bc(),
				int kk=FunctionDefaults<6>::get_k())
		  : TwoElectronInterface<double,6>(lo,eps,bc,kk), mu(mu) {

			initialize(eps);
		}

//		/// overload the function of the base class
//		coeffT coeff(const Key<6>& key) const {
//
//			Tensor<double> c=make_coeff(key);
//
//			// subtract 1 from the (0,0,..,0) element of the tensor,
//			// which is the 0th order polynomial coefficient
//        	double one_coeff1=1.0*sqrt(FunctionDefaults<6>::get_cell_volume())
//        			*pow(0.5,0.5*6*key.level());
//            std::vector<long> v0(6,0L);
//            c(v0)-=one_coeff1;
//
//			c.scale(-0.5/mu);
//            return coeffT(map_coeff(c),FunctionDefaults<6>::get_thresh(),TT_FULL);
//		}

	private:

		double mu;

		GFit<double,3> fit(const double eps) const {
			return GFit<double,3>::F12Fit(mu,lo,hi,eps,false);
		}
	};

// Not right
//	/// a function like f(x) = (1 - exp(-mu x))/x
//	class FGInterface : public TwoElectronInterface<double,6> {
//	public:
//
//		/// constructor: cf the Coulomb kernel
//
//		/// @param[in]	mu		the exponent of the Slater function
//		/// @param[in]	lo		the smallest length scale to be resolved
//		/// @param[in]	eps		the accuracy threshold
//		FGInterface(double mu, double lo, double eps,
//				const BoundaryConditions<6>& bc=FunctionDefaults<6>::get_bc(),
//				int kk=FunctionDefaults<6>::get_k())
//		  : TwoElectronInterface<double,6>(lo,eps,bc,kk), mu(mu) {
//
//			initialize(eps);
//		}
//
//	private:
//
//		double mu;
//
//		GFit<double,3> fit(const double eps) const {
//			return GFit<double,3>::SlaterFit(mu,lo,hi,eps,false);
//		}
//	};


#if 0

	/// ElectronRepulsionInterface implements the electron repulsion term 1/r12

	/// this is essentially just a wrapper around ElectronRepulsion
	template<typename T, std::size_t NDIM>
	class ElectronRepulsionInterface : public FunctionFunctorInterface<T,NDIM> {

		typedef GenTensor<T> coeffT;
		typedef Vector<double, NDIM> coordT; ///< Type of vector holding coordinates

		/// the class computing the coefficients
		ElectronRepulsion eri;

	public:

		/// constructor takes the same parameters as the Coulomb operator
		/// which it uses to compute the coefficients
		ElectronRepulsionInterface(World& world,double lo,double eps,
                const BoundaryConditions<NDIM>& bc=FunctionDefaults<NDIM>::get_bc(),
                int k=FunctionDefaults<NDIM>::get_k())
			: eri(ElectronRepulsion(eps,eps,bc,k)) {
		}


		/// return value at point x; fairly inefficient
		T operator()(const coordT& x) const {
			print("there is no operator()(coordT&) in ElectronRepulsionInterface, for good reason");
			MADNESS_ASSERT(0);
			return T(0);
		};


		/// return sum coefficients for imagined node at key
		coeffT coeff(const Key<NDIM>& key) const {
            return coeffT(this->eri.coeff(key),FunctionDefaults<NDIM>::get_thresh(),
                    TT_FULL);
		}

	};

	/// FGIntegralInterface implements the two-electron integral (1-exp(-gamma*r12))/r12

	/// this is essentially just a wrapper around ElectronRepulsion
	/// The integral expressed as:   1/r12 - exp(-gamma*r12)/r12
	/// which can be expressed with an eri and a bsh
	template<typename T, std::size_t NDIM>
	class FGIntegralInterface : public FunctionFunctorInterface<T,NDIM> {

		typedef GenTensor<T> coeffT;
		typedef Vector<double, NDIM> coordT; ///< Type of vector holding coordinates

		/// the class computing the coefficients
		ElectronRepulsion eri;
		BSHFunction bsh;

	public:

		/// constructor takes the same parameters as the Coulomb operator
		/// which it uses to compute the coefficients
		FGIntegralInterface(World& world, double lo, double eps, double gamma,
                const BoundaryConditions<NDIM>& bc=FunctionDefaults<NDIM>::get_bc(),
                int k=FunctionDefaults<NDIM>::get_k())
			: eri(ElectronRepulsion(eps,eps,0.0,bc,k))
			, bsh(BSHFunction(eps,eps,gamma,bc,k)) {
		}

		bool provides_coeff() const {
			return true;
		}

		/// return value at point x; fairly inefficient
		T operator()(const coordT& x) const {
			print("there is no operator()(coordT&) in FGIntegralInterface, for good reason");
			MADNESS_ASSERT(0);
			return T(0);
		};

		/// return sum coefficients for imagined node at key
		coeffT coeff(const Key<NDIM>& key) const {
	        typedef Tensor<T> tensorT;
			tensorT e_b=eri.coeff(key)-bsh.coeff(key);
            return coeffT(e_b,FunctionDefaults<NDIM>::get_thresh(),TT_FULL);
		}

	};

#endif

}

#endif // MADNESS_MRA_FUNCTION_INTERFACE_H__INCLUDED<|MERGE_RESOLUTION|>--- conflicted
+++ resolved
@@ -194,36 +194,34 @@
 
         /// replicate low-dimensional functions over all ranks of this world
         void replicate_low_dim_functions(const bool fence) {
-            if (impl_m1 and (not impl_m1->is_on_demand())) impl_m1->replicate(false);
-            if (impl_m2 and (not impl_m2->is_on_demand())) impl_m2->replicate(false);
-
-            if (impl_p1 and (not impl_p1->is_on_demand())) impl_p1->replicate(false);
-            if (impl_p2 and (not impl_p2->is_on_demand())) impl_p2->replicate(false);
-            if (fence) world.gop.fence();
-        }
-
-		void make_redundant(const bool fence) {
 			// prepare base functions that make this function
-<<<<<<< HEAD
-			if (impl_ket and (not impl_ket->is_on_demand())) impl_ket->change_tree_state(redundant,false);
-=======
             for (auto& k : impl_ket_vector) if (k and (not k->is_on_demand())) k->change_tree_state(redundant,false);
->>>>>>> 17b72a70
 			if (impl_eri) {
 				if (not impl_eri->is_on_demand()) impl_eri->change_tree_state(redundant,false);
 			}
 			if (impl_m1 and (not impl_m1->is_on_demand())) impl_m1->change_tree_state(redundant,false);
 			if (impl_m2 and (not impl_m2->is_on_demand())) impl_m2->change_tree_state(redundant,false);
 
-<<<<<<< HEAD
-			if (impl_p1 and (not impl_p1->is_on_demand())) impl_p1->change_tree_state(redundant,false);
-			if (impl_p2 and (not impl_p2->is_on_demand())) impl_p2->change_tree_state(redundant,false);
-=======
             for (auto& k : impl_p1_vector) if (k and (not k->is_on_demand())) k->change_tree_state(redundant,false);
             for (auto& k : impl_p2_vector) if (k and (not k->is_on_demand())) k->change_tree_state(redundant,false);
 //			if (impl_p1 and (not impl_p1->is_on_demand())) impl_p1->make_redundant(false);
 //			if (impl_p2 and (not impl_p2->is_on_demand())) impl_p2->make_redundant(false);
->>>>>>> 17b72a70
+			if (fence) world.gop.fence();
+        }
+
+		void make_redundant(const bool fence) {
+			// prepare base functions that make this function
+            for (auto& k : impl_ket_vector) if (k and (not k->is_on_demand())) k->change_tree_state(redundant,false);
+			if (impl_eri) {
+				if (not impl_eri->is_on_demand()) impl_eri->change_tree_state(redundant,false);
+			}
+			if (impl_m1 and (not impl_m1->is_on_demand())) impl_m1->change_tree_state(redundant,false);
+			if (impl_m2 and (not impl_m2->is_on_demand())) impl_m2->change_tree_state(redundant,false);
+
+            for (auto& k : impl_p1_vector) if (k and (not k->is_on_demand())) k->change_tree_state(redundant,false);
+            for (auto& k : impl_p2_vector) if (k and (not k->is_on_demand())) k->change_tree_state(redundant,false);
+//			if (impl_p1 and (not impl_p1->is_on_demand())) impl_p1->change_tree_state(redundant,false);
+//			if (impl_p2 and (not impl_p2->is_on_demand())) impl_p2->change_tree_state(redundant,false);
 			if (fence) world.gop.fence();
 		}
 
