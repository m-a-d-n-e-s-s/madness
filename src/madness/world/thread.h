/*
  This file is part of MADNESS.

  Copyright (C) 2007,2010 Oak Ridge National Laboratory

  This program is free software; you can redistribute it and/or modify
  it under the terms of the GNU General Public License as published by
  the Free Software Foundation; either version 2 of the License, or
  (at your option) any later version.

  This program is distributed in the hope that it will be useful,
  but WITHOUT ANY WARRANTY; without even the implied warranty of
  MERCHANTABILITY or FITNESS FOR A PARTICULAR PURPOSE. See the
  GNU General Public License for more details.

  You should have received a copy of the GNU General Public License
  along with this program; if not, write to the Free Software
  Foundation, Inc., 59 Temple Place, Suite 330, Boston, MA 02111-1307 USA

  For more information please contact:

  Robert J. Harrison
  Oak Ridge National Laboratory
  One Bethel Valley Road
  P.O. Box 2008, MS-6367

  email: harrisonrj@ornl.gov
  tel:   865-241-3937
  fax:   865-572-0680
*/

#ifndef MADNESS_WORLD_THREAD_H__INCLUDED
#define MADNESS_WORLD_THREAD_H__INCLUDED

/**
 \file thread.h
 \brief Implements Dqueue, Thread, ThreadBase and ThreadPool.
 \ingroup threads
*/

#include <madness/world/thread_info.h>
#include <madness/world/dqueue.h>
#include <madness/world/function_traits.h>
#include <vector>
#include <cstddef>
#include <cstdio>
#include <pthread.h>
#include <type_traits>
#include <typeinfo>
#include <new>

//////////// Parsec Related Begin ////////////////////
#ifdef HAVE_PARSEC
#include "parsec.h"
#endif
//////////// Parsec Related End ////////////////////

#ifdef MADNESS_TASK_PROFILING
#include <execinfo.h> // for backtrace_symbols
#ifndef USE_LIBIBERTY
#include <cxxabi.h> // for abi::__cxa_demangle
#else
extern "C" {
  extern char * cplus_demangle (const char *mangled, int options);
#define DMGL_NO_OPTS     0              /* For readability... */
}
#endif
#include <sstream> // for std::istringstream
#include <cstring> // for strchr & strrchr
#endif // MADNESS_TASK_PROFILING

#ifdef HAVE_INTEL_TBB
#include <tbb/task.h>
#ifndef TBB_PREVIEW_GLOBAL_CONTROL
# define TBB_PREVIEW_GLOBAL_CONTROL 1
#endif
# include <tbb/global_control.h>
#endif


#ifndef _SC_NPROCESSORS_CONF
// Old macs don't have necessary support thru sysconf to determine the
// no. of processors so must use sysctl
#include <sys/types.h>
#include <sys/sysctl.h>
#endif

namespace madness {

    // Forward decls.
    class Barrier;
    class ThreadPool;
    class WorldTaskQueue;
    class AtomicInt;
    void error(const char *msg);

    /// \addtogroup threads
    /// @{

    /// Simplified thread wrapper to hide pthread complexity.

    /// If the thread is using any of the object state, you cannot
    /// delete the object until the thread has terminated.
    ///
    /// The cleanest solution is to put the object on the heap and
    /// have the run method `delete this` at its end.
    class ThreadBase {
        friend class ThreadPool;

        static bool bind[3]; ///< \todo Brief description needed.
        static int cpulo[3]; ///< \todo Brief description needed.
        static int cpuhi[3]; ///< \todo Brief description needed.
        static pthread_key_t thread_key; ///< Thread id key.

        /// \todo Brief description needed.

        /// \todo Descriptions needed.
        /// \param[in,out] self Description needed.
        /// \return Description needed.
        static void* main(void* self);

        int pool_num; ///< Stores index of thread in pool or -1.
        pthread_t id; ///< \todo Brief description needed.

        /// \todo Brief description needed.
        static void init_thread_key() {
           const int rc = pthread_key_create(&thread_key, nullptr);
           if(rc != 0)
               MADNESS_EXCEPTION("pthread_key_create failed", rc);
        }

        /// \todo Brief description needed.
        static void delete_thread_key() {
           pthread_key_delete(thread_key);
        }

        /// Sets the index of this thread within the pool.

        /// \todo Verify documentation.
        /// \param[in] i The index of this thread.
        void set_pool_thread_index(int i) {
            pool_num = i;
        }

#if defined(HAVE_IBMBGQ) and defined(HPM)
        static const int hpm_thread_id_all = -10; ///< \todo Brief description needed.
        static const int hpm_thread_id_main = -2; ///< \todo Brief description needed.
        static bool main_instrumented; ///< \todo Brief description needed.
        static bool all_instrumented; ///< \todo Brief description needed.
        static int hpm_thread_id; ///< \todo Brief description needed.
#endif

    public:

        /// Default constructor.

        /// Sets up the thread; however, \c start() must be invoked to
        /// actually begin the thread.
        ThreadBase() : pool_num(-1) { }

        virtual ~ThreadBase() { }

        /// Function to be executed by the thread.

        /// Override this to do work.
        virtual void run() = 0;

        /// Start the thread running.
        void start();

        /// A thread can call this to terminate its execution.
        static void exit() {
            pthread_exit(0);
        }

        /// Get the pthread id of this thread (if running).
        const pthread_t& get_id() const {
            return id;
        }

        /// Get index of this thread in \c ThreadPool.

        /// \return (0,...,nthread-1) or -1 if not in the \c ThreadPool.
        int get_pool_thread_index() const {
            return pool_num;
        }

        /// Cancel this thread.
        int cancel() const {
            return pthread_cancel(get_id());
        }


        /// Get number of actual hardware processors.

        /// \return The number of hardward processors.
        static int num_hw_processors();

        /// Specify the affinity pattern or how to bind threads to CPUs.

        /// \todo Descriptions needed.
        /// \param[in] bind Description needed.
        /// \param[in] cpu Description needed.
        static void set_affinity_pattern(const bool bind[3], const int cpu[3]);

        /// \todo Brief description needed.

        /// \todo Descriptions needed.
        /// \param[in] logical_id Description needed.
        /// \param[in] ind Description needed.
        static void set_affinity(int logical_id, int ind=-1);

        /// \todo Brief description needed.

        /// \todo Descriptions needed.
        /// \return Description needed.
        static ThreadBase* this_thread() {
            return static_cast<ThreadBase*>(pthread_getspecific(thread_key));
        }

#if defined(HAVE_IBMBGQ) and defined(HPM)
        /// \todo Brief description needed.

        /// \todo Descriptions needed.
        /// \param[in] hpm_thread_id Description needed.
        static void set_hpm_thread_env(int hpm_thread_id);
#endif
    }; // class ThreadBase

    /// Simplified thread wrapper to hide pthread complexity.
    class Thread : public ThreadBase {
        void* (*f)(void *); ///< The function called for executing this thread. \todo should we replace this by a std::function?
        void* args; ///< The arguments passed to this thread for execution.

        /// Invokes the function for this thread.
        void run() {
            f(args);
        }

    public:
        /// Default constructor.

        /// \c start() must be invoked to actually execute the thread.
        Thread() : f(nullptr), args(nullptr) { }

        /// Create a thread and start it running `f(args)`.

        /// \param[in] f The function to be called.
        /// \param[in,out] args The arguments to the function.
        Thread(void* (*f)(void *), void* args=nullptr)
                : f(f), args(args) {
            ThreadBase::start();
        }

        /// Start the thread by running `f(args)`.

        /// \param[in] f The function to be called.
        /// \param[in,out] args The arguments to the function.
        void start(void* (*f)(void *), void* args=nullptr) {
            this->f = f;
            this->args = args;
            ThreadBase::start();
        }

        virtual ~Thread() = default;
    }; // class Thread


    /// Contains attributes of a task.

    /// The current attributes are:
    /// - \c generator : Setting this hints that a task will produce
    ///   additional tasks and is used by the scheduler to
    ///   increase/throttle parallelism. The default is false.
    /// - \c stealable : Setting this indicates that a task may be
    ///   migrated to another process for dynamic load balancing. The
    ///   default value is false.
    /// - \c highpriority : indicates a high priority task. The default
    ///   value is false.
    /// - \c nthread : indicates number of threads. 0 threads is interpreted
    ///   as 1 thread for backward compatibility and ease of specifying
    ///   defaults. The default value is 0 (==1).
    class TaskAttributes {
        unsigned long flags; ///< Byte-string storing the specified attributes.

    public:
    	static const unsigned long NTHREAD = 0xff; ///< Mask for nthread byte.
        static const unsigned long GENERATOR = 1ul<<8; ///< Mask for generator bit.
        static const unsigned long STEALABLE = GENERATOR<<1; ///< Mask for stealable bit.
        static const unsigned long HIGHPRIORITY = GENERATOR<<2; ///< Mask for priority bit.

        /// Sets the attributes to the desired values.

        /// `flags`, if unspecified sets all attributes to their default
        /// values.
        /// \param[in] flags The attribute values.
        explicit TaskAttributes(unsigned long flags = 0)
            : flags(flags) {}

        /// Copy constructor.

        /// \param[in] attr The attributes to copy.
        TaskAttributes(const TaskAttributes& attr)
            : flags(attr.flags) {}

        virtual ~TaskAttributes() {}

        /// Test if the generator attribute is true.

        /// \return True if this task is a generator, false otherwise.
        bool is_generator() const {
            return flags&GENERATOR;
        }

        /// Test if the stealable attribute is true.

        /// \return True if this task is stealable, false otherwise.
        bool is_stealable() const {
            return flags&STEALABLE;
        }

        /// Test if the high priority attribute is true.

        /// \return True if this task is a high priority, false otherwise.
        bool is_high_priority() const {
            return flags&HIGHPRIORITY;
        }

        /// Sets the generator attribute.

        /// \param[in] generator_hint The new value for the generator attribute.
        void set_generator(bool generator_hint) {
            if (generator_hint)
                flags |= GENERATOR;
            else
                flags &= ~GENERATOR;
        }

        /// Sets the stealable attribute.

        /// \param[in] stealable The new value for the stealable attribute.
        void set_stealable(bool stealable) {
            if (stealable) flags |= STEALABLE;
            else flags &= ~STEALABLE;
        }

        /// Sets the high priority attribute.

        /// \param[in] hipri The new value for the high priority attribute.
        void set_highpriority(bool hipri) {
            if (hipri)
                flags |= HIGHPRIORITY;
            else
                flags &= ~HIGHPRIORITY;
        }

        /// Set the number of threads.

        /// \attention Are you sure this is what you want to call? Only call
        /// this for a \c TaskAttributes that is \em not a base class of a task
        /// object.
        /// \p If you are trying to set the number of threads in an \em existing
        /// task you should call \c TaskInterface::set_nthread() instead. No
        /// doubt there is some virtual/protected/something voodoo to prevent
        /// you from doing harm.
        ///
        /// \todo Perhaps investigate a way to make this function only accessible
        /// from the intended functions (using the so-called voodoo)?
        ///
        /// \param[in] nthread The new number of threads.
        void set_nthread(int nthread) {
            MADNESS_ASSERT(nthread>=0 && nthread<256);
            flags = (flags & (~NTHREAD)) | (nthread & NTHREAD);
        }

        /// Get the number of threads.

        /// \return The number of threads.
        int get_nthread() const {
        	int n = flags & NTHREAD;
        	if (n == 0)
        	    n = 1;
        	return n;
        }

        /// Serializes the attributes for I/O.

        /// tparam Archive The archive type.
        /// \param[in,out] ar The archive.
        template <typename Archive>
        void serialize(Archive& ar) {
            ar & flags;
        }

        /// \todo Brief description needed.

        /// \todo Descriptions needed.
        /// \return Description needed.
        static TaskAttributes generator() {
            return TaskAttributes(GENERATOR);
        }

        /// \todo Brief description needed.

        /// \todo Descriptions needed.
        /// \return Description needed.
        static TaskAttributes hipri() {
            return TaskAttributes(HIGHPRIORITY);
        }

        /// \todo Brief description needed.

        /// \todo Descriptions needed.
        /// \return Description needed.
        static TaskAttributes multi_threaded(int nthread) {
            TaskAttributes t;
            t.set_nthread(nthread);
            return t;
        }
    };

    /// Used to pass information about the thread environment to a user's task.
    class TaskThreadEnv {
        const int _nthread; ///< Number of threads collaborating on task.
        const int _id; ///< ID of this thread (0,...,nthread-1).
        Barrier* _barrier; ///< Pointer to the shared barrier, `null` if there is only a single thread.

    public:
        /// Constructor collecting necessary environmental information.

        /// \todo Verify this documentation.
        /// \param[in] nthread The number of threads collaborating on this task.
        /// \param[in] id The ID of this thread.
        /// \param[in] barrier Pointer to the shared barrier.
        TaskThreadEnv(int nthread, int id, Barrier* barrier)
            : _nthread(nthread), _id(id), _barrier(barrier)
        {}

#if HAVE_INTEL_TBB
        /// Constructor collecting necessary environmental information.

        /// \todo Verify this documentation.
        /// \param[in] nthread The number of threads collaborating on this task.
        /// \param[in] id The ID of this thread.
        ///
        /// \todo I cannot get the TaskThreadEnv to work with Barrier.
        /// Need to figure out why.
        TaskThreadEnv(int nthread, int id)
            : _nthread(nthread), _id(id), _barrier(nullptr)
        {};
#endif

        /// Get the number of threads collaborating on this task.

        /// \return The number of threads.
        int nthread() const {
            return _nthread;
        }

        /// Get the ID of this thread.

        /// \return The ID of this thread.
        int id() const {
            return _id;
        }

        /// \todo Brief description needed.

        /// \todo Descriptions needed.
        /// \return Description needed.
        bool barrier() const {
            if (_nthread == 1)
                return true;
            else {
                MADNESS_ASSERT(_barrier);
                return _barrier->enter(_id);
            }
        }
    };


#ifdef MADNESS_TASK_PROFILING

    namespace profiling {

        /// Task event class.

        /// This class is used to record the task trace information, including
        /// submit, start, and stop times, as well as identification information.
        class TaskEvent {
        private:
            double times_[3]; ///< Task trace times: { submit, start, stop }.
            std::pair<void*, unsigned short> id_; ///< Task identification information.
            unsigned short threads_; ///< Number of threads used by the task.

            /// Print demangled symbol name.

            /// Add the demangled symbol name to \c os. If demangling fails,
            /// the unmodified symbol name is used instead. If symbol is NULL,
            /// "UNKNOWN" is used instead. A tab character is added after the
            /// symbol name.
            /// \param[in,out] os The output stream.
            /// \param[in] symbol The symbol to add to the stream.
            static void print_demangled(std::ostream& os, const char* symbol) {
                // Get the demagled symbol name
                if(symbol) {
                    int status = 0;
#ifndef USE_LIBIBERTY
                    const char* name = abi::__cxa_demangle(symbol, 0, 0, &status);
#else
		    char* name = cplus_demangle(symbol, DMGL_NO_OPTS);
#endif
                    // Append the demangled symbol name to the output stream
                    if(status == 0) {
                        os << name << "\t";
                        free((void*)name);
                    } else {
                        os << symbol << "\t";
                    }
                } else {
                    os << "UNKNOWN\t";
                }
            }

            /// Get name of the function pointer.

            /// \return The mangled function name.
            std::string get_name() const {

                // Get the backtrace symbol for the function address,
                // which contains the function name.
                void* const * func_ptr = const_cast<void* const *>(& id_.first);
                char** bt_sym = backtrace_symbols(func_ptr, 1);

                // Extract the mangled function name from the backtrace
                // symbol.
                std::string mangled_name;

#ifdef ON_A_MAC
                // Format of bt_sym is:
                // <frame #> <file name> <address> <mangled name> + <function offset>
                std::istringstream iss(bt_sym[0]);
                long frame;
                std::string file, address;
                iss >> frame >> file >> address >> mangled_name;
#else // Assume Linux
                // Format of bt_sym is:
                // <file>(<mangled name>+<function offset>) [<address>]
                const char* first = strchr(bt_sym[0],'(');
                if(first) {
                    ++first;
                    const char* last = strrchr(first,'+');
                    if(last)
                        mangled_name.assign(first, (last - first) - 1);
                }
#endif // ON_A_MAC

                // Free the backtrace buffer
                free(bt_sym);

                return mangled_name;
            }

        public:

            // Only default constructors are needed.

            /// Record the start time of the task and collect task information.

            /// \param[in,out] id The task identifier (a function pointer or const char*)
            ///     and an integer to differentiate the different types.
            /// \param[in] threads The number of threads this task uses.
            /// \param[in] submit_time The time that the task was submitted to the
            ///     task queue.
            void start(const std::pair<void*, unsigned short>& id,
                    const unsigned short threads, const double submit_time)
            {
                id_ = id;
                threads_ = threads;
                times_[0] = submit_time;
                times_[1] = wall_time();
            }

            /// Record the stop time of the task.
            void stop() {
                times_[2] = wall_time();
            }

            /// Output the task data using a tab-separated list.

            /// Output information includes
            /// - the ID pointer
            /// - the function, member function, and object type name
            /// - the number of threads used by the task
            /// - the submit time
            /// - the start time
            /// - the stop time.
            ///
            /// \param[in,out] os The output stream.
            /// \param[in] te The task event to be output.
            /// \return The \c os reference.
            friend std::ostream& operator<<(std::ostream& os, const TaskEvent& te) {
                // Add address to output stream
                os << std::hex << std::showbase << te.id_.first <<
                        std::dec << std::noshowbase << "\t";

                // Print the name
                switch(te.id_.second) {
                    case 1:
                        {
                            const std::string mangled_name = te.get_name();

                            // Print the demangled name
                            if(! mangled_name.empty())
                                print_demangled(os, mangled_name.c_str());
                            else
                                os << "UNKNOWN\t";
                        }
                        break;
                    case 2:
                        print_demangled(os, static_cast<const char*>(te.id_.first));
                        break;
                    default:
                        os << "UNKNOWN\t";
                }

                // Print:
                // # of threads, submit time, start time, stop time
                os << te.threads_;
                const std::streamsize precision = os.precision();
                os.precision(6);
                os << std::fixed << "\t" << te.times_[0]
                        << "\t" << te.times_[1] << "\t" << te.times_[2];
                os.precision(precision);
                return os;
            }

        }; // class TaskEvent

        /// Task event list base class.

        /// This base class allows the data to be stored in a linked list.
        class TaskEventListBase {
        private:
            TaskEventListBase* next_; ///< The next task event in the list.

            TaskEventListBase(const TaskEventListBase&) = delete;
            TaskEventListBase& operator=(const TaskEventListBase&) = delete;

        public:

            /// Default constructor.
            TaskEventListBase()
                : next_(nullptr) { }

            /// Virtual destructor.
            virtual ~TaskEventListBase() = default;

            /// Get the next event list in the linked list.

            /// \return The next event list.
            TaskEventListBase* next() const {
                return next_;
            }

            /// Insert \c list after this list.

            /// \param[in] list The list to be inserted.
            void insert(TaskEventListBase* list) {
                if(next_)
                    list->next_ = next_;
                next_ = list;
            }

            /// Output a task event list to an output stream.

            /// \param[in,out] os The ouptut stream.
            /// \param[in] tel The task event list to be output.
            /// \return The modified output stream.
            friend inline std::ostream& operator<<(std::ostream& os, const TaskEventListBase& tel) {
                return tel.print_events(os);
            }

        private:

            /// Print the events.
            virtual std::ostream& print_events(std::ostream&) const = 0;

        }; // class TaskEventList

        /// A list of task events.

        /// This object is used by the thread pool to record task data.
        class TaskEventList : public TaskEventListBase {
        private:
            unsigned int n_; ///< The number of events recorded.
            std::unique_ptr<TaskEvent[]> events_; ///< The event array.

            TaskEventList(const TaskEventList&) = delete;
            TaskEventList& operator=(const TaskEventList&) = delete;

        public:

            /// Default constructor.

            /// \param[in] nmax The maximum number of task events.
            /// \todo Should nmax be stored? I think it used to be a template
            ///    parameter (N), which is no longer present.
            TaskEventList(const unsigned int nmax) :
                TaskEventListBase(), n_(0ul), events_(new TaskEvent[nmax])
            { }

            /// Virtual destructor.
            virtual ~TaskEventList() = default;

            /// Get a new event from this list.

            /// \warning This function can only be called \c nmax times. It is
            /// the caller's resonsibility to ensure that it is not called too
            /// many times.
            /// \return The new event from the list.
            TaskEvent* event() {
                return events_.get() + (n_++);
            }

        private:

            /// Print events recorded in this list.

            /// \param[in,out] os The output stream.
            /// \return The modified output stream.
            virtual std::ostream& print_events(std::ostream& os) const {
                const int thread_id = ThreadBase::this_thread()->get_pool_thread_index();
                for(std::size_t i = 0; i < n_; ++i)
                    os << thread_id << "\t" << events_[i] << std::endl;
                return os;
            }

        }; // class TaskEventList

        /// This class collects and prints task profiling data.

        /// \note Each thread has its own \c TaskProfiler object, so only one
        /// thread will ever operate on this object at a time and all operations
        /// are inheirently thread safe.
        class TaskProfiler {
        private:
            TaskEventListBase* head_; ///< The head of the linked list of data.
            TaskEventListBase* tail_; ///< The tail of the linked list of data.

            static Mutex output_mutex_; ///< Mutex used to lock the output file.

            TaskProfiler(const TaskProfiler&) = delete;
            TaskProfiler& operator=(const TaskProfiler&) = delete;

        public:
            /// The output file name.

            /// This variable is initialized by \c ThreadPool::begin and is
            /// assigned the value given by the environment variable
            /// `MAD_TASKPROFILER_NAME`.
            static const char* output_file_name_;

        public:
            /// Default constructor.
            TaskProfiler()
                : head_(nullptr), tail_(nullptr)
            { }

            /// Destructor.
            ~TaskProfiler() {
                // Cleanup linked list
                TaskEventListBase* next = nullptr;
                while(head_ != nullptr) {
                    next = head_->next();
                    delete head_;
                    head_ = next;
                }
            }

            /// Create a new task event list.

            /// \param[in] nmax The maximum number of elements that the list
            ///     can contain.
            /// \return A new task event list.
            TaskEventList* new_list(const std::size_t nmax) {
                // Create a new event list
                TaskEventList* list = new TaskEventList(nmax);

                // Append the list to the tail of the linked list
                if(head_ != nullptr) {
                    tail_->insert(list);
                    tail_ = list;
                } else {
                    head_ = list;
                    tail_ = list;
                }
                return list;
            }

            /// Write the profile data to file.

            /// The data is cleared after it is written to the file, so this
            /// function may be called more than once.
            ///
            /// \warning This function should only be called from the thread
            /// that owns it, otherwise data will likely be corrupted.
            ///
            /// \note This function is thread safe, in that it may be called by
            /// different objects in different threads simultaneously.
            void write_to_file();
        }; // class TaskProfiler

    } // namespace profiling

#endif // MADNESS_TASK_PROFILING


    /// Lowest level task interface.

    /// The pool invokes \c run_multi_threaded(), which does any necessary
    /// setup for multiple threads, and then invokes the user's \c run() method.
    class PoolTaskInterface :
#ifdef HAVE_INTEL_TBB
            public tbb::task,
#endif // HAVE_INTEL_TBB
            public TaskAttributes
    {
        friend class ThreadPool;

    private:

#ifdef MADNESS_TASK_PROFILING
    	profiling::TaskEvent* task_event_; ///< \todo Description needed.
    	double submit_time_; ///< \todo Description needed.
        std::pair<void*, unsigned short> id_; ///< \todo Description needed.

        /// \todo Brief description needed.

        /// \todo Descriptions needed.
        /// \param[in,out] task_event Description needed.
        void set_event(profiling::TaskEvent* task_event) {
            task_event_ = task_event;
        }

        /// Collect info on the task and record the submit time.
        void submit() {
            submit_time_ = wall_time();
            this->get_id(id_);
        }
#endif // MADNESS_TASK_PROFILING

        /// Object that is used to convert function and member function pointers into `void*`.

        /// \note This is technically not supported by the C++ standard but
        /// it will likely not cause any issues here (famous last words?).
        /// \todo Descriptions needed.
        /// \tparam T Description needed.
        template <typename T>
        union FunctionPointerGrabber {
            T in; ///< \todo Description needed.
            void* out; ///< \todo Description needed.
        };

    protected:

        /// \todo Brief description needed.

        /// \todo Descriptions needed.
        /// \tparam fnT Description needed.
        /// \param[in,out] id Description needed.
        /// \param[in] fn Description needed.
        /// \return Description needed.
        template <typename fnT>
        static typename std::enable_if<detail::function_traits<fnT>::value ||
                detail::memfunc_traits<fnT>::value>::type
        make_id(std::pair<void*,unsigned short>& id, fnT fn) {
            FunctionPointerGrabber<fnT> poop;
            poop.in = fn;
            id.first = poop.out;
            id.second = 1ul;
        }

        /// \todo Brief description needed.

        /// \todo Descriptions needed. What is the purpose of the second argument?
        /// \tparam fnobjT Description needed.
        /// \param[in,out] id Description needed.
        template <typename fnobjT>
        static typename std::enable_if<!(detail::function_traits<fnobjT>::value ||
                detail::memfunc_traits<fnobjT>::value) >::type
        make_id(std::pair<void*,unsigned short>& id, const fnobjT&) {
            id.first = reinterpret_cast<void*>(const_cast<char*>(typeid(fnobjT).name()));
            id.second = 2ul;
        }

    private:

        /// \todo Brief description needed.

        /// \todo Descriptions needed.
        /// \param[in,out] id Description needed.
        virtual void get_id(std::pair<void*,unsigned short>& id) const {
            id.first = nullptr;
            id.second = 0ul;
        }

#ifndef HAVE_INTEL_TBB

        Barrier* barrier; ///< Barrier, only allocated for multithreaded tasks.
        AtomicInt count; ///< Used to count threads as they start.

    	/// Returns true for the one thread that should invoke the destructor.

        /// \return True for the one thread that should invoke the destructor.
    	bool run_multi_threaded() {
            // As a thread enters this routine it increments the shared counter
            // to generate a unique id without needing any thread-local storage.
            // A downside is this does not preserve any relationships between thread
            // numbering and the architecture ... more work ahead.
            int nthread = get_nthread();
            if (nthread == 1) {
#ifdef MADNESS_TASK_PROFILING
                task_event_->start(id_, nthread, submit_time_);
#endif // MADNESS_TASK_PROFILING
                run(TaskThreadEnv(1,0,0));
#ifdef MADNESS_TASK_PROFILING
                task_event_->stop();
#endif // MADNESS_TASK_PROFILING
                return true;
            }
            else {
                int id = count++;
                volatile bool barrier_flag;
                barrier->register_thread(id, &barrier_flag);

#ifdef MADNESS_TASK_PROFILING
                if(id == 0)
                    task_event_->start(id_, nthread, submit_time_);
#endif // MADNESS_TASK_PROFILING

                run(TaskThreadEnv(nthread, id, barrier));

#ifdef MADNESS_TASK_PROFILING
                const bool cleanup = barrier->enter(id);
                if(cleanup) task_event_->stop();
                return cleanup;
#else
                return barrier->enter(id);
#endif // MADNESS_TASK_PROFILING
            }
        }

    public:

        /// Default constructor.
        PoolTaskInterface()
            : TaskAttributes()
            , barrier(nullptr)
#if HAVE_PARSEC
            , parsec_task(ParsecRuntime::task(is_high_priority(), this))
#endif
        {
    	    count = 0;
    	}

        /// Contructor setting teh speicified task attributes.

        /// \param[in] attr The task attributes.
        explicit PoolTaskInterface(const TaskAttributes& attr)
            : TaskAttributes(attr)
            , barrier(attr.get_nthread()>1 ? new Barrier(attr.get_nthread()) : 0)
#if HAVE_PARSEC
            , parsec_task(ParsecRuntime::task(is_high_priority(), this))
#endif
        {
            count = 0;
        }

        /// Destructor.
        /// \todo Should we either use a unique_ptr for barrier or check that barrier != nullptr here?
        virtual ~PoolTaskInterface() {
            delete barrier;
        }

        /// Call this to reset the number of threads before the task is submitted.

        /// Once a task has been constructed, /c TaskAttributes::set_nthread()
        /// is insufficient because a multithreaded task includes a barrier
        /// that needs to know the number of threads.
        ///
        /// \param[in] nthread The new number of threads.
        void set_nthread(int nthread) {
            if (nthread != get_nthread()) {
                TaskAttributes::set_nthread(nthread);
                delete barrier;
                if (nthread > 1)
                    barrier = new Barrier(nthread);
                else
                    barrier = 0;
            }
        }
#if HAVE_PARSEC
	    //////////// Parsec Related Begin ////////////////////
<<<<<<< HEAD
            parsec_task_t                       parsec_task;
            static const parsec_task_class_t*   parsec_tc;

            /* This function initializes exec_context from the one in parsec.cpp*/
            void mad_parsec_init_task()
            {
                parsec_task.taskpool   = &madness::madness_parsec_tp;
                parsec_task.task_class = &madness::madness_parsec_tc;
                parsec_task.chore_id   = 0;
                parsec_task.status     = PARSEC_TASK_STATUS_NONE;
                parsec_task.priority   = is_high_priority() ? 1000 : 0; // 1 & 0 would work as good
                ((PoolTaskInterface **)parsec_task.locals)[0] = this;
            }
            //////////// Parsec Related End   ///////////////////

=======
	    parsec_task_t                       parsec_task;
	    //////////// Parsec Related End   ///////////////////
>>>>>>> b7c31ed3
#endif

#else

    public:

        /// Default constructor.
        PoolTaskInterface() : TaskAttributes() {
	}

        /// \todo Brief description needed.

        /// \todo Descriptions needed.
        /// \param[in] attr Description needed.
        explicit PoolTaskInterface(const TaskAttributes& attr) :
            TaskAttributes(attr)
        {
	}

        /// Destructor.
        virtual ~PoolTaskInterface() = default;

        /// Call this to reset the number of threads before the task is submitted

        /// Once a task has been constructed /c TaskAttributes::set_nthread()
        /// is insufficient because a multithreaded task includes a
        /// barrier that needs to know the number of threads.
        void set_nthread(int nthread) {
            if (nthread != get_nthread())
                TaskAttributes::set_nthread(nthread);
        }

        /// \todo Brief description needed.

        /// \todo Descriptions needed.
        /// \return Description needed.
        tbb::task* execute() {
            const int nthread = get_nthread();
            run( TaskThreadEnv(nthread, 0) );
            return nullptr;
        }

        /// \todo Brief description needed.

        /// \todo Descriptions needed.
        /// \throw std::bad_alloc Description needed.
        /// \param[in] size Description needed.
        /// \return Description needed.
        static inline void * operator new(std::size_t size) {
             return ::operator new(size, tbb::task::allocate_root());
        }

        /// Destroy a task object.

        /// \param[in,out] p Pointer to the task object (or array of task
        ///     objects) to be destroyed.
        /// \param[in] size The size of the array.
        static inline void operator delete(void* p, std::size_t size) noexcept {
            if(p != nullptr) {
                tbb::task::destroy(*reinterpret_cast<tbb::task*>(p));
            }
        }

#endif // HAVE_INTEL_TBB

        /// Override this method to implement a multi-threaded task.

        /// \c info.nthread() will be the number of threads collaborating on this task.
        ///
        /// \c info.id() will be the index of the current thread \c id=0,...,nthread-1.
        ///
        /// \c info.barrier() will be a barrier for all of the threads, and returns
        ///     true for the last thread to enter the barrier (other threads get false).
        ///
        /// \todo Description needed.
        /// \param[in] info Description needed.


        virtual void run(const TaskThreadEnv& info) = 0;

        };

    /// A no-operation task used for various purposes.
    class PoolTaskNull : public PoolTaskInterface {
    public:
        /// Execution function that does nothing.
        void run(const TaskThreadEnv& /*info*/) {}

        /// Destructor.
        virtual ~PoolTaskNull() {}

    private:
        /// \todo Brief description needed.

        /// \todo Description needed.
        /// \param[in,out] id Description needed.
        virtual void get_id(std::pair<void*,unsigned short>& id) const {
            PoolTaskInterface::make_id(id, &PoolTaskNull::run);
        }
    };

    /// \c ThreadPool thread object.

    /// This class holds thread local data for thread pool threads. It can be
    /// accessed via \c ThreadBase::this_thread().
    class ThreadPoolThread : public Thread {
    private:
        // Thread local data for thread pool
#ifdef MADNESS_TASK_PROFILING
        profiling::TaskProfiler profiler_; ///< \todo Description needed.
#endif // MADNESS_TASK_PROFILING

    public:
        ThreadPoolThread() : Thread() { }
        virtual ~ThreadPoolThread() = default;

#ifdef MADNESS_TASK_PROFILING
        /// Task profiler accessor.

        /// \todo Description needed.
        /// \return Description needed.
        profiling::TaskProfiler& profiler() {
            return profiler_;
        }
#endif // MADNESS_TASK_PROFILING
    };

    /// A singleton pool of threads for dynamic execution of tasks.

    /// \attention You must instantiate the pool while running with just one
    /// thread.
    class ThreadPool {
    public:
      // non-copyable and non-movable
      ThreadPool(const ThreadPool&) = delete;
      ThreadPool(ThreadPool&&) = delete;
      void operator=(const ThreadPool&) = delete;
      void operator=(ThreadPool&&) = delete;

     private:
        friend class WorldTaskQueue;

        // Thread pool data
        ThreadPoolThread *threads; ///< Array of threads.
        ThreadPoolThread main_thread; ///< Placeholder for main thread tls.
        DQueue<PoolTaskInterface*> queue; ///< Queue of tasks.
        int nthreads; ///< Number of threads.
        volatile bool finish; ///< Set to true when time to stop.
        AtomicInt nfinished; ///< Thread pool exit counter.

        // Static data
        static ThreadPool* instance_ptr; ///< Singleton pointer.
        static const int nmax = 128; ///< Number of task a worker thread will pop from the task queue
        static double await_timeout; ///< Waiter timeout.

#if defined(HAVE_IBMBGQ) and defined(HPM)
        static unsigned int main_hpmctx; ///< HPM context for main thread.
#endif
        /// The constructor is private to enforce the singleton model.

        /// \todo Description needed.
        /// \param[in] nthread Description needed.
        ThreadPool(int nthread=-1);

        /// Get the number of threads from the environment.

        /// \return The number of threads.
        int default_nthread();

       /// Run the next task.

        /// \todo Verify and complete this documentation.
        /// \param[in] wait Block of true.
        /// \param[in,out] this_thread Description needed.
        /// \return True if a task was run.
        bool run_task(bool wait, ThreadPoolThread* this_thread) {
#if HAVE_INTEL_TBB
            MADNESS_EXCEPTION("run_task should not be called when using Intel TBB", 1);
#else

            if (!wait && queue.empty()) return false;
            std::pair<PoolTaskInterface*,bool> t = queue.pop_front(wait);
#ifdef MADNESS_TASK_PROFILING
            profiling::TaskEventList* event_list =
                    this_thread->profiler().new_list(1);
#endif // MADNESS_TASK_PROFILING
            // Task pointer might be zero due to stealing
            if (t.second && t.first) {
#ifdef MADNESS_TASK_PROFILING
                t.first->set_event(event_list->event());
#endif // MADNESS_TASK_PROFILING
                if (t.first->run_multi_threaded())         // What we are here to do
                    delete t.first;
            }
            return t.second;
#endif
        }

        /// \todo Brief description needed.

        /// \todo Descriptions needed.
        /// \param[in] wait Description needed.
        /// \param[in,out] this_thread Description needed.
        /// \return Description needed.
        bool run_tasks(bool wait, ThreadPoolThread* const this_thread) {
#if HAVE_INTEL_TBB
//            if (!wait && tbb_task_list->empty()) return false;
//            tbb::task* t = &tbb_task_list->pop_front();
//            if (t) {
//                tbb_parent_task->increment_ref_count();
//                tbb_parent_task->enqueue(*t);
//            }

//            wait = (tbb_parent_task->ref_count() >= 1) ? false : true;
//            return wait;

            MADNESS_EXCEPTION("run_tasks should not be called when using Intel TBB", 1);
#else

            PoolTaskInterface* taskbuf[nmax];
            int ntask = queue.pop_front(nmax, taskbuf, wait);
#ifdef MADNESS_TASK_PROFILING
            profiling::TaskEventList* event_list =
                    this_thread->profiler().new_list(ntask);
#endif // MADNESS_TASK_PROFILING
            for (int i=0; i<ntask; ++i) {
                if (taskbuf[i]) { // Task pointer might be zero due to stealing
#ifdef MADNESS_TASK_PROFILING
                    taskbuf[i]->set_event(event_list->event());
#endif // MADNESS_TASK_PROFILING
                    if (taskbuf[i]->run_multi_threaded()) {
                        delete taskbuf[i];
                    }
                }
            }
#if HAVE_PARSEC
            ////////////////// Parsec Related Begin //////////////////
            if(0 == ntask) {
                ntask = parsec_runtime->test();
            }
            ///////////////// Parsec Related End ////////////////////
#endif
            return (ntask>0);
#endif
        }

        /// \todo Brief description needed.

        /// \todo Description needed.
        /// \param[in,out] thread Description needed.
        void thread_main(ThreadPoolThread* const thread);

        /// Forwards the thread to bound member function.

        /// \todo Descriptions needed.
        /// \param[in] v Description needed.
        /// \return Description needed.
        static void* pool_thread_main(void *v);

    public:
        /// Return a pointer to the only instance, constructing as necessary.

        /// \return A pointer to the only instance.
        static ThreadPool* instance() {
#ifndef MADNESS_ASSERTIONS_DISABLE
            if(! instance_ptr) {
                std::cerr << "!!! ERROR: The thread pool has not been initialized.\n"
                          << "!!! ERROR: Call madness::initialize before submitting tasks to the task queue.\n";
                MADNESS_EXCEPTION("ThreadPool::instance_ptr is NULL", 0);
            }
#endif
            return instance_ptr;
        }

	void flush_prebuf() {
#if !(defined(HAVE_INTEL_TBB) || defined(HAVE_PARSEC))
	  queue.lock_and_flush_prebuf();
#endif
	}

#if HAVE_PARSEC
	    ////////////////// Parsec Related Begin //////////////////
	    static ParsecRuntime *parsec_runtime;
	    ///////////////// Parsec Related End ////////////////////
#endif

#if HAVE_INTEL_TBB
        static std::unique_ptr<tbb::global_control> tbb_control; ///< \todo Description needed.
#endif

        /// Please invoke while in a single-threaded environment.

        /// \todo Verify documentation.
        /// \param[in] nthread The number of threads.
        static void begin(int nthread=-1);

        /// \todo Description needed.
        static void end();

        /// Add a new task to the pool.

        /// \todo Description needed.
        /// \param[in,out] task Description needed.
        static void add(PoolTaskInterface* task) {

#ifdef MADNESS_TASK_PROFILING
            task->submit();
#endif // MADNESS_TASK_PROFILING

#if HAVE_PARSEC
            //////////// Parsec Related Begin ////////////////////
            parsec_runtime->schedule(task);
            //////////// Parsec Related End ////////////////////
#elif HAVE_INTEL_TBB
#ifdef MADNESS_CAN_USE_TBB_PRIORITY
            if(task->is_high_priority())
                tbb::task::enqueue(*task, tbb::priority_high);
            else
#endif  // MADNESS_CAN_USE_TBB_PRIORITY
                tbb::task::enqueue(*task);
#else
            if (!task) MADNESS_EXCEPTION("ThreadPool: inserting a NULL task pointer", 1);
            int task_threads = task->get_nthread();
            // Currently multithreaded tasks must be shoved on the end of the q
            // to avoid a race condition as multithreaded task is starting up
            if (task->is_high_priority() && (task_threads == 1)) {
                instance()->queue.push_front(task);
            }
            else {
                instance()->queue.push_back(task, task_threads);
            }
#endif // HAVE_INTEL_TBB
        }

        /// \todo Brief description needed.

        /// \todo Descriptions needed.
        /// \tparam opT Description needed.
        /// \param[in,out] op Description needed.
        template <typename opT>
        void scan(opT& op) {
            queue.scan(op);
        }

        /// Add a vector of tasks to the pool.

        /// \param[in] tasks Vector of tasks to add to the pool.
        static void add(const std::vector<PoolTaskInterface*>& tasks) {
#if HAVE_INTEL_TBB
            MADNESS_EXCEPTION("Do not add tasks to the madness task queue when using Intel TBB.", 1);
#else
            typedef std::vector<PoolTaskInterface*>::const_iterator iteratorT;
            for (iteratorT it=tasks.begin(); it!=tasks.end(); ++it) {
                add(*it);
            }
#endif
        }

        /// An otherwise idle thread can all this to run a task.

        /// \return True if a task was run.
        static bool run_task() {
#ifdef HAVE_INTEL_TBB

            // Construct a the parent task
            tbb::task& waiter = *new( tbb::task::allocate_root() ) tbb::empty_task;
            waiter.set_ref_count(2);

            // Create a dummy task that we send throught the queue.
            tbb::task& dummy = *new( waiter.allocate_child() ) tbb::empty_task;
            tbb::task::enqueue(dummy);

            // Run tasks while we wait for the dummy task.
            waiter.wait_for_all();

            // destroy the waiter
            tbb::task::destroy(waiter);
            return false;
#else

#ifdef MADNESS_TASK_PROFILING
            ThreadPoolThread* const thread = static_cast<ThreadPoolThread*>(ThreadBase::this_thread());
#else
            ThreadPoolThread* const thread = nullptr;
#endif // MADNESS_TASK_PROFILING

            return instance()->run_tasks(false, thread);
#endif // HAVE_INTEL_TBB
        }

        /// Returns the number of threads in the pool.

        /// \return The number of threads in the pool.
        static std::size_t size() {
            return instance()->nthreads;
        }

        /// Returns the number of tasks in the queue.

        /// \return The number of tasks in the queue.
        static std::size_t queue_size() {
            return instance()->queue.size();
        }

        /// Returns queue statistics.

        /// \return Queue statistics.
        static const DQStats& get_stats();

        /// Access the pool thread array
        /// \return ptr to the pool thread array, its size is given by \c size()
        static const ThreadPoolThread* get_threads() {
          return const_cast<const ThreadPoolThread*>(instance()->threads);
        }

        /// Gracefully wait for a condition to become true, executing any tasks in the queue.

        /// Probe should be an object that, when called, returns the status.
        /// \todo Descriptions needed/need verification.
        /// \tparam Probe Type of the probe.
        /// \param[in] probe The probe.
        /// \param[in] dowork Do work while waiting - default is true
        /// \param[in] sleep Sleep instead of spin while waiting (e.g., to avoid pounding on MPI) - default is false
        template <typename Probe>
	  static void await(const Probe& probe, bool dowork = true, bool sleep = false) {
            double start = cpu_time();
            const double timeout = await_timeout;
            int counter = 0;

            MutexWaiter waiter;
            while (!probe()) {

                const bool working = (dowork ? ThreadPool::run_task() : false);
                const double current_time = cpu_time();

                if (working) {	// Reset timeout logic
                    waiter.reset();
                    start = current_time;
                    counter = 0;
                } else {
                    if(((current_time - start) > timeout) && (timeout > 1.0)) { // Check for timeout
                      std::cerr << "!!MADNESS: Hung queue?" << std::endl;
                      if (counter++ > 3) {
                        char errstr[256];
                        sprintf(errstr, "ThreadPool::await() timed out after %.1lf seconds", timeout);
                        throw madness::MadnessException(errstr, 0, 1,
                                                        __LINE__, __FUNCTION__,
                                                        __FILE__);
                      }
                    }
		    if (sleep) {
		      // THIS NEEDS TO BECOME AN EXTERNAL PARAMETER
		      // Problem is exacerbated when running with many
		      // (e.g., 512 or more) send/recv buffers, and
		      // also with many threads.  More outstanding
		      // requests means each call into MPI takes
		      // longer and more threads means more calls in
		      // spots where all threads are messaging.  Old
		      // code was OK on dancer.icl.utk.edu with just
		      // 32 bufs and 20 threads, but 512 bufs caused
		      // intermittent hangs I think due to something
		      // not being able to make progress or general
		      // confusion (this with MPICH) ... maybe using a
		      // fair mutex somewhere would help.
		      //
		      // 100us is a long time ... will try 10us. mmm ... perhaps need 100 at least on dancer with 17 threads per node
		      myusleep(100);
		    }
		    else {
		      waiter.wait();
		    }
                }
            }
        }

        /// Destructor.
        ~ThreadPool() {
#if HAVE_PARSEC
            ////////////////// Parsec related Begin /////////////////
            delete parsec_runtime;
            ////////////////// Parsec related End /////////////////
#elif HAVE_INTEL_TBB
#else
            delete[] threads;
<<<<<<< HEAD
#endif
        }

        /// \sa madness::threadpool_wait_policy
        static void set_wait_policy(
          WaitPolicy policy,
          int sleep_duration_in_microseconds = 0) {
#if !HAVE_INTEL_TBB && !HAVE_PARSEC
          instance()->queue.set_wait_policy(policy,
                                            sleep_duration_in_microseconds);
#endif
        }

=======
#endif
        }

        /// \sa madness::threadpool_wait_policy
        static void set_wait_policy(
          WaitPolicy policy,
          int sleep_duration_in_microseconds = 0) {
#if !HAVE_INTEL_TBB && !HAVE_PARSEC
          instance()->queue.set_wait_policy(policy,
                                            sleep_duration_in_microseconds);
#endif
        }

>>>>>>> b7c31ed3
    };

    // clang-format off
    /// Controls how aggressively ThreadPool holds on to the OS threads
    /// while waiting for work. Currently useful only for Pthread pool when it's using spinlocks;
    /// NOT used for TBB or PaRSEC.
    /// \param policy specifies how to wait for work;
    ///        - WaitPolicy::Busy -- threads are kept busy (default); recommended when intensive work is only performed by MADNESS threads
    ///        - WaitPolicy::Yield -- thread yields; recommended when intensive work is performed primarily by non-MADNESS threads
    ///        - WaitPolicy::Sleep -- thread sleeps for \p sleep_duration_in_microseconds ; recommended when intensive work is performed by MADNESS nd non-MADNESS threads
    /// \param sleep_duration_in_microseconds if `policy==WaitPolicy::Sleep` this specifies the duration of sleep, in microseconds
    // clang-format on
    inline void threadpool_wait_policy(WaitPolicy policy,
                                       int sleep_duration_in_microseconds = 0) {
      ThreadPool::set_wait_policy(policy, sleep_duration_in_microseconds);
    }

    /// @}
}

#endif // MADNESS_WORLD_THREAD_H__INCLUDED<|MERGE_RESOLUTION|>--- conflicted
+++ resolved
@@ -1002,26 +1002,8 @@
         }
 #if HAVE_PARSEC
 	    //////////// Parsec Related Begin ////////////////////
-<<<<<<< HEAD
-            parsec_task_t                       parsec_task;
-            static const parsec_task_class_t*   parsec_tc;
-
-            /* This function initializes exec_context from the one in parsec.cpp*/
-            void mad_parsec_init_task()
-            {
-                parsec_task.taskpool   = &madness::madness_parsec_tp;
-                parsec_task.task_class = &madness::madness_parsec_tc;
-                parsec_task.chore_id   = 0;
-                parsec_task.status     = PARSEC_TASK_STATUS_NONE;
-                parsec_task.priority   = is_high_priority() ? 1000 : 0; // 1 & 0 would work as good
-                ((PoolTaskInterface **)parsec_task.locals)[0] = this;
-            }
-            //////////// Parsec Related End   ///////////////////
-
-=======
 	    parsec_task_t                       parsec_task;
 	    //////////// Parsec Related End   ///////////////////
->>>>>>> b7c31ed3
 #endif
 
 #else
@@ -1506,7 +1488,6 @@
 #elif HAVE_INTEL_TBB
 #else
             delete[] threads;
-<<<<<<< HEAD
 #endif
         }
 
@@ -1520,21 +1501,6 @@
 #endif
         }
 
-=======
-#endif
-        }
-
-        /// \sa madness::threadpool_wait_policy
-        static void set_wait_policy(
-          WaitPolicy policy,
-          int sleep_duration_in_microseconds = 0) {
-#if !HAVE_INTEL_TBB && !HAVE_PARSEC
-          instance()->queue.set_wait_policy(policy,
-                                            sleep_duration_in_microseconds);
-#endif
-        }
-
->>>>>>> b7c31ed3
     };
 
     // clang-format off
