--- conflicted
+++ resolved
@@ -450,13 +450,8 @@
     /// \tparam Archive an Archive type
     /// \tparam T a type
     template <typename Archive, typename T>
-<<<<<<< HEAD
-    struct is_serializable {
-        static constexpr bool value = is_serializable_helper<Archive,T>::value;
-=======
     struct is_default_serializable {
       static constexpr bool value = is_default_serializable_helper<std::remove_cv_t<std::remove_reference_t<Archive>>,std::remove_cv_t<std::remove_reference_t<T>>>::value;
->>>>>>> e8bf851c
     };
 
     template <typename Archive, typename T>
@@ -482,13 +477,12 @@
     class MPIRawInputArchive;
     class MPIOutputArchive;
     class MPIInputArchive;
-<<<<<<< HEAD
     class ContainerRecordInputArchive;
     class ContainerRecordOutputArchive;
-=======
+    template <class localarchiveT>
     class ParallelOutputArchive;
+    template <class localarchiveT>
     class ParallelInputArchive;
->>>>>>> e8bf851c
     template <typename T>
     class archive_array;
     }  // namespace archive
@@ -561,13 +555,6 @@
     template <typename T>
     struct is_default_serializable_helper<archive::TextFstreamInputArchive, T, std::enable_if_t<is_iostreammable_v<T> || is_any_function_pointer_v<T>>> : std::true_type {};
     template <typename T>
-<<<<<<< HEAD
-    struct is_serializable_helper<archive::MPIInputArchive, T, std::enable_if_t<is_trivially_serializable<T>::value>> : std::true_type {};
-    template <typename T>
-    struct is_serializable_helper<archive::ContainerRecordOutputArchive, T, std::enable_if_t<is_trivially_serializable<T>::value>> : std::true_type {};
-    template <typename T>
-    struct is_serializable_helper<archive::ContainerRecordInputArchive, T, std::enable_if_t<is_trivially_serializable<T>::value>> : std::true_type {};
-=======
     struct is_default_serializable_helper<archive::MPIRawOutputArchive, T, std::enable_if_t<is_trivially_serializable<T>::value>> : std::true_type {};
     template <typename T>
     struct is_default_serializable_helper<archive::MPIRawInputArchive, T, std::enable_if_t<is_trivially_serializable<T>::value>> : std::true_type {};
@@ -576,9 +563,13 @@
     template <typename T>
     struct is_default_serializable_helper<archive::MPIInputArchive, T, std::enable_if_t<is_trivially_serializable<T>::value>> : std::true_type {};
     template <typename T>
-    struct is_default_serializable_helper<archive::ParallelOutputArchive, T, std::enable_if_t<is_trivially_serializable<T>::value>> : std::true_type {};
-    template <typename T>
-    struct is_default_serializable_helper<archive::ParallelInputArchive, T, std::enable_if_t<is_trivially_serializable<T>::value>> : std::true_type {};
+    struct is_default_serializable_helper<archive::ContainerRecordOutputArchive, T, std::enable_if_t<is_trivially_serializable<T>::value>> : std::true_type {};
+    template <typename T>
+    struct is_default_serializable_helper<archive::ContainerRecordInputArchive, T, std::enable_if_t<is_trivially_serializable<T>::value>> : std::true_type {};
+    template <typename T, class localarchiveT>
+    struct is_default_serializable_helper<archive::ParallelOutputArchive<localarchiveT>, T, std::enable_if_t<is_trivially_serializable<T>::value>> : std::true_type {};
+    template <typename T, class localarchiveT>
+    struct is_default_serializable_helper<archive::ParallelInputArchive<localarchiveT>, T, std::enable_if_t<is_trivially_serializable<T>::value>> : std::true_type {};
     template <typename Archive, typename T>
     struct is_default_serializable_helper<Archive, archive::archive_array<T>, std::enable_if_t<is_default_serializable_helper<Archive,T>::value>> : std::true_type {};
 
@@ -606,10 +597,10 @@
     struct is_archive<archive::MPIOutputArchive> : std::true_type {};
     template <>
     struct is_archive<archive::MPIInputArchive> : std::true_type {};
-    template <>
-    struct is_archive<archive::ParallelOutputArchive> : std::true_type {};
-    template <>
-    struct is_archive<archive::ParallelInputArchive> : std::true_type {};
+    template <class localarchiveT>
+    struct is_archive<archive::ParallelOutputArchive<localarchiveT> > : std::true_type {};
+    template <class localarchiveT>
+    struct is_archive<archive::ParallelInputArchive<localarchiveT> > : std::true_type {};
 
     template <>
     struct is_output_archive<archive::BinaryFstreamOutputArchive> : std::true_type {};
@@ -623,8 +614,8 @@
     struct is_output_archive<archive::MPIRawOutputArchive> : std::true_type {};
     template <>
     struct is_output_archive<archive::MPIOutputArchive> : std::true_type {};
-    template <>
-    struct is_output_archive<archive::ParallelOutputArchive> : std::true_type {};
+    template <class localarchiveT>
+    struct is_output_archive<archive::ParallelOutputArchive<localarchiveT> > : std::true_type {};
 
     template <>
     struct is_input_archive<archive::BinaryFstreamInputArchive> : std::true_type {};
@@ -638,8 +629,8 @@
     struct is_input_archive<archive::MPIRawInputArchive> : std::true_type {};
     template <>
     struct is_input_archive<archive::MPIInputArchive> : std::true_type {};
-    template <>
-    struct is_input_archive<archive::ParallelInputArchive> : std::true_type {};
+    template <class localarchiveT>
+    struct is_input_archive<archive::ParallelInputArchive<localarchiveT> > : std::true_type {};
 
     /// Evaluates to true if can serialize an object of type `T` to an object of type `Archive` using user-provided methods
     /// \tparam Archive
@@ -665,7 +656,6 @@
     template <typename Archive, typename T>
     inline constexpr bool is_serializable_v<Archive, const T> = is_serializable_v<Archive, T>;
 
->>>>>>> e8bf851c
     template <typename Archive, typename T>
     struct is_serializable : std::bool_constant<is_serializable_v<Archive,T>> {};
 
