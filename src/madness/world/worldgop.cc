/*
  This file is part of MADNESS.

  Copyright (C) 2007,2010 Oak Ridge National Laboratory

  This program is free software; you can redistribute it and/or modify
  it under the terms of the GNU General Public License as published by
  the Free Software Foundation; either version 2 of the License, or
  (at your option) any later version.

  This program is distributed in the hope that it will be useful,
  but WITHOUT ANY WARRANTY; without even the implied warranty of
  MERCHANTABILITY or FITNESS FOR A PARTICULAR PURPOSE. See the
  GNU General Public License for more details.

  You should have received a copy of the GNU General Public License
  along with this program; if not, write to the Free Software
  Foundation, Inc., 59 Temple Place, Suite 330, Boston, MA 02111-1307 USA

  For more information please contact:

  Robert J. Harrison
  Oak Ridge National Laboratory
  One Bethel Valley Road
  P.O. Box 2008, MS-6367

  email: harrisonrj@ornl.gov
  tel:   865-241-3937
  fax:   865-572-0680
*/

#include <limits>
#include <madness/world/worldgop.h>
#include <madness/world/MADworld.h>
#ifdef MADNESS_HAS_GOOGLE_PERF_MINIMAL
#include <gperftools/malloc_extension.h>
#endif
namespace madness {


    /// Synchronizes all processes in communicator AND globally ensures no pending AM or tasks

    /// Runs Dykstra-like termination algorithm on binary tree by
    /// locally ensuring ntask=0 and all am sent and processed,
    /// and then participating in a global sum of nsent and nrecv.
    /// Then globally checks that nsent=nrecv and that both are
    /// constant over two traversals.  We are then we are sure
    /// that all tasks and AM are processed and there no AM in
    /// flight.
    void WorldGopInterface::fence_impl(std::function<void()> epilogue,
                                   bool pause_during_epilogue,
                                   bool debug) {
        PROFILE_MEMBER_FUNC(WorldGopInterface);
        unsigned long nsent_prev=0, nrecv_prev=1; // invalid initial condition
        SafeMPI::Request req0, req1;
        ProcessID parent, child0, child1;
        world_.mpi.binary_tree_info(0, parent, child0, child1);
        Tag gfence_tag = world_.mpi.unique_tag();
        Tag bcast_tag = world_.mpi.unique_tag();
        int npass = 0;

        //double start = wall_time();

      if (debug)
        madness::print(world_.rank(), ": WORLD.GOP.FENCE: entering fence loop, gfence_tag=", gfence_tag, " bcast_tag=", bcast_tag);

      while (1) {
            uint64_t sum0[2]={0,0}, sum1[2]={0,0}, sum[2];
            if (child0 != -1) req0 = world_.mpi.Irecv((void*) &sum0, sizeof(sum0), MPI_BYTE, child0, gfence_tag);
            if (child1 != -1) req1 = world_.mpi.Irecv((void*) &sum1, sizeof(sum1), MPI_BYTE, child1, gfence_tag);
            world_.taskq.fence();
            if (child0 != -1) World::await(req0);
            if (child1 != -1) World::await(req1);

            if (debug && (child0 != -1 || child1 != -1))
              madness::print(world_.rank(), ": WORLD.GOP.FENCE: npass=", npass, " received messages from children={", child0, ",", child1, "} gfence_tag=", gfence_tag);

            bool finished;
            uint64_t ntask1, nsent1, nrecv1, ntask2, nsent2, nrecv2;
            do {
                world_.taskq.fence();

                // Since the number of outstanding tasks and number of AM sent/recv
                // don't share a critical section read each twice and ensure they
                // are unchanged to ensure that are consistent ... they don't have
                // to be current.

                ntask1 = world_.taskq.size();
                nsent1 = world_.am.nsent;
                nrecv1 = world_.am.nrecv;

                __asm__ __volatile__ (" " : : : "memory");

                ntask2 = world_.taskq.size();
                nsent2 = world_.am.nsent;
                nrecv2 = world_.am.nrecv;

                __asm__ __volatile__ (" " : : : "memory");

                finished = (ntask2==0) && (ntask1==0) && (nsent1==nsent2) && (nrecv1==nrecv2);
            }
            while (!finished);

            sum[0] = sum0[0] + sum1[0] + nsent2; // Must use values read above
            sum[1] = sum0[1] + sum1[1] + nrecv2;

            if (parent != -1) {
                req0 = world_.mpi.Isend(&sum, sizeof(sum), MPI_BYTE, parent, gfence_tag);
                if (debug)
                  madness::print(world_.rank(), ": WORLD.GOP.FENCE: npass=", npass, " sent message to parent=", parent, " gfence_tag=", gfence_tag);
                World::await(req0);
                if (debug)
                  madness::print(world_.rank(), ": WORLD.GOP.FENCE: npass=", npass, " parent=", parent, ", confirmed receipt");
            }

            // While we are probably idle free unused communication buffers
            //world_.am.free_managed_buffers();

            //bool dowork = (npass==0) || (ThreadPool::size()==0);
            bool dowork = true;
            broadcast(&sum, sizeof(sum), 0, dowork, bcast_tag);
            ++npass;

            if (debug)
              madness::print(world_.rank(), ": WORLD.GOP.FENCE: npass=", npass, " sum0=", sum[0], " nsent_prev=", nsent_prev, " sum1=", sum[1], " nrecv_prev=", nrecv_prev);

            if (sum[0]==sum[1] && sum[0]==nsent_prev && sum[1]==nrecv_prev) {
              if (debug)
                madness::print(world_.rank(), ": WORLD.GOP.FENCE: npass=", npass, " exiting fence loop");
              break;
            }

//                 if (wall_time() - start > 1200.0) {
//                     std::cout << rank() << " FENCE " << nsent2 << " "
//                         << nsent_prev << " " << nrecv2 << " " << nrecv_prev
//                         << " " << sum[0] << " " << sum[1] << " " << npass
//                         << " " << taskq.size() << std::endl;
//                     std::cout.flush();
//                     //myusleep(1000);
//                     MADNESS_ASSERT(0);
//                 }

            nsent_prev = sum[0];
            nrecv_prev = sum[1];

        };
        // execute post-fence actions
        MADNESS_ASSERT(pause_during_epilogue == false);
        epilogue();
        world_.am.free_managed_buffers(); // free up communication buffers
        deferred_->do_cleanup();
#ifdef MADNESS_HAS_GOOGLE_PERF_MINIMAL
        MallocExtension::instance()->ReleaseFreeMemory();
//        print("clearing memory");
#endif
      if (debug)
        madness::print(world_.rank(), ": WORLD.GOP.FENCE: done with fence in ", npass, (npass > 1 ? " loops" : " loop"));
    }

    void WorldGopInterface::fence(bool debug) {
      fence_impl([]{}, false, debug);
    }

    void WorldGopInterface::serial_invoke(std::function<void()> action) {
      // default implementation requires 2 fences since action may change global state visible to all tasks
      // fence_impl could be used if possible to pause thread pool after the fence
      fence();
      action();
      fence();
    }

    /// Broadcasts bytes from process root while still processing AM & tasks

    /// Optimizations can be added for long messages
    void WorldGopInterface::broadcast(void* buf, size_t nbyte, ProcessID root, bool dowork, Tag bcast_tag) {
<<<<<<< HEAD
        MADNESS_ASSERT(nbyte <= std::numeric_limits<int>::max());
=======
        MADNESS_ASSERT(nbyte <= size_t(std::numeric_limits<int>::max()));
>>>>>>> 9f68e4d4
        SafeMPI::Request req0, req1;
        ProcessID parent, child0, child1;
        world_.mpi.binary_tree_info(root, parent, child0, child1);
        if(bcast_tag < 0)
            bcast_tag = world_.mpi.unique_tag();

        //print("BCAST TAG", bcast_tag);

        if (parent != -1) {
            req0 = world_.mpi.Irecv(buf, nbyte, MPI_BYTE, parent, bcast_tag);
            World::await(req0, dowork);
        }

        if (child0 != -1) req0 = world_.mpi.Isend(buf, nbyte, MPI_BYTE, child0, bcast_tag);
        if (child1 != -1) req1 = world_.mpi.Isend(buf, nbyte, MPI_BYTE, child1, bcast_tag);

        if (child0 != -1) World::await(req0, dowork);
        if (child1 != -1) World::await(req1, dowork);
    }

} // namespace madness<|MERGE_RESOLUTION|>--- conflicted
+++ resolved
@@ -173,11 +173,7 @@
 
     /// Optimizations can be added for long messages
     void WorldGopInterface::broadcast(void* buf, size_t nbyte, ProcessID root, bool dowork, Tag bcast_tag) {
-<<<<<<< HEAD
-        MADNESS_ASSERT(nbyte <= std::numeric_limits<int>::max());
-=======
         MADNESS_ASSERT(nbyte <= size_t(std::numeric_limits<int>::max()));
->>>>>>> 9f68e4d4
         SafeMPI::Request req0, req1;
         ProcessID parent, child0, child1;
         world_.mpi.binary_tree_info(root, parent, child0, child1);
