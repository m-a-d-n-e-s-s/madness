/*
  This file is part of MADNESS.

  Copyright (C) 2007,2010 Oak Ridge National Laboratory

  This program is free software; you can redistribute it and/or modify
  it under the terms of the GNU General Public License as published by
  the Free Software Foundation; either version 2 of the License, or
  (at your option) any later version.

  This program is distributed in the hope that it will be useful,
  but WITHOUT ANY WARRANTY; without even the implied warranty of
  MERCHANTABILITY or FITNESS FOR A PARTICULAR PURPOSE. See the
  GNU General Public License for more details.

  You should have received a copy of the GNU General Public License
  along with this program; if not, write to the Free Software
  Foundation, Inc., 59 Temple Place, Suite 330, Boston, MA 02111-1307 USA

  For more information please contact:

  Robert J. Harrison
  Oak Ridge National Laboratory
  One Bethel Valley Road
  P.O. Box 2008, MS-6367

  email: harrisonrj@ornl.gov
  tel:   865-241-3937
  fax:   865-572-0680
*/

#ifndef MADNESS_WORLD_WORLDDC_H__INCLUDED
#define MADNESS_WORLD_WORLDDC_H__INCLUDED

/*!
  \file worlddc.h
  \brief Implements WorldContainer
  \addtogroup worlddc
  @{

*/

#include <functional>
#include <set>

#include <madness/world/parallel_archive.h>
#include <madness/world/worldhashmap.h>
#include <madness/world/mpi_archive.h>
#include <madness/world/world_object.h>

namespace madness
{

    template <typename keyT, typename valueT, typename hashfunT>
    class WorldContainer;

    template <typename keyT, typename valueT, typename hashfunT>
    class WorldContainerImpl;

    template <typename keyT, typename valueT, typename hashfunT>
    void swap(WorldContainer<keyT, valueT, hashfunT> &, WorldContainer<keyT, valueT, hashfunT> &);

    template <typename keyT>
    class WorldDCPmapInterface;

    template <typename keyT>
    class WorldDCRedistributeInterface
    {
    public:
        virtual std::size_t size() const = 0;
        virtual void redistribute_phase1(const std::shared_ptr<WorldDCPmapInterface<keyT>> &newmap) = 0;
        virtual void redistribute_phase2() = 0;
        virtual void redistribute_phase3() = 0;
        virtual ~WorldDCRedistributeInterface() {};
    };

    /// Interface to be provided by any process map

    /// \ingroup worlddc
    template <typename keyT>
    class WorldDCPmapInterface
    {
    public:
        typedef WorldDCRedistributeInterface<keyT> *ptrT;

    private:
        std::set<ptrT> ptrs;

    public:
        /// Maps key to processor

        /// @param[in] key Key for container
        /// @return Processor that logically owns the key
        virtual ProcessID owner(const keyT &key) const = 0;

        virtual ~WorldDCPmapInterface() {}

        virtual void print() const {}

        /// Registers object for receipt of redistribute callbacks

        /// @param[in] ptr Pointer to class derived from WorldDCRedistributedInterface
        void register_callback(ptrT ptr)
        {
            ptrs.insert(ptr);
        }

        /// Deregisters object for receipt of redistribute callbacks

        /// @param[in] ptr Pointer to class derived from WorldDCRedistributedInterface
        void deregister_callback(ptrT ptr)
        {
            ptrs.erase(ptr);
        }

        /// Invoking this switches all registered objects from this process map to the new one

        /// After invoking this routine all objects will be registered with the
        /// new map and no objects will be registered in the current map.
        /// @param[in] world The associated world
        /// @param[in] newpmap The new process map
        void redistribute(World &world, const std::shared_ptr<WorldDCPmapInterface<keyT>> &newpmap)
        {
            print_data_sizes(world, "before redistributing");
            world.gop.fence();
            for (typename std::set<ptrT>::iterator iter = ptrs.begin();
                 iter != ptrs.end();
                 ++iter)
            {
                (*iter)->redistribute_phase1(newpmap);
            }
            world.gop.fence();
            for (typename std::set<ptrT>::iterator iter = ptrs.begin();
                 iter != ptrs.end();
                 ++iter)
            {
                (*iter)->redistribute_phase2();
                newpmap->register_callback(*iter);
            }
            world.gop.fence();
            for (typename std::set<ptrT>::iterator iter = ptrs.begin();
                 iter != ptrs.end();
                 ++iter)
            {
                (*iter)->redistribute_phase3();
            }
            world.gop.fence();
            ptrs.clear();
            newpmap->print_data_sizes(world, "after redistributing");
        }

        /// Counts global number of entries in all containers associated with this process map

        /// Collective operation with global fence
        std::size_t global_size(World &world) const
        {
            world.gop.fence();
            std::size_t sum = local_size();
            world.gop.sum(sum);
            world.gop.fence();
            return sum;
        }

        /// Counts local number of entries in all containers associated with this process map
        std::size_t local_size() const
        {
            std::size_t sum = 0;
            for (typename std::set<ptrT>::iterator iter = ptrs.begin(); iter != ptrs.end(); ++iter)
            {
                sum += (*iter)->size();
            }
            return sum;
        }

        /// Prints size info to std::cout

        /// Collective operation with global fence
        void print_data_sizes(World &world, const std::string msg = "") const
        {
            world.gop.fence();
            std::size_t total = global_size(world);
            std::vector<std::size_t> sizes(world.size());
            sizes[world.rank()] = local_size();
            world.gop.sum(&sizes[0], world.size());
            if (world.rank() == 0)
            {
                madness::print("data distribution info", msg);
                madness::print("   total: ", total);
                std::cout << "   procs: ";
                for (int i = 0; i < world.size(); i++)
                    std::cout << sizes[i] << " ";
                std::cout << std::endl;
            }
            world.gop.fence();
        }
    };

    /// Default process map is "random" using madness::hash(key)

    /// \ingroup worlddc
    template <typename keyT, typename hashfunT = Hash<keyT>>
    class WorldDCDefaultPmap : public WorldDCPmapInterface<keyT>
    {
    private:
        const int nproc;
        hashfunT hashfun;

    public:
        WorldDCDefaultPmap(World &world, const hashfunT &hf = hashfunT()) : nproc(world.mpi.nproc()),
                                                                            hashfun(hf)
        {
        }

        ProcessID owner(const keyT &key) const
        {
            if (nproc == 1)
                return 0;
            return hashfun(key) % nproc;
        }
    };

    /// Local process map will always return the current process as owner

    /// \ingroup worlddc
    template <typename keyT, typename hashfunT = Hash<keyT>>
    class WorldDCLocalPmap : public WorldDCPmapInterface<keyT>
    {
    private:
        ProcessID me;

    public:
        WorldDCLocalPmap(World &world) : me(world.rank()) {}
        ProcessID owner(const keyT &key) const
        {
            return me;
        }
    };

    /// Iterator for distributed container wraps the local iterator

    /// \ingroup worlddc
    template <class internal_iteratorT>
    class WorldContainerIterator
    {
    public:
        typedef typename std::iterator_traits<internal_iteratorT>::iterator_category iterator_category;
        typedef typename std::iterator_traits<internal_iteratorT>::value_type value_type;
        typedef typename std::iterator_traits<internal_iteratorT>::difference_type difference_type;
        typedef typename std::iterator_traits<internal_iteratorT>::pointer pointer;
        typedef typename std::iterator_traits<internal_iteratorT>::reference reference;

    private:
        internal_iteratorT it; ///< Iterator from local container
        // TODO: Convert this to a scoped pointer.
        mutable value_type *value; ///< holds the remote values

    public:
        /// Default constructor makes a local uninitialized value
        explicit WorldContainerIterator()
            : it(), value(nullptr) {}

        /// Initializes from a local iterator
        explicit WorldContainerIterator(const internal_iteratorT &it)
            : it(it), value(nullptr) {}

        /// Initializes to cache a remote value
        explicit WorldContainerIterator(const value_type &v)
            : it(), value(nullptr)
        {
            value = new value_type(v);
        }

        WorldContainerIterator(const WorldContainerIterator &other)
            : it(), value(nullptr)
        {
            copy(other);
        }

        template <class iteratorT>
        WorldContainerIterator(const WorldContainerIterator<iteratorT> &other)
            : it(), value(nullptr)
        {
            copy(other);
        }

        ~WorldContainerIterator()
        {
            delete value;
        }

        /// Assignment
        WorldContainerIterator &operator=(const WorldContainerIterator &other)
        {
            copy(other);
            return *this;
        }

        /// Determines if two iterators are identical
        bool operator==(const WorldContainerIterator &other) const
        {
            return (((!is_cached()) && (!other.is_cached())) && it == other.it) ||
                   ((is_cached() && other.is_cached()) && value->first == other.value->first);
        }

        /// Determines if two iterators are different
        bool operator!=(const WorldContainerIterator &other) const
        {
            return !(*this == other);
        }

        /// Pre-increment of an iterator (i.e., ++it) --- \em local iterators only

        /// Trying to increment a remote iterator will throw
        WorldContainerIterator &operator++()
        {
            MADNESS_ASSERT(!is_cached());
            ++it;
            return *this;
        }

        WorldContainerIterator operator++(int)
        {
            MADNESS_ASSERT(!is_cached());
            WorldContainerIterator<internal_iteratorT> result(*this);
            ++it;
            return result;
        }

        /// Iterators dereference to std::pair<const keyT,valueT>
        pointer operator->() const
        {
            return (is_cached() ? value : it.operator->());
        }

        /// Iterators dereference to std::pair<const keyT,valueT>
        reference operator*() const
        {
            return (is_cached() ? *value : *it);
        }

        /// Private: (or should be) Returns iterator of internal container
        const internal_iteratorT &get_internal_iterator() const
        {
            return it;
        }

        /// Returns true if this is non-local or cached value
        bool is_cached() const
        {
            return value != nullptr;
        }

        template <typename Archive>
        void serialize(const Archive &)
        {
            MADNESS_EXCEPTION("Serializing DC iterator ... why?", false);
        }

    private:
        template <class iteratorT>
        friend class WorldContainerIterator;

        template <class iteratorT>
        void copy(const WorldContainerIterator<iteratorT> &other)
        {
            if (static_cast<const void *>(this) != static_cast<const void *>(&other))
            {
                delete value;
                if (other.is_cached())
                {
                    value = new value_type(*other.value);
                    it = internal_iteratorT();
                }
                else
                {
                    it = other.it;
                    value = nullptr;
                }
            }
        }
    };

    /// Internal implementation of distributed container to facilitate shallow copy

    /// \ingroup worlddc
    template <typename keyT, typename valueT, typename hashfunT>
    class WorldContainerImpl
        : public WorldObject<WorldContainerImpl<keyT, valueT, hashfunT>>,
          public WorldDCRedistributeInterface<keyT>
#ifndef MADNESS_DISABLE_SHARED_FROM_THIS
        ,
          public std::enable_shared_from_this<WorldContainerImpl<keyT, valueT, hashfunT>>
#endif // MADNESS_DISABLE_SHARED_FROM_THIS
    {
    public:
        typedef typename std::pair<const keyT, valueT> pairT;
        typedef const pairT const_pairT;
        typedef WorldContainerImpl<keyT, valueT, hashfunT> implT;

        typedef ConcurrentHashMap<keyT, valueT, hashfunT> internal_containerT;

        // typedef WorldObject< WorldContainerImpl<keyT, valueT, hashfunT> > worldobjT;

        typedef typename internal_containerT::iterator internal_iteratorT;
        typedef typename internal_containerT::const_iterator internal_const_iteratorT;
        typedef typename internal_containerT::accessor accessor;
        typedef typename internal_containerT::const_accessor const_accessor;
        typedef WorldContainerIterator<internal_iteratorT> iteratorT;
        typedef WorldContainerIterator<internal_iteratorT> iterator;
        typedef WorldContainerIterator<internal_const_iteratorT> const_iteratorT;
        typedef WorldContainerIterator<internal_const_iteratorT> const_iterator;

        friend class WorldContainer<keyT, valueT, hashfunT>;

        //         template <typename containerT, typename datumT>
        //         inline
        //         static
        //         typename containerT::iterator replace(containerT& c, const datumT& d) {
        //             std::pair<typename containerT::iterator,bool> p = c.insert(d);
        //             if (!p.second) p.first->second = d.second;   // Who's on first?
        //             return p.first;
        //         }

    private:
        WorldContainerImpl(); // Inhibit default constructor

        std::shared_ptr<WorldDCPmapInterface<keyT>> pmap; ///< Function/class to map from keys to owning process
        const ProcessID me;                               ///< My MPI rank
        internal_containerT local;                        ///< Locally owned data
        std::vector<keyT> *move_list;                     ///< Tempoary used to record data that needs redistributing

        /// Handles find request
        void find_handler(ProcessID requestor, const keyT &key, const RemoteReference<FutureImpl<iterator>> &ref)
        {
            internal_iteratorT r = local.find(key);
            if (r == local.end())
            {
                // print("find_handler: failure:", key);
                this->send(requestor, &implT::find_failure_handler, ref);
            }
            else
            {
                // print("find_handler: success:", key, r->first, r->second);
                this->send(requestor, &implT::find_success_handler, ref, *r);
            }
        }

        /// Handles successful find response
        void find_success_handler(const RemoteReference<FutureImpl<iterator>> &ref, const pairT &datum)
        {
            FutureImpl<iterator> *f = ref.get();
            f->set(iterator(datum));
            // print("find_success_handler: success:", datum.first, datum.second, f->get()->first, f->get()->second);
            //  Todo: Look at this again.
            //            ref.reset(); // Matching inc() in find() where ref was made
        }

        /// Handles unsuccessful find response
        void find_failure_handler(const RemoteReference<FutureImpl<iterator>> &ref)
        {
            FutureImpl<iterator> *f = ref.get();
            f->set(end());
            // print("find_failure_handler");
            //  Todo: Look at this again.
            //            ref.reset(); // Matching inc() in find() where ref was made
        }

    public:
        WorldContainerImpl(World &world,
                           const std::shared_ptr<WorldDCPmapInterface<keyT>> &pm,
                           const hashfunT &hf)
            : WorldObject<WorldContainerImpl<keyT, valueT, hashfunT>>(world), pmap(pm), me(world.mpi.rank()), local(5011, hf)
        {
            pmap->register_callback(this);
        }

        virtual ~WorldContainerImpl()
        {
            pmap->deregister_callback(this);
        }

        const std::shared_ptr<WorldDCPmapInterface<keyT>> &get_pmap() const
        {
            return pmap;
        }

        std::shared_ptr<WorldDCPmapInterface<keyT>> &get_pmap()
        {
            return pmap;
        }

        void reset_pmap_to_local()
        {
            pmap->deregister_callback(this);
            pmap.reset(new WorldDCLocalPmap<keyT>(this->get_world()));
            pmap->register_callback(this);
        }

        /// replicates this WorldContainer on all ProcessIDs and generates a
        /// ProcessMap where all nodes are local
        void replicate(bool fence)
        {

            World &world = this->get_world();
            pmap->deregister_callback(this);
            pmap.reset(new WorldDCLocalPmap<keyT>(world));
            pmap->register_callback(this);

            for (ProcessID rank = 0; rank < world.size(); rank++)
            {
                if (rank == world.rank())
                {
                    std::size_t sz = size();
                    world.gop.broadcast_serializable(sz, rank);

                    for (auto it = begin(); it != end(); ++it)
                    {
                        keyT key = it->first;
                        valueT value = it->second;
                        world.gop.broadcast_serializable(key, rank);
                        world.gop.broadcast_serializable(value, rank);
                    }
                }
                else
                {
                    size_t sz;
                    world.gop.broadcast_serializable(sz, rank);
                    for (size_t i = 0; i < sz; i++)
                    {
                        keyT key;
                        valueT value;
                        world.gop.broadcast_serializable(key, rank);
                        world.gop.broadcast_serializable(value, rank);
                        insert(pairT(key, value));
                    }
                }
            }
            if (fence)
                world.gop.fence();
        }

        hashfunT &get_hash() const { return local.get_hash(); }

        bool is_local(const keyT &key) const
        {
            return owner(key) == me;
        }

        ProcessID owner(const keyT &key) const
        {
            return pmap->owner(key);
        }

        bool probe(const keyT &key) const
        {
            ProcessID dest = owner(key);
            if (dest == me)
                return local.find(key) != local.end();
            else
                return false;
        }

        std::size_t size() const
        {
            return local.size();
        }

        void insert(const pairT &datum)
        {
            ProcessID dest = owner(datum.first);
            if (dest == me)
            {
                // Was using iterator ... try accessor ?????
                accessor acc;
                // N.B. key might already exist if want to simply replace
                [[maybe_unused]] auto inserted = local.insert(acc, datum.first);
                acc->second = datum.second;
            }
            else
            {
                // Must be send (not task) for sequential consistency (and relies on single-threaded remote server)
                this->send(dest, &implT::insert, datum);
            }
        }

        bool insert_acc(accessor &acc, const keyT &key)
        {
            MADNESS_ASSERT(owner(key) == me);
            return local.insert(acc, key);
        }

        bool insert_const_acc(const_accessor &acc, const keyT &key)
        {
            MADNESS_ASSERT(owner(key) == me);
            return local.insert(acc, key);
        }

        void clear()
        {
            local.clear();
        }

        void erase(const keyT &key)
        {
            ProcessID dest = owner(key);
            if (dest == me)
            {
                [[maybe_unused]] auto erased = local.try_erase(key);
                MADNESS_ASSERT(erased);
            }
            else
            {
                void (implT::*eraser)(const keyT &) = &implT::erase;
                this->send(dest, eraser, key);
            }
        }

        template <typename InIter>
        void erase(InIter it)
        {
            MADNESS_ASSERT(!it.is_cached());
            MADNESS_ASSERT(it != end());
            erase(it->first);
        }

        template <typename InIter>
        void erase(InIter first, InIter last)
        {
            InIter it = first;
            do
            {
                first++;
                erase(it->first);
                it = first;
            } while (first != last);
        }

        iterator begin()
        {
            return iterator(local.begin());
        }

        const_iterator begin() const
        {
            return const_iterator(local.begin());
        }

        iterator end()
        {
            return iterator(local.end());
        }

        const_iterator end() const
        {
            return const_iterator(local.end());
        }

        Future<const_iterator> find(const keyT &key) const
        {
            // Ugliness here to avoid replicating find() and
            // associated handlers for const.  Assumption is that
            // const and non-const iterators are identical except for
            // const attribute ... at some point probably need to do
            // the right thing.
            Future<iterator> r = const_cast<implT *>(this)->find(key);
            return *(Future<const_iterator> *)(&r);
        }

        Future<iterator> find(const keyT &key)
        {
            ProcessID dest = owner(key);
            if (dest == me)
            {
                return Future<iterator>(iterator(local.find(key)));
            }
            else
            {
                Future<iterator> result;
                this->send(dest, &implT::find_handler, me, key, result.remote_ref(this->get_world()));
                return result;
            }
        }

        bool find(accessor &acc, const keyT &key)
        {
            if (owner(key) != me)
                return false;
            return local.find(acc, key);
        }

        bool find(const_accessor &acc, const keyT &key) const
        {
            if (owner(key) != me)
                return false;
            return local.find(acc, key);
        }

        // Used to forward call to item member function
        template <typename memfunT>
        MEMFUN_RETURNT(memfunT)
        itemfun(const keyT &key, memfunT memfun)
        {
            accessor acc;
            // N.B. key may already exist, this is just to ensure lock is held by acc
            [[maybe_unused]] auto inserted = local.insert(acc, key);
            return (acc->second.*memfun)();
        }

        // Used to forward call to item member function
        template <typename memfunT, typename arg1T>
        MEMFUN_RETURNT(memfunT)
        itemfun(const keyT &key, memfunT memfun, const arg1T &arg1)
        {
            accessor acc;
            // N.B. key may already exist, this is just to ensure lock is held by acc
            [[maybe_unused]] auto inserted = local.insert(acc, key);
            return (acc->second.*memfun)(arg1);
        }

        // Used to forward call to item member function
        template <typename memfunT, typename arg1T, typename arg2T>
        MEMFUN_RETURNT(memfunT)
        itemfun(const keyT &key, memfunT memfun, const arg1T &arg1, const arg2T &arg2)
        {
            accessor acc;
            // N.B. key may already exist, this is just to ensure lock is held by acc
            [[maybe_unused]] auto inserted = local.insert(acc, key);
            return (acc->second.*memfun)(arg1, arg2);
        }

        // Used to forward call to item member function
        template <typename memfunT, typename arg1T, typename arg2T, typename arg3T>
        MEMFUN_RETURNT(memfunT)
        itemfun(const keyT &key, memfunT memfun, const arg1T &arg1, const arg2T &arg2, const arg3T &arg3)
        {
            accessor acc;
            // N.B. key may already exist, this is just to ensure lock is held by acc
            [[maybe_unused]] auto inserted = local.insert(acc, key);
            return (acc->second.*memfun)(arg1, arg2, arg3);
        }

        // Used to forward call to item member function
        template <typename memfunT, typename arg1T, typename arg2T, typename arg3T, typename arg4T>
        MEMFUN_RETURNT(memfunT)
        itemfun(const keyT &key, memfunT memfun, const arg1T &arg1, const arg2T &arg2, const arg3T &arg3, const arg4T &arg4)
        {
            accessor acc;
            // N.B. key may already exist, this is just to ensure lock is held by acc
            [[maybe_unused]] auto inserted = local.insert(acc, key);
            return (acc->second.*memfun)(arg1, arg2, arg3, arg4);
        }

        // Used to forward call to item member function
        template <typename memfunT, typename arg1T, typename arg2T, typename arg3T, typename arg4T, typename arg5T>
        MEMFUN_RETURNT(memfunT)
        itemfun(const keyT &key, memfunT memfun, const arg1T &arg1, const arg2T &arg2, const arg3T &arg3, const arg4T &arg4, const arg5T &arg5)
        {
            accessor acc;
            // N.B. key may already exist, this is just to ensure lock is held by acc
            [[maybe_unused]] auto inserted = local.insert(acc, key);
            return (acc->second.*memfun)(arg1, arg2, arg3, arg4, arg5);
        }

        // Used to forward call to item member function
        template <typename memfunT, typename arg1T, typename arg2T, typename arg3T, typename arg4T, typename arg5T, typename arg6T>
        MEMFUN_RETURNT(memfunT)
        itemfun(const keyT &key, memfunT memfun, const arg1T &arg1, const arg2T &arg2, const arg3T &arg3, const arg4T &arg4, const arg5T &arg5, const arg6T &arg6)
        {
            accessor acc;
            // N.B. key may already exist, this is just to ensure lock is held by acc
            [[maybe_unused]] auto inserted = local.insert(acc, key);
            return (acc->second.*memfun)(arg1, arg2, arg3, arg4, arg5, arg6);
        }

        // Used to forward call to item member function
        template <typename memfunT, typename arg1T, typename arg2T, typename arg3T, typename arg4T, typename arg5T, typename arg6T, typename arg7T>
        MEMFUN_RETURNT(memfunT)
        itemfun(const keyT &key, memfunT memfun, const arg1T &arg1, const arg2T &arg2, const arg3T &arg3,
                const arg4T &arg4, const arg5T &arg5, const arg6T &arg6, const arg7T &arg7)
        {
            accessor acc;
            // N.B. key may already exist, this is just to ensure lock is held by acc
            [[maybe_unused]] auto inserted = local.insert(acc, key);
            return (acc->second.*memfun)(arg1, arg2, arg3, arg4, arg5, arg6, arg7);
        }

        // First phase of redistributions changes pmap and makes list of stuff to move
        void redistribute_phase1(const std::shared_ptr<WorldDCPmapInterface<keyT>> &newpmap)
        {
            pmap = newpmap;
            move_list = new std::vector<keyT>();
            for (typename internal_containerT::iterator iter = local.begin(); iter != local.end(); ++iter)
            {
                if (owner(iter->first) != me)
                    move_list->push_back(iter->first);
            }
        }

        struct P2Op
        {
            implT *impl;
            typedef Range<typename std::vector<keyT>::const_iterator> rangeT;
            P2Op(implT *impl) : impl(impl) {}
            P2Op(const P2Op &p) : impl(p.impl) {}
            bool operator()(typename rangeT::iterator &iterator) const
            {
                typename internal_containerT::iterator iter = impl->local.find(*iterator);
                MADNESS_ASSERT(iter != impl->local.end());

                // impl->insert(*iter);
                impl->task(impl->owner(*iterator), &implT::insert, *iter);

                impl->local.erase(iter); // delete local copy of the data
                return true;
            }
        };

        // Second phase moves data
        void redistribute_phase2()
        {
            this->get_world().taskq.for_each(typename P2Op::rangeT(move_list->begin(), move_list->end()), P2Op(this));
            // std::vector<keyT>& mvlist = *move_list;
            // for (unsigned int i=0; i<move_list->size(); ++i) {
            //     typename internal_containerT::iterator iter = local.find(mvlist[i]);
            //     MADNESS_ASSERT(iter != local.end());
            //     insert(*iter);
            //     local.erase(iter);
            // }
            // delete move_list;
        }

        // Third phase cleans up
        void redistribute_phase3()
        {
            delete move_list;
        }
    };

    /// Makes a distributed container with specified attributes

    /// \ingroup worlddc
    ///
    /// There is no communication or syncronization associated with
    /// making a new container, but every process must invoke the
    /// constructor for each container in the same order.  This is so
    /// that we can assign each container a unique ID without any
    /// communication.  Since remotely invoked operations may start
    /// happening before local construction, messages on not yet
    /// constructed containers are buffered pending construction.
    ///
    /// Similarly, when a container is destroyed, the actual
    /// destruction is deferred until a synchronization point
    /// (world.gop.fence()) in order to eliminate the need to fence
    /// before destroying every container.
    ///
    /// The distribution of data between processes is controlled by
    /// the process map (Pmap) class.  The default is uniform
    /// hashing based upon a strong (Bob Jenkins, lookup3) bytewise
    /// hash of the key.
    ///
    /// All operations, including constructors and destructors, are
    /// non-blocking and return immediately.  If communication occurs
    /// it is asynchronous, otherwise operations are local.
    template <typename keyT, typename valueT, typename hashfunT = Hash<keyT>>
    class WorldContainer : public archive::ParallelSerializableObject
    {
    public:
        typedef WorldContainer<keyT, valueT, hashfunT> containerT;
        typedef WorldContainerImpl<keyT, valueT, hashfunT> implT;
        typedef typename implT::pairT pairT;
        typedef typename implT::iterator iterator;
        typedef typename implT::const_iterator const_iterator;
        typedef typename implT::accessor accessor;
        typedef typename implT::const_accessor const_accessor;
        typedef Future<iterator> futureT;
        typedef Future<const_iterator> const_futureT;

    private:
        std::shared_ptr<implT> p;

        inline void check_initialized() const
        {
            MADNESS_ASSERT(p);
        }

    public:
        /// Makes an uninitialized container (no communication)

        /// The container is useless until assigned to from a fully
        /// constructed container.  There is no need to worry about
        /// default constructors being executed in order.
        WorldContainer()
            : p()
        {
        }

        /// Makes an initialized, empty container with default data distribution (no communication)

        /// A unique ID is associated with every distributed container
        /// within a world.  In order to avoid synchronization when
        /// making a container, we have to assume that all processes
        /// execute this constructor in the same order (does not apply
        /// to the non-initializing, default constructor).
        WorldContainer(World &world, bool do_pending = true, const hashfunT &hf = hashfunT())
            : p(new implT(world,
                          std::shared_ptr<WorldDCPmapInterface<keyT>>(new WorldDCDefaultPmap<keyT, hashfunT>(world, hf)),
                          hf))
        {
            if (do_pending)
                p->process_pending();
        }

        /// Makes an initialized, empty container (no communication)

        /// A unique ID is associated with every distributed container
        /// within a world.  In order to avoid synchronization when
        /// making a container, we have to assume that all processes
        /// execute this constructor in the same order (does not apply
        /// to the non-initializing, default constructor).
        WorldContainer(World &world,
                       const std::shared_ptr<WorldDCPmapInterface<keyT>> &pmap,
                       bool do_pending = true,
                       const hashfunT &hf = hashfunT())
            : p(new implT(world, pmap, hf))
        {
            if (do_pending)
                p->process_pending();
        }

        /// Copy constructor is shallow (no communication)

        /// The copy refers to exactly the same container as other
        /// which must be initialized.
        WorldContainer(const WorldContainer &other)
            : p(other.p)
        {
            check_initialized();
        }

        /// Assignment is shallow (no communication)

        /// The copy refers to exactly the same container as other
        /// which must be initialized.
        containerT &operator=(const containerT &other)
        {
            if (this != &other)
            {
                other.check_initialized();
                p = other.p;
            }
            return *this;
        }

        /// Returns the world associated with this container
        World &get_world() const
        {
            check_initialized();
            return p->get_world();
        }

        std::shared_ptr<WorldDCPmapInterface<keyT>> &get_impl()
        {
            check_initialized();
            return p;
        }

        /// replicates this WorldContainer on all ProcessIDs
        void replicate(bool fence = true)
        {
            p->replicate(fence);
        }

        /// Inserts/replaces key+value pair (non-blocking communication if key not local)
        void replace(const pairT &datum)
        {
            check_initialized();
            p->insert(datum);
        }

        /// Inserts/replaces key+value pair (non-blocking communication if key not local)
        void replace(const keyT &key, const valueT &value)
        {
            replace(pairT(key, value));
        }

        /// Write access to LOCAL value by key. Returns true if found, false otherwise (always false for remote).
        bool find(accessor &acc, const keyT &key)
        {
            check_initialized();
            return p->find(acc, key);
        }

        /// Read access to LOCAL value by key. Returns true if found, false otherwise (always false for remote).
        bool find(const_accessor &acc, const keyT &key) const
        {
            check_initialized();
            return p->find(acc, key);
        }

        /// Write access to LOCAL value by key. Returns true if inserted, false if already exists (throws if remote)
        bool insert(accessor &acc, const keyT &key)
        {
            check_initialized();
            return p->insert_acc(acc, key);
        }

        /// Read access to LOCAL value by key. Returns true if inserted, false if already exists (throws if remote)
        bool insert(const_accessor &acc, const keyT &key)
        {
            check_initialized();
            return p->insert_acc(acc, key);
        }

        /// Inserts pairs (non-blocking communication if key(s) not local)
        template <typename input_iterator>
        void replace(input_iterator &start, input_iterator &end)
        {
            check_initialized();
            using std::placeholders::_1;
            std::for_each(start, end, std::bind(this, std::mem_fn(&containerT::insert), _1));
        }

        /// Returns true if local data is immediately available (no communication)
        bool probe(const keyT &key) const
        {
            check_initialized();
            return p->probe(key);
        }

        /// Returns processor that logically owns key (no communication)

        /// Local remapping may have changed its physical location, but all
        /// operations should forward correctly.
        inline ProcessID owner(const keyT &key) const
        {
            check_initialized();
            return p->owner(key);
        }

        /// Returns true if the key maps to the local processor (no communication)
        bool is_local(const keyT &key) const
        {
            check_initialized();
            return p->is_local(key);
        }

        /// Returns a future iterator (non-blocking communication if key not local)

        /// Like an std::map an iterator "points" to an std::pair<const keyT,valueT>.
        ///
        /// Refer to Future for info on how to avoid blocking.
        Future<iterator> find(const keyT &key)
        { //
            check_initialized();
            return p->find(key);
        }

        /// Returns a future iterator (non-blocking communication if key not local)

        /// Like an std::map an iterator "points" to an std::pair<const keyT,valueT>.
        ///
        /// Refer to Future for info on how to avoid blocking.
        Future<const_iterator> find(const keyT &key) const
        {
            check_initialized();
            return const_cast<const implT *>(p.get())->find(key);
        }

        /// Returns an iterator to the beginning of the \em local data (no communication)
        iterator begin()
        {
            check_initialized();
            return p->begin();
        }

        /// Returns an iterator to the beginning of the \em local data (no communication)
        const_iterator begin() const
        {
            check_initialized();
            return const_cast<const implT *>(p.get())->begin();
        }

        /// Returns an iterator past the end of the \em local data (no communication)
        iterator end()
        {
            check_initialized();
            return p->end();
        }

        /// Returns an iterator past the end of the \em local data (no communication)
        const_iterator end() const
        {
            check_initialized();
            return const_cast<const implT *>(p.get())->end();
        }

        /// Erases entry from container (non-blocking comm if remote)

        /// Missing keys are quietly ignored.
        ///
        /// Note that erasing an entry may invalidate iterators on the
        /// remote end.  This is just the same as what happens when
        /// using STL iterators on an STL container in a sequential
        /// algorithm.
        void erase(const keyT &key)
        {
            check_initialized();
            p->erase(key);
        }

        /// Erases entry corresponding to \em local iterator (no communication)
        void erase(const iterator &it)
        {
            check_initialized();
            p->erase(it);
        }

        /// Erases range defined by \em local iterators (no communication)
        void erase(const iterator &start, const iterator &finish)
        {
            check_initialized();
            p->erase(start, finish);
        }

        /// Clears all \em local data (no communication)

        /// Invalidates all iterators
        void clear()
        {
            check_initialized();
            p->clear();
        }

        /// Returns the number of \em local entries (no communication)
        std::size_t size() const
        {
            check_initialized();
            return p->size();
        }

        /// Returns shared pointer to the process mapping
        inline const std::shared_ptr<WorldDCPmapInterface<keyT>> &get_pmap() const
        {
            check_initialized();
            return p->get_pmap();
        }

        /// Returns shared pointer to the process mapping
        inline void reset_pmap_to_local()
        {
            p->reset_pmap_to_local();
        }

        /// Returns a reference to the hashing functor
        hashfunT &get_hash() const
        {
            check_initialized();
            return p->get_hash();
        }

        /// Process pending messages

        /// If the constructor was given \c do_pending=false then you
        /// \em must invoke this routine in order to process both
        /// prior and future messages.
        inline void process_pending()
        {
            check_initialized();
            p->process_pending();
        }

        /// Sends message "resultT memfun()" to item (non-blocking comm if remote)

        /// If item does not exist it is made with the default constructor.
        ///
        /// Future arguments must be ready for remote messages.
        ///
        /// Returns a future result (Future<void> may be ignored).
        ///
        /// The method executes with a write lock on the item.
        template <typename memfunT>
        Future<MEMFUN_RETURNT(memfunT)>
        send(const keyT &key, memfunT memfun)
        {
            check_initialized();
            MEMFUN_RETURNT(memfunT)
            (implT::*itemfun)(const keyT &, memfunT) = &implT::template itemfun<memfunT>;
            return p->send(owner(key), itemfun, key, memfun);
        }

        /// Sends message "resultT memfun(arg1T)" to item (non-blocking comm if remote)

        /// If item does not exist it is made with the default constructor.
        ///
        /// Future arguments must be ready for remote messages.
        ///
        /// Returns a future result (Future<void> may be ignored).
        ///
        /// The method executes with a write lock on the item.
        template <typename memfunT, typename arg1T>
        Future<REMFUTURE(MEMFUN_RETURNT(memfunT))>
        send(const keyT &key, const memfunT &memfun, const arg1T &arg1)
        {
            check_initialized();
            // To work around bug in g++ 4.3.* use static cast as alternative mechanism to force type deduction
            MEMFUN_RETURNT(memfunT)
            (implT::*itemfun)(const keyT &, memfunT, const arg1T &) = &implT::template itemfun<memfunT, arg1T>;
            return p->send(owner(key), itemfun, key, memfun, arg1);
            /*return p->send(owner(key),
                           static_cast<MEMFUN_RETURNT(memfunT)(implT::*)(const keyT&, memfunT, const arg1T&)>(&implT:: template itemfun<memfunT,arg1T>),
                           key, memfun, arg1);*/
        }

        /// Sends message "resultT memfun(arg1T,arg2T)" to item (non-blocking comm if remote)

        /// If item does not exist it is made with the default constructor.
        ///
        /// Future arguments must be ready for both local and remote messages.
        ///
        /// Returns a future result (Future<void> may be ignored).
        ///
        /// The method executes with a write lock on the item.
        template <typename memfunT, typename arg1T, typename arg2T>
        Future<REMFUTURE(MEMFUN_RETURNT(memfunT))>
        send(const keyT &key, memfunT memfun, const arg1T &arg1, const arg2T &arg2)
        {
            check_initialized();
            // To work around bug in g++ 4.3.* use static cast as alternative mechanism to force type deduction
            MEMFUN_RETURNT(memfunT)
            (implT::*itemfun)(const keyT &, memfunT, const arg1T &, const arg2T &) = &implT::template itemfun<memfunT, arg1T, arg2T>;
            return p->send(owner(key), itemfun, key, memfun, arg1, arg2);
            /*return p->send(owner(key),
                           static_cast<MEMFUN_RETURNT(memfunT)(implT::*)(const keyT&, memfunT, const arg1T&, const arg2T&)>(&implT:: template itemfun<memfunT,arg1T,arg2T>), key, memfun, arg1, arg2);*/
        }

        /// Sends message "resultT memfun(arg1T,arg2T,arg3T)" to item (non-blocking comm if remote)

        /// If item does not exist it is made with the default constructor.
        ///
        /// Future arguments must be ready for both local and remote messages.
        ///
        /// Returns a future result (Future<void> may be ignored).
        ///
        /// The method executes with a write lock on the item.
        template <typename memfunT, typename arg1T, typename arg2T, typename arg3T>
        Future<REMFUTURE(MEMFUN_RETURNT(memfunT))>
        send(const keyT &key, memfunT memfun, const arg1T &arg1, const arg2T &arg2, const arg3T &arg3)
        {
            check_initialized();
            MEMFUN_RETURNT(memfunT)
            (implT::*itemfun)(const keyT &, memfunT, const arg1T &, const arg2T &, const arg3T &) = &implT::template itemfun<memfunT, arg1T, arg2T, arg3T>;
            return p->send(owner(key), itemfun, key, memfun, arg1, arg2, arg3);
        }

        /// Sends message "resultT memfun(arg1T,arg2T,arg3T,arg4T)" to item (non-blocking comm if remote)

        /// If item does not exist it is made with the default constructor.
        ///
        /// Future arguments must be ready for both local and remote messages.
        ///
        /// Returns a future result (Future<void> may be ignored).
        ///
        /// The method executes with a write lock on the item.
        template <typename memfunT, typename arg1T, typename arg2T, typename arg3T, typename arg4T>
        Future<REMFUTURE(MEMFUN_RETURNT(memfunT))>
        send(const keyT &key, memfunT memfun, const arg1T &arg1, const arg2T &arg2, const arg3T &arg3, const arg4T &arg4)
        {
            check_initialized();
            MEMFUN_RETURNT(memfunT)
            (implT::*itemfun)(const keyT &, memfunT, const arg1T &, const arg2T &, const arg3T &, const arg4T &) = &implT::template itemfun<memfunT, arg1T, arg2T, arg3T, arg4T>;
            return p->send(owner(key), itemfun, key, memfun, arg1, arg2, arg3, arg4);
        }

        /// Sends message "resultT memfun(arg1T,arg2T,arg3T,arg4T,arg5T)" to item (non-blocking comm if remote)

        /// If item does not exist it is made with the default constructor.
        ///
        /// Future arguments must be ready for both local and remote messages.
        ///
        /// Returns a future result (Future<void> may be ignored).
        ///
        /// The method executes with a write lock on the item.
        template <typename memfunT, typename arg1T, typename arg2T, typename arg3T, typename arg4T, typename arg5T>
        Future<REMFUTURE(MEMFUN_RETURNT(memfunT))>
        send(const keyT &key, memfunT memfun, const arg1T &arg1, const arg2T &arg2, const arg3T &arg3, const arg4T &arg4, const arg5T &arg5)
        {
            check_initialized();
            MEMFUN_RETURNT(memfunT)
            (implT::*itemfun)(const keyT &, memfunT, const arg1T &, const arg2T &, const arg3T &, const arg4T &, const arg5T &) = &implT::template itemfun<memfunT, arg1T, arg2T, arg3T, arg4T, arg5T>;
            return p->send(owner(key), itemfun, key, memfun, arg1, arg2, arg3, arg4, arg5);
        }

        /// Sends message "resultT memfun(arg1T,arg2T,arg3T,arg4T,arg5T,arg6T)" to item (non-blocking comm if remote)

        /// If item does not exist it is made with the default constructor.
        ///
        /// Future arguments must be ready for both local and remote messages.
        ///
        /// Returns a future result (Future<void> may be ignored).
        ///
        /// The method executes with a write lock on the item.
        template <typename memfunT, typename arg1T, typename arg2T, typename arg3T, typename arg4T, typename arg5T, typename arg6T>
        Future<REMFUTURE(MEMFUN_RETURNT(memfunT))>
        send(const keyT &key, memfunT memfun, const arg1T &arg1, const arg2T &arg2, const arg3T &arg3, const arg4T &arg4, const arg5T &arg5, const arg6T &arg6)
        {
            check_initialized();
            MEMFUN_RETURNT(memfunT)
            (implT::*itemfun)(const keyT &, memfunT, const arg1T &, const arg2T &, const arg3T &, const arg4T &, const arg5T &, const arg6T &) = &implT::template itemfun<memfunT, arg1T, arg2T, arg3T, arg4T, arg5T, arg6T>;
            return p->send(owner(key), itemfun, key, memfun, arg1, arg2, arg3, arg4, arg5, arg6);
        }

        /// Sends message "resultT memfun(arg1T,arg2T,arg3T,arg4T,arg5T,arg6T,arg7T)" to item (non-blocking comm if remote)

        /// If item does not exist it is made with the default constructor.
        ///
        /// Future arguments must be ready for both local and remote messages.
        ///
        /// Returns a future result (Future<void> may be ignored).
        ///
        /// The method executes with a write lock on the item.
        template <typename memfunT, typename arg1T, typename arg2T, typename arg3T, typename arg4T, typename arg5T, typename arg6T, typename arg7T>
        Future<REMFUTURE(MEMFUN_RETURNT(memfunT))>
        send(const keyT &key, memfunT memfun, const arg1T &arg1, const arg2T &arg2, const arg3T &arg3, const arg4T &arg4,
             const arg5T &arg5, const arg6T &arg6, const arg7T &arg7)
        {
            check_initialized();
            MEMFUN_RETURNT(memfunT)
            (implT::*itemfun)(const keyT &, memfunT, const arg1T &, const arg2T &, const arg3T &, const arg4T &, const arg5T &, const arg6T &, const arg7T &) = &implT::template itemfun<memfunT, arg1T, arg2T, arg3T, arg4T, arg5T, arg6T, arg7T>;
            return p->send(owner(key), itemfun, key, memfun, arg1, arg2, arg3, arg4, arg5, arg6, arg7);
        }

        /// Sends message "resultT memfun() const" to item (non-blocking comm if remote)

        /// The method executes with a write lock on the item.
        template <typename memfunT>
        Future<REMFUTURE(MEMFUN_RETURNT(memfunT))>
        send(const keyT &key, memfunT memfun) const
        {
            return const_cast<containerT *>(this)->send(key, memfun);
        }

        /// Sends message "resultT memfun(arg1T) const" to item (non-blocking comm if remote)

        /// The method executes with a write lock on the item.
        template <typename memfunT, typename arg1T>
        Future<REMFUTURE(MEMFUN_RETURNT(memfunT))>
        send(const keyT &key, memfunT memfun, const arg1T &arg1) const
        {
            return const_cast<containerT *>(this)->send(key, memfun, arg1);
        }

        /// Sends message "resultT memfun(arg1T,arg2T) const" to item (non-blocking comm if remote)

        /// The method executes with a write lock on the item.
        template <typename memfunT, typename arg1T, typename arg2T>
        Future<REMFUTURE(MEMFUN_RETURNT(memfunT))>
        send(const keyT &key, memfunT memfun, const arg1T &arg1, const arg2T &arg2) const
        {
            return const_cast<containerT *>(this)->send(key, memfun, arg1, arg2);
        }

        /// Sends message "resultT memfun(arg1T,arg2T,arg3T) const" to item (non-blocking comm if remote)

        /// The method executes with a write lock on the item.
        template <typename memfunT, typename arg1T, typename arg2T, typename arg3T>
        Future<REMFUTURE(MEMFUN_RETURNT(memfunT))>
        send(const keyT &key, memfunT memfun, const arg1T &arg1, const arg2T &arg2, const arg3T &arg3) const
        {
            return const_cast<containerT *>(this)->send(key, memfun, arg1, arg2, arg3);
        }

        /// Sends message "resultT memfun(arg1T,arg2T,arg3T,arg4T) const" to item (non-blocking comm if remote)

        /// The method executes with a write lock on the item.
        template <typename memfunT, typename arg1T, typename arg2T, typename arg3T, typename arg4T>
        Future<REMFUTURE(MEMFUN_RETURNT(memfunT))>
        send(const keyT &key, memfunT memfun, const arg1T &arg1, const arg2T &arg2, const arg3T &arg3, const arg4T &arg4) const
        {
            return const_cast<containerT *>(this)->send(key, memfun, arg1, arg2, arg3, arg4);
        }

        /// Sends message "resultT memfun(arg1T,arg2T,arg3T,arg4T,arg5T) const" to item (non-blocking comm if remote)

        /// The method executes with a write lock on the item.
        template <typename memfunT, typename arg1T, typename arg2T, typename arg3T, typename arg4T, typename arg5T>
        Future<REMFUTURE(MEMFUN_RETURNT(memfunT))>
        send(const keyT &key, memfunT memfun, const arg1T &arg1, const arg2T &arg2, const arg3T &arg3, const arg4T &arg4, const arg5T &arg5) const
        {
            return const_cast<containerT *>(this)->send(key, memfun, arg1, arg2, arg3, arg4, arg5);
        }

        /// Sends message "resultT memfun(arg1T,arg2T,arg3T,arg4T,arg5T,arg6T) const" to item (non-blocking comm if remote)

        /// The method executes with a write lock on the item.
        template <typename memfunT, typename arg1T, typename arg2T, typename arg3T, typename arg4T, typename arg5T, typename arg6T>
        Future<REMFUTURE(MEMFUN_RETURNT(memfunT))>
        send(const keyT &key, memfunT memfun, const arg1T &arg1, const arg2T &arg2, const arg3T &arg3,
             const arg4T &arg4, const arg5T &arg5, const arg6T &arg6) const
        {
            return const_cast<containerT *>(this)->send(key, memfun, arg1, arg2, arg3, arg4, arg5, arg6);
        }

        /// Sends message "resultT memfun(arg1T,arg2T,arg3T,arg4T,arg5T,arg6T,arg7T) const" to item (non-blocking comm if remote)

        /// The method executes with a write lock on the item.
        template <typename memfunT, typename arg1T, typename arg2T, typename arg3T, typename arg4T, typename arg5T, typename arg6T, typename arg7T>
        Future<REMFUTURE(MEMFUN_RETURNT(memfunT))>
        send(const keyT &key, memfunT memfun, const arg1T &arg1, const arg2T &arg2, const arg3T &arg3,
             const arg4T &arg4, const arg5T &arg5, const arg6T &arg6, const arg7T &arg7) const
        {
            return const_cast<containerT *>(this)->send(key, memfun, arg1, arg2, arg3, arg4, arg5, arg6, arg7);
        }

        /// Adds task "resultT memfun()" in process owning item (non-blocking comm if remote)

        /// If item does not exist it is made with the default constructor.
        ///
        /// Future arguments for local tasks can generate dependencies, but for remote
        /// tasks all futures must be ready.
        ///
        /// Returns a future result (Future<void> may be ignored).
        ///
        /// The method executes with a write lock on the item.
        template <typename memfunT>
        Future<REMFUTURE(MEMFUN_RETURNT(memfunT))>
        task(const keyT &key, memfunT memfun, const TaskAttributes &attr = TaskAttributes())
        {
            check_initialized();
            MEMFUN_RETURNT(memfunT)
            (implT::*itemfun)(const keyT &, memfunT) = &implT::template itemfun<memfunT>;
            return p->task(owner(key), itemfun, key, memfun, attr);
        }

        /// Adds task "resultT memfun(arg1T)" in process owning item (non-blocking comm if remote)

        /// If item does not exist it is made with the default constructor.
        ///
        /// Future arguments for local tasks can generate dependencies, but for remote
        /// tasks all futures must be ready.
        ///
        /// Returns a future result (Future<void> may be ignored).
        ///
        /// The method executes with a write lock on the item.
        template <typename memfunT, typename arg1T>
        Future<REMFUTURE(MEMFUN_RETURNT(memfunT))>
        task(const keyT &key, memfunT memfun, const arg1T &arg1, const TaskAttributes &attr = TaskAttributes())
        {
            check_initialized();
            typedef REMFUTURE(arg1T) a1T;
            MEMFUN_RETURNT(memfunT)
            (implT::*itemfun)(const keyT &, memfunT, const a1T &) = &implT::template itemfun<memfunT, a1T>;
            return p->task(owner(key), itemfun, key, memfun, arg1, attr);
        }

        /// Adds task "resultT memfun(arg1T,arg2T)" in process owning item (non-blocking comm if remote)

        /// If item does not exist it is made with the default constructor.
        ///
        /// Future arguments for local tasks can generate dependencies, but for remote
        /// tasks all futures must be ready.
        ///
        /// Returns a future result (Future<void> may be ignored).
        ///
        /// The method executes with a write lock on the item.
        template <typename memfunT, typename arg1T, typename arg2T>
        Future<REMFUTURE(MEMFUN_RETURNT(memfunT))>
        task(const keyT &key, memfunT memfun, const arg1T &arg1, const arg2T &arg2, const TaskAttributes &attr = TaskAttributes())
        {
            check_initialized();
            typedef REMFUTURE(arg1T) a1T;
            typedef REMFUTURE(arg2T) a2T;
            MEMFUN_RETURNT(memfunT)
            (implT::*itemfun)(const keyT &, memfunT, const a1T &, const a2T &) = &implT::template itemfun<memfunT, a1T, a2T>;
            return p->task(owner(key), itemfun, key, memfun, arg1, arg2, attr);
        }

        /// Adds task "resultT memfun(arg1T,arg2T,arg3T)" in process owning item (non-blocking comm if remote)

        /// If item does not exist it is made with the default constructor.
        ///
        /// Future arguments for local tasks can generate dependencies, but for remote
        /// tasks all futures must be ready.
        ///
        /// Returns a future result (Future<void> may be ignored).
        ///
        /// The method executes with a write lock on the item.
        template <typename memfunT, typename arg1T, typename arg2T, typename arg3T>
        Future<REMFUTURE(MEMFUN_RETURNT(memfunT))>
        task(const keyT &key, memfunT memfun, const arg1T &arg1, const arg2T &arg2, const arg3T &arg3, const TaskAttributes &attr = TaskAttributes())
        {
            check_initialized();
            typedef REMFUTURE(arg1T) a1T;
            typedef REMFUTURE(arg2T) a2T;
            typedef REMFUTURE(arg3T) a3T;
            MEMFUN_RETURNT(memfunT)
            (implT::*itemfun)(const keyT &, memfunT, const a1T &, const a2T &, const a3T &) = &implT::template itemfun<memfunT, a1T, a2T, a3T>;
            return p->task(owner(key), itemfun, key, memfun, arg1, arg2, arg3, attr);
        }

        /// Adds task "resultT memfun(arg1T,arg2T,arg3T,arg4T)" in process owning item (non-blocking comm if remote)

        /// If item does not exist it is made with the default constructor.
        ///
        /// Future arguments for local tasks can generate dependencies, but for remote
        /// tasks all futures must be ready.
        ///
        /// Returns a future result (Future<void> may be ignored).
        ///
        /// The method executes with a write lock on the item.
        template <typename memfunT, typename arg1T, typename arg2T, typename arg3T, typename arg4T>
        Future<REMFUTURE(MEMFUN_RETURNT(memfunT))>
        task(const keyT &key, memfunT memfun, const arg1T &arg1, const arg2T &arg2, const arg3T &arg3, const arg4T &arg4, const TaskAttributes &attr = TaskAttributes())
        {
            check_initialized();
            typedef REMFUTURE(arg1T) a1T;
            typedef REMFUTURE(arg2T) a2T;
            typedef REMFUTURE(arg3T) a3T;
            typedef REMFUTURE(arg4T) a4T;
            MEMFUN_RETURNT(memfunT)
            (implT::*itemfun)(const keyT &, memfunT, const a1T &, const a2T &, const a3T &, const a4T &) = &implT::template itemfun<memfunT, a1T, a2T, a3T, a4T>;
            return p->task(owner(key), itemfun, key, memfun, arg1, arg2, arg3, arg4, attr);
        }

        /// Adds task "resultT memfun(arg1T,arg2T,arg3T,arg4T,arg5T)" in process owning item (non-blocking comm if remote)

        /// If item does not exist it is made with the default constructor.
        ///
        /// Future arguments for local tasks can generate dependencies, but for remote
        /// tasks all futures must be ready.
        ///
        /// Returns a future result (Future<void> may be ignored).
        ///
        /// The method executes with a write lock on the item.
        template <typename memfunT, typename arg1T, typename arg2T, typename arg3T, typename arg4T, typename arg5T>
        Future<REMFUTURE(MEMFUN_RETURNT(memfunT))>
        task(const keyT &key, memfunT memfun, const arg1T &arg1, const arg2T &arg2, const arg3T &arg3, const arg4T &arg4, const arg5T &arg5, const TaskAttributes &attr = TaskAttributes())
        {
            check_initialized();
            typedef REMFUTURE(arg1T) a1T;
            typedef REMFUTURE(arg2T) a2T;
            typedef REMFUTURE(arg3T) a3T;
            typedef REMFUTURE(arg4T) a4T;
            typedef REMFUTURE(arg5T) a5T;
            MEMFUN_RETURNT(memfunT)
            (implT::*itemfun)(const keyT &, memfunT, const a1T &, const a2T &, const a3T &, const a4T &, const a5T &) = &implT::template itemfun<memfunT, a1T, a2T, a3T, a4T, a5T>;
            return p->task(owner(key), itemfun, key, memfun, arg1, arg2, arg3, arg4, arg5, attr);
        }

        /// Adds task "resultT memfun(arg1T,arg2T,arg3T,arg4T,arg5T,arg6T)" in process owning item (non-blocking comm if remote)

        /// If item does not exist it is made with the default constructor.
        ///
        /// Future arguments for local tasks can generate dependencies, but for remote
        /// tasks all futures must be ready.
        ///
        /// Returns a future result (Future<void> may be ignored).
        ///
        /// The method executes with a write lock on the item.
        template <typename memfunT, typename arg1T, typename arg2T, typename arg3T, typename arg4T, typename arg5T, typename arg6T>
        Future<REMFUTURE(MEMFUN_RETURNT(memfunT))>
        task(const keyT &key, memfunT memfun, const arg1T &arg1, const arg2T &arg2, const arg3T &arg3, const arg4T &arg4, const arg5T &arg5, const arg6T &arg6, const TaskAttributes &attr = TaskAttributes())
        {
            check_initialized();
            typedef REMFUTURE(arg1T) a1T;
            typedef REMFUTURE(arg2T) a2T;
            typedef REMFUTURE(arg3T) a3T;
            typedef REMFUTURE(arg4T) a4T;
            typedef REMFUTURE(arg5T) a5T;
            typedef REMFUTURE(arg6T) a6T;
            MEMFUN_RETURNT(memfunT)
            (implT::*itemfun)(const keyT &, memfunT, const a1T &, const a2T &, const a3T &, const a4T &, const a5T &, const a6T &) = &implT::template itemfun<memfunT, a1T, a2T, a3T, a4T, a5T, a6T>;
            return p->task(owner(key), itemfun, key, memfun, arg1, arg2, arg3, arg4, arg5, arg6, attr);
        }

        /// Adds task "resultT memfun(arg1T,arg2T,arg3T,arg4T,arg5T,arg6T,arg7T)" in process owning item (non-blocking comm if remote)

        /// If item does not exist it is made with the default constructor.
        ///
        /// Future arguments for local tasks can generate dependencies, but for remote
        /// tasks all futures must be ready.
        ///
        /// Returns a future result (Future<void> may be ignored).
        ///
        /// The method executes with a write lock on the item.
        template <typename memfunT, typename arg1T, typename arg2T, typename arg3T, typename arg4T, typename arg5T, typename arg6T, typename arg7T>
        Future<REMFUTURE(MEMFUN_RETURNT(memfunT))>
        task(const keyT &key, memfunT memfun, const arg1T &arg1, const arg2T &arg2, const arg3T &arg3, const arg4T &arg4, const arg5T &arg5, const arg6T &arg6, const arg7T &arg7, const TaskAttributes &attr = TaskAttributes())
        {
            check_initialized();
            typedef REMFUTURE(arg1T) a1T;
            typedef REMFUTURE(arg2T) a2T;
            typedef REMFUTURE(arg3T) a3T;
            typedef REMFUTURE(arg4T) a4T;
            typedef REMFUTURE(arg5T) a5T;
            typedef REMFUTURE(arg6T) a6T;
            typedef REMFUTURE(arg7T) a7T;
            MEMFUN_RETURNT(memfunT)
            (implT::*itemfun)(const keyT &, memfunT, const a1T &, const a2T &, const a3T &, const a4T &, const a5T &, const a6T &, const a7T &) = &implT::template itemfun<memfunT, a1T, a2T, a3T, a4T, a5T, a6T, a7T>;
            return p->task(owner(key), itemfun, key, memfun, arg1, arg2, arg3, arg4, arg5, arg6, arg7, attr);
        }

        /// Adds task "resultT memfun() const" in process owning item (non-blocking comm if remote)

        /// The method executes with a write lock on the item.
        template <typename memfunT>
        Future<REMFUTURE(MEMFUN_RETURNT(memfunT))>
        task(const keyT &key, memfunT memfun, const TaskAttributes &attr = TaskAttributes()) const
        {
            return const_cast<containerT *>(this)->task(key, memfun, attr);
        }

        /// Adds task "resultT memfun(arg1T) const" in process owning item (non-blocking comm if remote)

        /// The method executes with a write lock on the item.
        template <typename memfunT, typename arg1T>
        Future<REMFUTURE(MEMFUN_RETURNT(memfunT))>
        task(const keyT &key, memfunT memfun, const arg1T &arg1, const TaskAttributes &attr = TaskAttributes()) const
        {
            return const_cast<containerT *>(this)->task(key, memfun, arg1, attr);
        }

        /// Adds task "resultT memfun(arg1T,arg2T) const" in process owning item (non-blocking comm if remote)

        /// The method executes with a write lock on the item.
        template <typename memfunT, typename arg1T, typename arg2T>
        Future<REMFUTURE(MEMFUN_RETURNT(memfunT))>
        task(const keyT &key, memfunT memfun, const arg1T &arg1, const arg2T &arg2, const TaskAttributes &attr = TaskAttributes()) const
        {
            return const_cast<containerT *>(this)->task(key, memfun, arg1, arg2, attr);
        }

        /// Adds task "resultT memfun(arg1T,arg2T,arg3T) const" in process owning item (non-blocking comm if remote)

        /// The method executes with a write lock on the item.
        template <typename memfunT, typename arg1T, typename arg2T, typename arg3T>
        Future<REMFUTURE(MEMFUN_RETURNT(memfunT))>
        task(const keyT &key, memfunT memfun, const arg1T &arg1, const arg2T &arg2, const arg3T &arg3, const TaskAttributes &attr = TaskAttributes()) const
        {
            return const_cast<containerT *>(this)->task(key, memfun, arg1, arg2, arg3, attr);
        }

        /// Adds task "resultT memfun(arg1T,arg2T,arg3T, arg4T) const" in process owning item (non-blocking comm if remote)

        /// The method executes with a write lock on the item.
        template <typename memfunT, typename arg1T, typename arg2T, typename arg3T, typename arg4T>
        Future<REMFUTURE(MEMFUN_RETURNT(memfunT))>
        task(const keyT &key, memfunT memfun, const arg1T &arg1, const arg2T &arg2, const arg3T &arg3, const arg4T &arg4, const TaskAttributes &attr = TaskAttributes()) const
        {
            return const_cast<containerT *>(this)->task(key, memfun, arg1, arg2, arg3, arg4, attr);
        }

        /// Adds task "resultT memfun(arg1T,arg2T,arg3T,arg4T,arg5T) const" in process owning item (non-blocking comm if remote)

        /// The method executes with a write lock on the item.
        template <typename memfunT, typename arg1T, typename arg2T, typename arg3T, typename arg4T, typename arg5T>
        Future<REMFUTURE(MEMFUN_RETURNT(memfunT))>
        task(const keyT &key, memfunT memfun, const arg1T &arg1, const arg2T &arg2, const arg3T &arg3, const arg4T &arg4, const arg5T &arg5, const TaskAttributes &attr = TaskAttributes()) const
        {
            return const_cast<containerT *>(this)->task(key, memfun, arg1, arg2, arg3, arg4, arg5, attr);
        }

        /// Adds task "resultT memfun(arg1T,arg2T,arg3T,arg4T,arg5T,arg6T) const" in process owning item (non-blocking comm if remote)

        /// The method executes with a write lock on the item.
        template <typename memfunT, typename arg1T, typename arg2T, typename arg3T, typename arg4T, typename arg5T, typename arg6T>
        Future<REMFUTURE(MEMFUN_RETURNT(memfunT))>
        task(const keyT &key, memfunT memfun, const arg1T &arg1, const arg2T &arg2, const arg3T &arg3, const arg4T &arg4, const arg5T &arg5, const arg6T &arg6, const TaskAttributes &attr = TaskAttributes()) const
        {
            return const_cast<containerT *>(this)->task(key, memfun, arg1, arg2, arg3, arg4, arg5, arg6, attr);
        }

        /// Adds task "resultT memfun(arg1T,arg2T,arg3T,arg4T,arg5T,arg6T,arg7T) const" in process owning item (non-blocking comm if remote)

        /// The method executes with a write lock on the item.
        template <typename memfunT, typename arg1T, typename arg2T, typename arg3T, typename arg4T, typename arg5T, typename arg6T, typename arg7T>
        Future<REMFUTURE(MEMFUN_RETURNT(memfunT))>
        task(const keyT &key, memfunT memfun, const arg1T &arg1, const arg2T &arg2, const arg3T &arg3, const arg4T &arg4, const arg5T &arg5, const arg6T &arg6, const arg7T &arg7, const TaskAttributes &attr = TaskAttributes()) const
        {
            return const_cast<containerT *>(this)->task(key, memfun, arg1, arg2, arg3, arg4, arg5, arg6, arg7, attr);
        }

        /// (de)Serialize --- *Local* data only to/from anything *except* Buffer*Archive and Parallel*Archive

        /// Advisable for *you* to fence before and after this to ensure consistency
        template <typename Archive>
        void serialize(const Archive &ar)
        {
            //
            // !! If you change the format of this stream make sure that
            // !! the parallel in/out archive below is compatible
            //
            const long magic = 5881828; // Sitar Indian restaurant in Knoxville
            unsigned long count = 0;
            check_initialized();

            if (Archive::is_output_archive)
            {
                ar & magic;
                for (iterator it = begin(); it != end(); ++it)
                    count++;
                ar & count;
                for (iterator it = begin(); it != end(); ++it)
                    ar &*it;
            }
            else
            {
                long cookie = 0l;
                ar & cookie;
                MADNESS_ASSERT(cookie == magic);
                ar & count;
                while (count--)
                {
                    pairT datum;
                    ar & datum;
                    replace(datum);
                }
            }
        }

        /// (de)Serialize --- !! ONLY for purpose of interprocess communication

        /// This just writes/reads the unique id to/from the Buffer*Archive.
        void serialize(const archive::BufferOutputArchive &ar)
        {
            check_initialized();
            ar &static_cast<WorldObject<implT> *>(p.get());
        }

        /// (de)Serialize --- !! ONLY for purpose of interprocess communication

        /// This just writes/reads the unique id to/from the Buffer*Archive.
        void serialize(const archive::BufferInputArchive &ar)
        {
            WorldObject<implT> *ptr = nullptr;
            ar & ptr;
            MADNESS_ASSERT(ptr);

#ifdef MADNESS_DISABLE_SHARED_FROM_THIS
            p.reset(static_cast<implT *>(ptr), [](implT *p_) -> void{});
#else
            p = static_cast<implT *>(ptr)->shared_from_this();
#endif // MADNESS_DISABLE_SHARED_FROM_THIS
        }

        /// Returns the associated unique id ... must be initialized
        const uniqueidT &id() const
        {
            check_initialized();
            return p->id();
        }

        /// Destructor passes ownership of implementation to world for deferred cleanup
        virtual ~WorldContainer()
        {
            detail::deferred_cleanup(p->get_world(), p);
        }

        friend void swap<>(WorldContainer &, WorldContainer &);
    };

    /// Swaps the content of two WorldContainer objects. It should be called on all nodes.

    /// \ingroup worlddc
    template <typename keyT, typename valueT, typename hashfunT>
    void swap(WorldContainer<keyT, valueT, hashfunT> &dc0, WorldContainer<keyT, valueT, hashfunT> &dc1)
    {
        std::swap(dc0.p, dc1.p);
    }

    namespace archive
    {

        /// Write container to parallel archive

        /// specialization for parallel serialization of a WorldContainer:
        /// all threads on each process serialize some values into a buffer, which gets concatenated
        /// and finally serialized to localarchive (aka VectorOutputArchive).
        template <class keyT, class valueT>
        struct ArchiveStoreImpl<ParallelOutputArchive<VectorOutputArchive>, WorldContainer<keyT, valueT>>
        {
            static void store(const ParallelOutputArchive<VectorOutputArchive> &ar, const WorldContainer<keyT, valueT> &t)
            {
                using localarchiveT = VectorOutputArchive;
                const long magic = -5881828; // Sitar Indian restaurant in Knoxville (negative to indicate parallel!)
                typedef WorldContainer<keyT, valueT> dcT;
                using const_iterator = typename dcT::const_iterator;
                int count = t.size(); // Must be INT for MPI and NOT const since we'll do a global sum eventually

<<<<<<< HEAD
                // const size_t default_size = 100*1024*1024;
                // const size_t default_size = 8ul<<30;
=======
                // Strategy:
                // 1. Serialize local data to a buffer in parallel over threads
                //    a) Compute the size of the buffer needed by each task
                //    b) Sum sizes and allocate the buffer of exact sizes needed for all threads
                //    c) Serialize the data into the buffer in parallel over threads
                // 2. Gather all buffers to process 0
>>>>>>> 0e8faf92

                World *world = ar.get_world();
                world->gop.fence(); // Global fence here

                class op_inspector : public TaskInterface
                {
                    const_iterator start, end;
                    size_t &size;

                public:
                    op_inspector(const_iterator start, const_iterator end, size_t &size)
                        : start(start), end(end), size(size) {}
                    void run(World &world)
                    {
                        BufferOutputArchive bo;
                        for (const_iterator it = start; it != end; ++it)
                            bo &*it;
                        size = bo.size();
                    }
                };

                class op_executor : public TaskInterface
                {
                    const_iterator start, end;
                    unsigned char *buf;
                    const size_t size;

                public:
                    op_executor(const_iterator start, const_iterator end, unsigned char *buf, size_t size)
                        : start(start), end(end), buf(buf), size(size) {}
                    void run(World &world)
                    {
                        BufferOutputArchive bo(buf, size);
                        for (const_iterator it = start; it != end; ++it)
                        {
                            bo &*it;
                        }
                        MADNESS_CHECK(size == bo.size());
                    }
                };

                // No need for LOCAL fence here since only master thread is busy
                double wall0 = wall_time();
                const size_t ntasks = std::min(size_t(count), std::max(size_t(1), ThreadPool::size()));
                size_t local_size = 0;
                double wall1 = wall0;
                unsigned char* buf = 0;
                if (ntasks > 0)
                {
                    const size_t max_items_per_task = (std::max(1, count) - 1) / ntasks + 1;
                    // Compute the size of the buffer needed by each task
                    const_iterator starts[ntasks], ends[ntasks];
                    size_t local_sizes[ntasks];
                    const_iterator start = t.begin();
                    size_t nleft = count;
                    for (size_t taskid = 0; taskid < ntasks; taskid++)
                    {
                        const_iterator end = start;
                        if (taskid == (ntasks - 1))
                        {
                            end = t.end();
                        }
                        else
                        {
                            size_t nitems = std::min(max_items_per_task, nleft);
                            std::advance(end, max_items_per_task);
                            nleft -= nitems;
                        }
                        starts[taskid] = start;
                        ends[taskid] = end;
                        world->taskq.add(new op_inspector(start, end, local_sizes[taskid])); // Be sure to pass iterators by value!!
                        start = end;
                    }
                    world->taskq.fence(); // just need LOCAL fence
                    wall1 = wall_time();
                    if (world->rank() == 0)
                        printf("time in op_inspector: %8.4fs\n", wall1 - wall0);
                    wall0 = wall1;

                    // total size over all threads
                    for (size_t taskid = 0; taskid < ntasks; taskid++)
                    {
                        local_size += local_sizes[taskid];
                        // print("taskid",taskid,"size",local_sizes[taskid]);
                    }

                    // Allocate the buffer for all threads
                    buf = new unsigned char[local_size];

                    // Now execute the serialization
                    size_t offset = 0;
                    for (size_t taskid = 0; taskid < ntasks; taskid++)
                    {
                        world->taskq.add(new op_executor(starts[taskid], ends[taskid], buf + offset, local_sizes[taskid]));
                        offset += local_sizes[taskid];
                    }
                    world->taskq.fence(); // just need LOCAL fence

                    wall1 = wall_time();
                    if (world->rank() == 0)
                        printf("time in op_executor: %8.4fs\n", wall1 - wall0);
                    wall0 = wall1;
                }
                // VERify that the serialization worked!!
                // {
                //     BufferInputArchive bi(buf, local_size);
                //     for (int item=0; item<count; item++) {
                //         std::pair<keyT, valueT> datum;
                //         bi & datum;
                //         print("deserializing",datum.first);
                //     }
                // }

                // Gather all buffers to process 0
                // first gather all of the sizes and counts to a vector in process 0
                const int size = local_size;
                std::vector<int> sizes(world->size());
                MPI_Gather(&size, 1, MPI_INT, sizes.data(), 1, MPI_INT, 0, world->mpi.comm().Get_mpi_comm());
                world->gop.sum(count); // just need total number of elements

                // print("time 3",wall_time());
                //  build the cumulative sum of sizes
                std::vector<int> offsets(world->size());
                offsets[0] = 0;
                for (int i = 1; i < world->size(); ++i)
                    offsets[i] = offsets[i - 1] + sizes[i - 1];
                size_t total_size = offsets.back() + sizes.back();
                if (world->rank() == 0)
                    print("total_size", total_size);

                // print("time 4",wall_time());
                // gather the vector of data v from each process to process 0
                unsigned char *all_data = 0;
                if (world->rank() == 0)
                {
                    all_data = new unsigned char[total_size];
                }
                MPI_Gatherv(buf, local_size, MPI_BYTE, all_data, sizes.data(), offsets.data(), MPI_BYTE, 0, world->mpi.comm().Get_mpi_comm());

                wall1 = wall_time();
                if (world->rank() == 0)
                    printf("time in gather+gatherv: %8.4fs\n", wall1 - wall0);
                wall0 = wall1;

                delete[] buf;

                // print("time 5",wall_time());
                if (world->rank() == 0)
                {
                    auto &localar = ar.local_archive();
                    localar & magic & 1; // 1 client
                    // localar & t;
                    ArchivePrePostImpl<localarchiveT, dcT>::preamble_store(localar);
                    localar & -magic &(unsigned long)(count);
                    localar.store(all_data, total_size);
                    ArchivePrePostImpl<localarchiveT, dcT>::postamble_store(localar);
                    wall1 = wall_time();
                    if (world->rank() == 0)
                        printf("time in final copy on node 0: %8.4fs\n", wall1 - wall0);

                    delete[] all_data;
                }
                world->gop.fence();
                // print("time 6",wall_time());
            }
        };

        /// Write container to parallel archive with optional fence

        /// \ingroup worlddc
        /// Each node (process) is served by a designated IO node.
        /// The IO node has a binary local file archive to which is
        /// first written a cookie and the number of servers.  The IO
        /// node then loops thru all of its clients and in turn tells
        /// each to write its data over an MPI stream, which is copied
        /// directly to the output file.  The stream contents are then
        /// cookie, no. of clients, foreach client (usual sequential archive).
        ///
        /// If ar.dofence() is true (default) fence is invoked before and
        /// after the IO. The fence is optional but it is of course
        /// necessary to be sure that all updates have completed
        /// before doing IO, and that all IO has completed before
        /// subsequent modifications. Also, there is always at least
        /// some synchronization between a client and its IO server.
        template <class keyT, class valueT, class localarchiveT>
        struct ArchiveStoreImpl<ParallelOutputArchive<localarchiveT>, WorldContainer<keyT, valueT>>
        {
            static void store(const ParallelOutputArchive<localarchiveT> &ar, const WorldContainer<keyT, valueT> &t)
            {
                const long magic = -5881828; // Sitar Indian restaurant in Knoxville (negative to indicate parallel!)
                typedef WorldContainer<keyT, valueT> dcT;
                // typedef typename dcT::const_iterator iterator; // unused?
                typedef typename dcT::pairT pairT;
                World *world = ar.get_world();
                Tag tag = world->mpi.unique_tag();
                ProcessID me = world->rank();
                if (ar.dofence())
                    world->gop.fence();
                if (ar.is_io_node())
                {
                    auto &localar = ar.local_archive();
                    localar & magic & ar.num_io_clients();
                    for (ProcessID p = 0; p < world->size(); ++p)
                    {
                        if (p == me)
                        {
                            localar & t;
                        }
                        else if (ar.io_node(p) == me)
                        {
                            world->mpi.Send(int(1), p, tag); // Tell client to start sending
                            archive::MPIInputArchive source(*world, p);
                            long cookie = 0l;
                            unsigned long count = 0ul;

                            ArchivePrePostImpl<localarchiveT, dcT>::preamble_store(localar);

                            source & cookie & count;
                            localar & cookie & count;
                            while (count--)
                            {
                                pairT datum;
                                source & datum;
                                localar & datum;
                            }

                            ArchivePrePostImpl<localarchiveT, dcT>::postamble_store(localar);
                        }
                    }
                }
                else
                {
                    ProcessID p = ar.my_io_node();
                    int flag;
                    world->mpi.Recv(flag, p, tag);
                    MPIOutputArchive dest(*world, p);
                    dest & t;
                    dest.flush();
                }
                if (ar.dofence())
                    world->gop.fence();
            }
        };

        template <class keyT, class valueT, class localarchiveT>
        struct ArchiveLoadImpl<ParallelInputArchive<localarchiveT>, WorldContainer<keyT, valueT>>
        {
            /// Read container from parallel archive

            /// \ingroup worlddc
            /// See store method above for format of file content.
            /// !!! We presently ASSUME that the number of writers and readers are
            /// the same.  This is frustrating but not a show stopper since you
            /// can always run a separate job to copy to a different number.
            ///
            /// The IO node simply reads all data and inserts entries.
            static void load(const ParallelInputArchive<localarchiveT> &ar, WorldContainer<keyT, valueT> &t)
            {
                const long magic = -5881828; // Sitar Indian restaurant in Knoxville (negative to indicate parallel!)
                // typedef WorldContainer<keyT,valueT> dcT; // unused
                // typedef typename dcT::iterator iterator; // unused
                // typedef typename dcT::pairT pairT; // unused
                World *world = ar.get_world();
                if (ar.dofence())
                    world->gop.fence();
                if (ar.is_io_node())
                {
                    long cookie = 0l;
                    int nclient = 0;
                    auto &localar = ar.local_archive();
                    localar & cookie & nclient;
                    MADNESS_CHECK(cookie == magic);
                    while (nclient--)
                    {
                        localar & t;
                    }
                }
                if (ar.dofence())
                    world->gop.fence();
            }
        };
    }

}

///@}

#endif // MADNESS_WORLD_WORLDDC_H__INCLUDED<|MERGE_RESOLUTION|>--- conflicted
+++ resolved
@@ -1786,17 +1786,12 @@
                 using const_iterator = typename dcT::const_iterator;
                 int count = t.size(); // Must be INT for MPI and NOT const since we'll do a global sum eventually
 
-<<<<<<< HEAD
-                // const size_t default_size = 100*1024*1024;
-                // const size_t default_size = 8ul<<30;
-=======
                 // Strategy:
                 // 1. Serialize local data to a buffer in parallel over threads
                 //    a) Compute the size of the buffer needed by each task
                 //    b) Sum sizes and allocate the buffer of exact sizes needed for all threads
                 //    c) Serialize the data into the buffer in parallel over threads
                 // 2. Gather all buffers to process 0
->>>>>>> 0e8faf92
 
                 World *world = ar.get_world();
                 world->gop.fence(); // Global fence here
