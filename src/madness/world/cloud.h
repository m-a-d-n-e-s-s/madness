
/**
 \file cloud.h
 \brief Declares the \c Cloud class for storing data and transfering them between worlds
 \ingroup world

*/

/**
 * TODO:  - delete container record upon caching if container is replicated
 *        - set read-only option upon replicating
 */

#ifndef SRC_MADNESS_WORLD_CLOUD_H_
#define SRC_MADNESS_WORLD_CLOUD_H_


#include <madness/world/parallel_dc_archive.h>
#include<any>
#include<iomanip>


/*!
  \file cloud.h
  \brief Defines and implements most of madness cloud storage

  TODO: check use of preprocessor directives
  TODO: clear cache in destructor won't work because no subworld is present -> must be explicitly called, error prone/
*/

namespace madness {

template<typename keyT>
struct Recordlist {
    std::list<keyT> list;

    Recordlist() : list() {};

    explicit Recordlist(const keyT &key) : list{key} {};

    Recordlist(const Recordlist &other) : list(other.list) {};

    Recordlist &operator+=(const Recordlist &list2) {
        for (auto &l2 : list2.list) list.push_back(l2);
        return *this;
    }

    Recordlist &operator+=(const keyT &key) {
        list.push_back(key);
        return *this;
    }

    keyT pop_front_and_return() {
        keyT key = list.front();
        list.pop_front();
        return key;
    }

    std::size_t size() const {
        return list.size();
    }

    // if type provides id() member function (i.e. WorldObject) use that for hashing, otherwise use hash_value() for
    // fundamental types (see worldhash.h)
    template <typename T>
    using member_id_t = decltype(std::declval<T>().id());

    template <typename T>
    using has_member_id = madness::meta::is_detected<member_id_t, T>;

    // if type provides a hashing function use that, intrusive hashing, see worldhash.h
    template <typename T>
    using member_hash_t = decltype(std::declval<T>().hash());

    template <typename T>
    using has_member_hash = madness::meta::is_detected<member_hash_t, T>;

    template<typename T, std::size_t NDIM>
    static keyT compute_record(const Function<T,NDIM>& arg) {return hash_value(arg.get_impl()->id());}

    template<typename T, std::size_t NDIM>
    static keyT compute_record(const FunctionImpl<T,NDIM>* arg) {return hash_value(arg->id());}

    template<typename keyQ, typename valueT>
    static keyT compute_record(const WorldContainer<keyQ,valueT>& arg) {return hash_value(arg.id());}

    template<typename keyQ, typename valueT>
    static keyT compute_record(const std::shared_ptr<WorldContainer<keyQ,valueT>>& arg) {return hash_value(arg->id());}

    template<typename T, std::size_t NDIM>
    static keyT compute_record(const std::shared_ptr<madness::FunctionImpl<T, NDIM>>& arg) {return hash_value(arg->id());}

    template<typename T>
    static keyT compute_record(const std::vector<T>& arg) {return hash_range(arg.begin(), arg.end());}

    template<typename T>
    static keyT compute_record(const Tensor<T>& arg) {return hash_value(arg.normf());}

    template<typename T>
    static keyT compute_record(const std::shared_ptr<T>& arg) {return compute_record(*arg);}

    template<typename T>
    static keyT compute_record(const T& arg) {
        if constexpr (has_member_id<T>::value) {
            return hash_value(arg.id());
        } else if constexpr (std::is_pointer_v<T> && has_member_id<std::remove_pointer_t<T>>::value) {
            return hash_value(arg->id());
        } else {
            // compute hash_code for fundamental types
            std::size_t hashtype = typeid(T).hash_code();
            hash_combine(hashtype,hash_value(arg));
            return hashtype;
        }
    }


    friend std::ostream &operator<<(std::ostream &os, const Recordlist &arg) {
        using namespace madness::operators;
        os << arg.list;
        return os;
    }

};

/// cloud class

/// store and load data to/from the cloud into arbitrary worlds
///
/// Distributed data is always bound to a certain world. If it needs to be
/// present in another world it can be serialized to the cloud and deserialized
/// from there again. For an example see test_cloud.cc
///
/// Data is stored into a distributed container living in the universe.
/// During storing a (replicated) list of records is returned that can be used to find the data
/// in the container. If a combined object (a vector, tuple, etc) is stored a list of records
/// will be generated. When loading the data from the world the record list will be used to
/// deserialize all stored objects.
///
/// Note that there must be a fence after the destruction of subworld containers, as in:
///
///  create subworlds
///  {
///      dcT(subworld)
///      do work
///  }
///  subworld.gop.fence();
class Cloud {

    bool debug = false;       ///< prints debug output
    bool is_replicated=false;   ///< if contents of the container are replicated
    bool dofence = true;      ///< fences after load/store
    bool force_load_from_cache = false;       ///< forces load from cache (mainly for debugging)

public:

    typedef std::any cached_objT;
    using keyT = madness::archive::ContainerRecordOutputArchive::keyT;
    using valueT = std::vector<unsigned char>;
    typedef std::map<keyT, cached_objT> cacheT;
    typedef Recordlist<keyT> recordlistT;

private:
    mutable madness::WorldContainer<keyT, valueT> container;
    cacheT cached_objects;
    recordlistT local_list_of_container_keys;   // a world-local list of keys occupied in container

public:
    template <typename T>
    using member_cloud_serialize_t = decltype(std::declval<T>().cloud_store(std::declval<World&>(), std::declval<Cloud&>()));

    template <typename T>
    using has_cloud_serialize = madness::meta::is_detected<member_cloud_serialize_t, T>;

public:

    /// @param[in]	universe	the universe world
    Cloud(madness::World &universe) : container(universe), reading_time(0l), writing_time(0l),
        cache_reads(0l), cache_stores(0l) {
    }

    void set_debug(bool value) {
        debug = value;
    }

    void set_fence(bool value) {
        dofence = value;
    }

    void set_force_load_from_cache(bool value) {
        force_load_from_cache = value;
    }

    void print_size(World& universe) {

        std::size_t memsize=0;
        std::size_t max_record_size=0;
        for (auto& item : container) {
            memsize+=item.second.size();
            max_record_size=std::max(max_record_size,item.second.size());
        }
        std::size_t global_memsize=memsize;
        std::size_t max_memsize=memsize;
        std::size_t min_memsize=memsize;
        universe.gop.sum(global_memsize);
        universe.gop.max(max_memsize);
        universe.gop.max(max_record_size);
        universe.gop.min(min_memsize);

        auto local_size=container.size();
        auto global_size=local_size;
        universe.gop.sum(global_size);
        double byte2gbyte=1.0/(1024*1024*1024);

        if (universe.rank()==0) {
            print("Cloud memory:");
            print("  replicated:",is_replicated);
            print("size of cloud (total)");
            print("  number of records:        ",global_size);
            print("  memory in GBytes:         ",global_memsize*byte2gbyte);
            print("size of cloud (average per node)");
            print("  number of records:        ",double(global_size)/universe.size());
            print("  memory in GBytes:         ",global_memsize*byte2gbyte/universe.size());
            print("min/max of node");
            print("  memory in GBytes:         ",min_memsize*byte2gbyte,max_memsize*byte2gbyte);
            print("  max record size in GBytes:",max_record_size*byte2gbyte);

        }
    }

    void print_timings(World &universe) const {
        double rtime = double(reading_time);
        double wtime = double(writing_time);
        double ptime = double(replication_time);
        universe.gop.sum(rtime);
        universe.gop.sum(wtime);
        universe.gop.sum(ptime);
        long creads = long(cache_reads);
        long cstores = long(cache_stores);
        universe.gop.sum(creads);
        universe.gop.sum(cstores);
        if (universe.rank() == 0) {
            auto precision = std::cout.precision();
            std::cout << std::fixed << std::setprecision(1);
            print("cloud storing cpu time", wtime * 0.001);
            print("cloud replication cpu time", ptime * 0.001);
            print("cloud reading cpu time", rtime * 0.001, std::defaultfloat);
            std::cout << std::setprecision(precision) << std::scientific;
            print("cloud cache stores    ", long(cstores));
            print("cloud cache loads     ", long(creads));
        }
    }
    void clear_cache(World &subworld) {
        cached_objects.clear();
        local_list_of_container_keys.list.clear();
        subworld.gop.fence();
    }

    void clear() {
        container.clear();
    }

    void clear_timings() {
        reading_time=0l;
        writing_time=0l;
        writing_time1=0l;
        replication_time=0l;
        cache_stores=0l;
        cache_reads=0l;
    }

<<<<<<< HEAD

    /// load a single object from the cloud, recordlist is kept unchanged
=======
    /// @param[in]  world the subworld the objects are loaded to
    /// @param[in]  recordlist the list of records where the objects are stored
>>>>>>> 3aaceb6c
    template<typename T>
    T load(madness::World &world, const recordlistT recordlist) const {
        recordlistT rlist = recordlist;
        cloudtimer t(world, reading_time);

        // forward_load will consume the recordlist while loading elements
        return forward_load<T>(world, rlist);
    }

<<<<<<< HEAD
=======
    /// similar to load, but will consume the recordlist

    /// @param[in]  world the subworld the objects are loaded to
    /// @param[in]  recordlist the list of records where the objects are stored
    template<typename T>
    T consuming_load(madness::World &world, recordlistT& recordlist) const {
        cloudtimer t(world, reading_time);

        // forward_load will consume the recordlist while loading elements
        return forward_load<T>(world, recordlist);
    }

>>>>>>> 3aaceb6c
    /// load a single object from the cloud, recordlist is consumed while loading elements
    template<typename T>
    T forward_load(madness::World &world, recordlistT& recordlist) const {
        // different objects are stored in different ways
        // - tuples are split up into their components
        // - classes with their own cloud serialization are stored using that
        // - everything else is stored using their usual serialization
        if constexpr (is_tuple<T>::value) {
            return load_tuple<T>(world, recordlist);
        } else if constexpr (has_cloud_serialize<T>::value) {
            T target = allocator<T>(world);
            target.cloud_load(world, *this, recordlist);
            return target;
        } else {
            return do_load<T>(world, recordlist);
        }
    }

    /// @param[in]  world presumably the universe
    template<typename T>
    recordlistT store(madness::World &world, const T &source) {
        if (is_replicated) {
            print("Cloud contents are replicated and read-only!");
            MADNESS_EXCEPTION("cloud error",1);
        }
        cloudtimer t(world,writing_time);

        // different objects are stored in different ways
        // - tuples are split up into their components
        // - classes with their own cloud serialization are stored using that
        // - everything else is stored using their usual serialization
        recordlistT recordlist;
        if constexpr (is_tuple<T>::value) {
            recordlist+=store_tuple(world,source);
        } else if constexpr (has_cloud_serialize<T>::value) {
            recordlist+=source.cloud_store(world,*this);
        } else {
            recordlist+=store_other(world,source);
        }
        if (dofence) world.gop.fence();
        return recordlist;
    }

    void replicate(const std::size_t chunk_size=INT_MAX) {

        double cpu0=cpu_time();
        World& world=container.get_world();
        world.gop.fence();
        cloudtimer t(world,replication_time);
        container.reset_pmap_to_local();
        is_replicated=true;

        std::list<keyT> keylist;
        for (auto it=container.begin(); it!=container.end(); ++it) {
            keylist.push_back(it->first);
        }

        for (ProcessID rank=0; rank<world.size(); rank++) {
            if (rank == world.rank()) {
                std::size_t keylistsize = keylist.size();
                world.mpi.Bcast(&keylistsize,sizeof(keylistsize),MPI_BYTE,rank);

                for (auto key : keylist) {
                    madness::WorldContainer<keyT, std::vector<unsigned char> >::const_accessor acc;
                    bool found=container.find(acc,key);
                    MADNESS_CHECK(found);
                    auto data = acc->second;
                    std::size_t sz=data.size();

                    world.mpi.Bcast(&key,sizeof(key),MPI_BYTE,rank);
                    world.mpi.Bcast(&sz,sizeof(sz),MPI_BYTE,rank);

                    // if data is too large for MPI_INT break it into pieces to avoid integer overflow
                    for (std::size_t start=0; start<sz; start+=chunk_size) {
                        std::size_t remainder = std::min(sz - start, chunk_size);
                        world.mpi.Bcast(&data[start], remainder, MPI_BYTE, rank);
                    }

                }
            }
            else {
                std::size_t keylistsize;
                world.mpi.Bcast(&keylistsize,sizeof(keylistsize),MPI_BYTE,rank);
                for (size_t i=0; i<keylistsize; i++) {
                    keyT key;
                    world.mpi.Bcast(&key,sizeof(key),MPI_BYTE,rank);
                    std::size_t sz;
                    world.mpi.Bcast(&sz,sizeof(sz),MPI_BYTE,rank);
                    valueT data(sz);
//                    world.mpi.Bcast(&data[0],sz,MPI_BYTE,rank);
                    for (std::size_t start=0; start<sz; start+=chunk_size) {
                        std::size_t remainder=std::min(sz-start,chunk_size);
                        world.mpi.Bcast(&data[start],remainder,MPI_BYTE,rank);
                    }

                    container.replace(key,data);
                }
            }
        }
        world.gop.fence();
        double cpu1=cpu_time();
        if (debug and (world.rank()==0)) print("replication ended after ",cpu1-cpu0," seconds");
    }

private:

    mutable std::atomic<long> reading_time=0l;    // in ms
    mutable std::atomic<long> writing_time=0l;    // in ms
    mutable std::atomic<long> writing_time1=0l;    // in ms
    mutable std::atomic<long> replication_time=0l;    // in ms
    mutable std::atomic<long> cache_reads=0l;
    mutable std::atomic<long> cache_stores=0l;

    template<typename> struct is_tuple : std::false_type { };
    template<typename ...T> struct is_tuple<std::tuple<T...>> : std::true_type { };

    template<typename Q> struct is_vector : std::false_type { };
    template<typename Q> struct is_vector<std::vector<Q>> : std::true_type { };

    template<typename>
    struct is_madness_function_vector : std::false_type {
    };
    template<typename T, std::size_t NDIM>
    struct is_madness_function_vector<std::vector<Function<T, NDIM>>> : std::true_type {
    };

    template<typename T> using is_parallel_serializable_object = std::is_base_of<archive::ParallelSerializableObject,T>;

    template<typename T> using is_world_constructible = std::is_constructible<T, World &>;

    struct cloudtimer {
        World& world;
        double wall0;
        std::atomic<long> &rtime;

        cloudtimer(World& world, std::atomic<long> &readtime) : world(world), wall0(wall_time()), rtime(readtime) {}

        ~cloudtimer() {
            long deltatime=long((wall_time() - wall0) * 1000l);
            rtime += deltatime;
        }
    };

    template<typename T>
    void cache(madness::World &world, const T &obj, const keyT &record) const {
        const_cast<cacheT &>(cached_objects).insert({record,std::make_any<T>(obj)});
    }

    /// load an object from the cache, record is unchanged
    template<typename T>
    T load_from_cache(madness::World &world, const keyT &record) const {
        if (world.rank()==0) cache_reads++;
        if (debug) print("loading", typeid(T).name(), "from cache record", record, "to world", world.id());
        if (auto obj = std::any_cast<T>(&cached_objects.find(record)->second)) return *obj;
        MADNESS_EXCEPTION("failed to load from cloud-cache", 1);
        T target = allocator<T>(world);
        return target;
    }

    bool is_cached(const keyT &key) const {
        return (cached_objects.count(key) == 1);
    }

    /// checks if a (universe) container record is used

    /// currently implemented with a local copy of the recordlist, might be
    /// reimplemented with container.find(), which would include blocking communication.
    bool is_in_container(const keyT &key) const {
        auto it = std::find(local_list_of_container_keys.list.begin(),
                            local_list_of_container_keys.list.end(), key);
        return it!=local_list_of_container_keys.list.end();
    }

    template<typename T>
    T allocator(World &world) const {
        if constexpr (is_world_constructible<T>::value) {
            return T(world);
        } else {
            return T();
        }
    }

    template<typename T>
    recordlistT store_other(madness::World &world, const T &source) {
        auto record = Recordlist<keyT>::compute_record(source);
        bool is_already_present= is_in_container(record);
        if (debug and world.rank()==0) {
            if (is_already_present) std::cout << "skipping ";
            if constexpr (Recordlist<keyT>::has_member_id<T>::value) {
                std::cout << "storing world object of " << typeid(T).name() << "id " << source.id() << " to record " << record << std::endl;
            }
            std::cout << "storing object of " << typeid(T).name() << " to record " << record << std::endl;
        }
        if constexpr (is_madness_function<T>::value) {
            if (source.is_compressed() and T::dimT>3) print("WARNING: storing compressed hi-dim `function");
        }

        // scope is important because of destruction ordering of world objects and fence
        if (is_already_present) {
            if (world.rank()==0) cache_stores++;
        } else {
            cloudtimer t(world,writing_time1);
            madness::archive::ContainerRecordOutputArchive ar(world, container, record);
            madness::archive::ParallelOutputArchive<madness::archive::ContainerRecordOutputArchive> par(world, ar);
            par & source;
            local_list_of_container_keys+=record;
        }
        if (dofence) world.gop.fence();
        return recordlistT{record};
    }

public:
    /// load a vector from the cloud, pop records from recordlist
    ///
    /// @param[inout]    world	destination world
    /// @param[inout]    recordlist	list of records to load from (reduced by the first few elements)
    template<typename T>
    typename std::enable_if<is_vector<T>::value, T>::type
    do_load(World &world, recordlistT &recordlist) const {
        std::size_t sz = do_load<std::size_t>(world, recordlist);
        T target(sz);
        for (std::size_t i = 0; i < sz; ++i) {
            target[i] = do_load<typename T::value_type>(world, recordlist);
        }
        return target;
    }

    /// load a single object from the cloud, pop record from recordlist
    ///
    /// @param[inout]    world	destination world
    /// @param[inout]    recordlist	list of records to load from (reduced by the first element)
    template<typename T>
    typename std::enable_if<!is_vector<T>::value, T>::type
    do_load(World &world, recordlistT &recordlist) const {
        keyT record = recordlist.pop_front_and_return();
        if (force_load_from_cache) MADNESS_CHECK(is_cached(record));

        if (is_cached(record)) return load_from_cache<T>(world, record);
        if (debug) print("loading", typeid(T).name(), "from container record", record, "to world", world.id());
        T target = allocator<T>(world);
        madness::archive::ContainerRecordInputArchive ar(world, container, record);
        madness::archive::ParallelInputArchive<madness::archive::ContainerRecordInputArchive> par(world, ar);
        par & target;

<<<<<<< HEAD
=======
        if (is_replicated) container.erase(record);

>>>>>>> 3aaceb6c
        cache(world, target, record);
        return target;
    }

public:

    // overloaded
    template<typename T>
    recordlistT store_other(madness::World& world, const std::vector<T>& source) {
        if (debug and world.rank()==0)
            std::cout << "storing " << typeid(source).name() << " of size " << source.size() << std::endl;
        recordlistT l = store_other(world, source.size());
        for (const auto& s : source) l += store_other(world, s);
        if (dofence) world.gop.fence();
        if (debug and world.rank()==0) std::cout << "done with vector storing; container size " << container.size() << std::endl;
        return l;
    }

    /// store a tuple in multiple records
    template<typename... Ts>
    recordlistT store_tuple(World &world, const std::tuple<Ts...> &input) {
        recordlistT v;
        auto storeaway = [&](const auto &arg) {
            v += this->store(world, arg);
        };
        auto l = [&](Ts const &... arg) {
            ((storeaway(arg)), ...);
        };
        std::apply(l, input);
        return v;
    }

    /// load a tuple from the cloud, pop records from recordlist
    ///
    /// @param[inout]    world	destination world
    /// @param[inout]    recordlist	list of records to load from (reduced by the first few elements)
    template<typename T>
    T  load_tuple(madness::World &world, recordlistT &recordlist) const {
        if (debug) std::cout << "loading tuple of type " << typeid(T).name() << " to world " << world.id() << std::endl;
        T target;
        std::apply([&](auto &&... args) {
            ((args = forward_load<typename std::remove_reference<decltype(args)>::type>(world, recordlist)), ...);
        }, target);
        return target;
    }
};

} /* namespace madness */

#endif /* SRC_MADNESS_WORLD_CLOUD_H_ */<|MERGE_RESOLUTION|>--- conflicted
+++ resolved
@@ -268,13 +268,10 @@
         cache_reads=0l;
     }
 
-<<<<<<< HEAD
-
-    /// load a single object from the cloud, recordlist is kept unchanged
-=======
     /// @param[in]  world the subworld the objects are loaded to
     /// @param[in]  recordlist the list of records where the objects are stored
->>>>>>> 3aaceb6c
+
+    /// load a single object from the cloud, recordlist is kept unchanged
     template<typename T>
     T load(madness::World &world, const recordlistT recordlist) const {
         recordlistT rlist = recordlist;
@@ -284,8 +281,6 @@
         return forward_load<T>(world, rlist);
     }
 
-<<<<<<< HEAD
-=======
     /// similar to load, but will consume the recordlist
 
     /// @param[in]  world the subworld the objects are loaded to
@@ -298,7 +293,6 @@
         return forward_load<T>(world, recordlist);
     }
 
->>>>>>> 3aaceb6c
     /// load a single object from the cloud, recordlist is consumed while loading elements
     template<typename T>
     T forward_load(madness::World &world, recordlistT& recordlist) const {
@@ -543,11 +537,8 @@
         madness::archive::ParallelInputArchive<madness::archive::ContainerRecordInputArchive> par(world, ar);
         par & target;
 
-<<<<<<< HEAD
-=======
         if (is_replicated) container.erase(record);
 
->>>>>>> 3aaceb6c
         cache(world, target, record);
         return target;
     }
@@ -585,7 +576,7 @@
     /// @param[inout]    world	destination world
     /// @param[inout]    recordlist	list of records to load from (reduced by the first few elements)
     template<typename T>
-    T  load_tuple(madness::World &world, recordlistT &recordlist) const {
+    T load_tuple(madness::World &world, recordlistT &recordlist) const {
         if (debug) std::cout << "loading tuple of type " << typeid(T).name() << " to world " << world.id() << std::endl;
         T target;
         std::apply([&](auto &&... args) {
