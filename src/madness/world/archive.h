/*
  This file is part of MADNESS.

  Copyright (C) 2007,2010 Oak Ridge National Laboratory

  This program is free software; you can redistribute it and/or modify
  it under the terms of the GNU General Public License as published by
  the Free Software Foundation; either version 2 of the License, or
  (at your option) any later version.

  This program is distributed in the hope that it will be useful,
  but WITHOUT ANY WARRANTY; without even the implied warranty of
  MERCHANTABILITY or FITNESS FOR A PARTICULAR PURPOSE. See the
  GNU General Public License for more details.

  You should have received a copy of the GNU General Public License
  along with this program; if not, write to the Free Software
  Foundation, Inc., 59 Temple Place, Suite 330, Boston, MA 02111-1307 USA

  For more information please contact:

  Robert J. Harrison
  Oak Ridge National Laboratory
  One Bethel Valley Road
  P.O. Box 2008, MS-6367

  email: harrisonrj@ornl.gov
  tel:   865-241-3937
  fax:   865-572-0680
*/

#ifndef MADNESS_WORLD_ARCHIVE_H__INCLUDED
#define MADNESS_WORLD_ARCHIVE_H__INCLUDED

/**
 \file archive.h
 \brief Interface templates for the archives (serialization).
 \ingroup serialization
*/

#include <madness/config.h>

#include <algorithm>
#include <array>
#include <complex>
#include <cstddef>
#include <cstdio>
#include <cstring>
#include <iostream>
#include <map>
#include <tuple>
#include <type_traits>
#include <vector>
//#include <madness/world/worldprofile.h>
#include <madness/world/madness_exception.h>
#include <madness/world/type_traits.h>

/// \todo Brief description needed.
#define ARCHIVE_COOKIE "archive"

/// Major version number for archive.
#define ARCHIVE_MAJOR_VERSION 0
/// Minor version number for archive.
#define ARCHIVE_MINOR_VERSION 1

//#define MAD_ARCHIVE_DEBUG_ENABLE

/// Macro for helping debug archive tools.
#ifdef MAD_ARCHIVE_DEBUG_ENABLE
  #define MAD_ARCHIVE_DEBUG(s) s
// using std::endl;
#else
  #define MAD_ARCHIVE_DEBUG(s)
#endif

namespace madness {

// Forward declarations
template <typename T>
class Tensor;

namespace archive {

// Forward declarations
template <class>
class archive_array;
template <class T>
inline archive_array<T> wrap(const T*, unsigned int);
template <class T>
inline archive_array<unsigned char> wrap_opaque(const T*, unsigned int);
template <class T>
inline archive_array<unsigned char> wrap_opaque(const T&);

/// \addtogroup serialization
/// @{

// There are 64 empty slots for user types. Free space for
// registering user types begins at cookie=128.

/// The list of type names for use in archives.

/// \todo Could this namespace-scope variable be defined in
/// archive_type_names.cc and just externed here always?
#ifdef MAD_ARCHIVE_TYPE_NAMES_CC
const char* archive_type_names[256];
#else
extern const char* archive_type_names[256];
#endif

/// Initializes the type names for the archives.
// Implemented in archive_type_names.cc
void archive_initialize_type_names();

/// Used to enable type checking inside archives.

/// \tparam T The data type.
template <typename T>
struct archive_typeinfo {
  static const unsigned char cookie =
      255;  ///< Numeric ID for the type; 255 indicates unknown type.
};

/// Returns the name of the type, or unknown if not registered.

/// \tparam T The data type.
/// \return The name of the type.
template <typename T>
const char* get_type_name() {
  return archive_type_names[archive_typeinfo<T>::cookie];
}

/// \todo Brief description needed (ARCHIVE_REGISTER_TYPE_XLC_EXTRA).

/// \param[in] T The type to register.
#if defined(ARCHIVE_REGISTER_TYPE_INSTANTIATE_HERE) && \
    defined(ARCHIVE_REGISTER_TYPE_IBMBUG)
  #define ARCHIVE_REGISTER_TYPE_XLC_EXTRA(T) \
    ;                                        \
    const unsigned char archive_typeinfo<T>::cookie
#else
  #define ARCHIVE_REGISTER_TYPE_XLC_EXTRA(T)
#endif

/// Used to associate a type with a cookie value inside archive.

/// Makes a specialization of \c archive_typeinfo for type \c T that
/// specifies the correct cookie value.
/// \param[in] T The type.
/// \param[in] cooky The cookie value.
#define ARCHIVE_REGISTER_TYPE(T, cooky)        \
  template <>                                  \
  struct archive_typeinfo<T> {                 \
    static const unsigned char cookie = cooky; \
  } ARCHIVE_REGISTER_TYPE_XLC_EXTRA(T)

/// Used to associate a type and a pointer to the type with a cookie value
/// inside archive.

/// \param[in] T The type.
/// \param[in] cooky The cookie value.
#define ARCHIVE_REGISTER_TYPE_AND_PTR(T, cooky) \
  ARCHIVE_REGISTER_TYPE(T, cooky);              \
  ARCHIVE_REGISTER_TYPE(T*, cooky + 64)

/// Alias for \c archive_type_names.
#define ATN ::madness::archive::archive_type_names
/// Alias for \c archive_typeinfo.
#define ATI ::madness::archive::archive_typeinfo

/// Used to associate names with types.

/// \param[in] T The type.
#define ARCHIVE_REGISTER_TYPE_NAME(T)                                       \
  if (strcmp(ATN[ATI<T>::cookie], "invalid")) {                             \
    std::cout << "archive_register_type_name: slot/cookie already in use! " \
              << #T << " " << ATN[ATI<T>::cookie] << std::endl;             \
    MADNESS_EXCEPTION(                                                      \
        "archive_register_type_name: slot/cookie already in use!", 0);      \
  }                                                                         \
  ATN[ATI<T>::cookie] = #T

/// Used to associate names with types and pointers to that type.

/// \param[in] T The type.
#define ARCHIVE_REGISTER_TYPE_AND_PTR_NAMES(T) \
  ARCHIVE_REGISTER_TYPE_NAME(T);               \
  ARCHIVE_REGISTER_TYPE_NAME(T*)

#ifndef DOXYGEN_SHOULD_SKIP_THIS
// **********
// Register standard types and "common" MADNESS types.
//
// doxygen interprets these all as functions, not as calls to a macro.
// Thus, we force doxygen to skip this block.

ARCHIVE_REGISTER_TYPE_AND_PTR(unsigned char, 0);
ARCHIVE_REGISTER_TYPE_AND_PTR(unsigned short, 1);
ARCHIVE_REGISTER_TYPE_AND_PTR(unsigned int, 2);
ARCHIVE_REGISTER_TYPE_AND_PTR(unsigned long, 3);
ARCHIVE_REGISTER_TYPE_AND_PTR(unsigned long long, 4);
ARCHIVE_REGISTER_TYPE_AND_PTR(signed char, 5);
ARCHIVE_REGISTER_TYPE_AND_PTR(char, 5);  // Needed, but why?
ARCHIVE_REGISTER_TYPE_AND_PTR(signed short, 6);
ARCHIVE_REGISTER_TYPE_AND_PTR(signed int, 7);
ARCHIVE_REGISTER_TYPE_AND_PTR(signed long, 8);
ARCHIVE_REGISTER_TYPE_AND_PTR(signed long long, 9);
ARCHIVE_REGISTER_TYPE_AND_PTR(bool, 10);
ARCHIVE_REGISTER_TYPE_AND_PTR(float, 11);
ARCHIVE_REGISTER_TYPE_AND_PTR(double, 12);
ARCHIVE_REGISTER_TYPE_AND_PTR(long double, 13);
ARCHIVE_REGISTER_TYPE_AND_PTR(std::complex<float>, 14);
ARCHIVE_REGISTER_TYPE_AND_PTR(std::complex<double>, 15);

ARCHIVE_REGISTER_TYPE_AND_PTR(std::vector<char>, 20);
ARCHIVE_REGISTER_TYPE_AND_PTR(std::vector<unsigned char>, 21);
ARCHIVE_REGISTER_TYPE_AND_PTR(std::vector<short>, 22);
ARCHIVE_REGISTER_TYPE_AND_PTR(std::vector<unsigned short>, 23);
ARCHIVE_REGISTER_TYPE_AND_PTR(std::vector<int>, 24);
ARCHIVE_REGISTER_TYPE_AND_PTR(std::vector<unsigned int>, 25);
ARCHIVE_REGISTER_TYPE_AND_PTR(std::vector<long>, 26);
ARCHIVE_REGISTER_TYPE_AND_PTR(std::vector<unsigned long>, 27);
ARCHIVE_REGISTER_TYPE_AND_PTR(std::vector<bool>, 28);
ARCHIVE_REGISTER_TYPE_AND_PTR(std::vector<float>, 29);
ARCHIVE_REGISTER_TYPE_AND_PTR(std::vector<double>, 30);

ARCHIVE_REGISTER_TYPE_AND_PTR(std::string, 31);

ARCHIVE_REGISTER_TYPE_AND_PTR(Tensor<int>, 32);
ARCHIVE_REGISTER_TYPE_AND_PTR(Tensor<long>, 33);
ARCHIVE_REGISTER_TYPE_AND_PTR(Tensor<float>, 34);
ARCHIVE_REGISTER_TYPE_AND_PTR(Tensor<double>, 35);
ARCHIVE_REGISTER_TYPE_AND_PTR(Tensor<std::complex<float>>, 36);
ARCHIVE_REGISTER_TYPE_AND_PTR(Tensor<std::complex<double>>, 37);
  // **********
#endif

<<<<<<< HEAD
/// \name function pointer serialization
/// \note relative function pointers are represented by std::ptrdiff_t , with
///       member function pointers represented by std::array<std::ptrdiff_t, N>
///       (with N=2 on most common platforms, and a type-dependent constant on
///       some (Microsoft))
/// @{
/// \return function pointer to serve as the reference for computing relative
/// pointers \note the value returned by this function is a pointer to a
/// non-virtual member function,
///       this helps on the platforms that use the parity to distinguish
///       non-virtual and virtual pointers (e.g. Itanium ABI)
std::ptrdiff_t fn_ptr_origin();

/// \brief converts function or (free or static member) function pointer to the
/// relative function pointer \param[in] fn a function or function pointer
template <typename T,
          typename = std::enable_if_t<std::is_function<T>::value ||
                                      is_function_pointer<T>::value>>
std::ptrdiff_t to_rel_fn_ptr(const T& fn) {
  if
=======
        /// \name function pointer serialization
        /// \note relative function pointers are represented by std::ptrdiff_t , with
        ///       member function pointers represented by std::array<std::ptrdiff_t, N> (with
        ///       N=2 on most common platforms, and a type-dependent constant on some (Microsoft))
        /// @{
        /// \return function pointer to serve as the reference for computing relative pointers
        /// \note the value returned by this function is a pointer to a non-virtual member function,
        ///       this helps on the platforms that use the parity to distinguish non-virtual and virtual pointers (e.g. Itanium ABI)
        std::ptrdiff_t fn_ptr_origin();

        /// \brief converts function or (free or static member) function pointer to the relative function pointer
        /// \param[in] fn a function or function pointer
        template <typename T, typename = std::enable_if_t<std::is_function<T>::value || is_function_pointer<T>::value>>
        std::ptrdiff_t to_rel_fn_ptr(const T& fn) {
          std::ptrdiff_t retval;
          if
>>>>>>> b817f81b
#if __cplusplus >= 201703L
      constexpr
#endif
<<<<<<< HEAD
      (std::is_function<T>::value) {
    static_assert(sizeof(std::ptrdiff_t) == sizeof(T*));
    return reinterpret_cast<std::ptrdiff_t>(&fn) - fn_ptr_origin();
  } else {
=======
            (std::is_function<T>::value) {
            static_assert(sizeof(std::ptrdiff_t) == sizeof(T*));
            retval = reinterpret_cast<std::ptrdiff_t>(&fn) - fn_ptr_origin();
          }
          else {
>>>>>>> b817f81b
#if __cplusplus >= 201703L
    static_assert(sizeof(std::ptrdiff_t) == sizeof(T));
#endif
<<<<<<< HEAD
    return reinterpret_cast<std::ptrdiff_t>(fn) - fn_ptr_origin();
  }
}

/// \brief converts nonstatic member function pointer to the relative equivalent
/// \param[in] fn a member function pointer
template <typename T, typename = std::enable_if_t<
                          std::is_member_function_pointer<T>::value>>
auto to_rel_memfn_ptr(const T& fn) {
#if MADNESS_CXX_ABI == MADNESS_CXX_ABI_GenericItanium || \
    MADNESS_CXX_ABI == MADNESS_CXX_ABI_GenericARM
  static_assert(sizeof(T) % sizeof(ptrdiff_t) == 0);
  using result_t = std::array<std::ptrdiff_t, sizeof(T) / sizeof(ptrdiff_t)>;
=======
            retval = reinterpret_cast<std::ptrdiff_t>(fn) - fn_ptr_origin();
          }
          return retval; // To silence stupid Intel 19* compiler
        }

        /// \brief converts nonstatic member function pointer to the relative equivalent
        /// \param[in] fn a member function pointer
        template <typename T, typename = std::enable_if_t<std::is_member_function_pointer<T>::value>>
        auto to_rel_memfn_ptr(const T& fn) {

#if MADNESS_CXX_ABI == MADNESS_CXX_ABI_GenericItanium || MADNESS_CXX_ABI == MADNESS_CXX_ABI_GenericARM
          static_assert(sizeof(T) % sizeof(ptrdiff_t) == 0);
          using result_t = std::array<std::ptrdiff_t, sizeof(T) / sizeof(ptrdiff_t)>;
>>>>>>> b817f81b
#elif MADNESS_CXX_ABI == MADNESS_CXX_ABI_Microsoft
  // T will consist of std::ptrdiff_t and up to 3 ints:
  // static_assert((sizeof(T) - sizeof(ptrdiff_t)) % sizeof(int) == 0);
  // using result_t = std::pair<std::ptrdiff_t, std::array<int, (sizeof(T) -
  // sizeof(ptrdiff_t))/sizeof(int)>>;
  //
  //  ... but due to padding it's sufficient to just represent as array of
  //  std::ptrdiff_t
  static_assert(sizeof(T) % sizeof(ptrdiff_t) == 0);
  using result_t = std::array<std::ptrdiff_t, sizeof(T) / sizeof(ptrdiff_t)>;
#endif

  result_t result;
  std::memcpy(&result, &fn, sizeof(result_t));
  //          typedef union {T abs_ptr; result_t rel_ptr; } cast_t;
  //          cast_t caster = {fn};
  //          result_t result = caster.rel_ptr;

  // ABI-dependent code:
#if MADNESS_CXX_ABI == MADNESS_CXX_ABI_GenericItanium
  // http://itanium-cxx-abi.github.io/cxx-abi/abi.html#member-pointers
  if (result[0] ==
      0) {  // 0 = null ptr, set adjustment to
            // std::numeric_limits<std::ptrdiff_t>::min() to indicate this
    result[1] = std::numeric_limits<std::ptrdiff_t>::min();
  } else if ((result[0] & 1) ==
             0) {  // even pointer = real ptr; odd pointer -> virtual function
                   // (does not need translation)
    result[0] -= fn_ptr_origin();
  }
#elif MADNESS_CXX_ABI == MADNESS_CXX_ABI_GenericARM
  // https://developer.arm.com/docs/ihi0041/latest
  const auto even_adj = (result[1] & 1) == 0;
  if (even_adj) {
    if (result[0] ==
        0) {  // {0,even} = null ptr, set ptr to
              // std::numeric_limits<std::ptrdiff_t>::min() to indicate this
      result[0] = std::numeric_limits<std::ptrdiff_t>::min();
    } else {  // {nonzero,even} = real ptr
      result[0] -= fn_ptr_origin();
    }
  } else {  // odd adjustment -> virtual function (does not need translation)
  }
#elif MADNESS_CXX_ABI == MADNESS_CXX_ABI_Microsoft
    // details are
    // https://www.codeproject.com/Articles/7150/Member-Function-Pointers-and-the-Fastest-Possible
    // and http://www.openrce.org/articles/files/jangrayhood.pdf but I still
    // don't understand them completely, so assume everything is kosher
  #warning \
      "Support for serializing member function pointers in Microsoft ABI is not complete"
#endif

  return result;
}

/// \brief converts relative free or static member function pointer to the
/// absolute function pointer \param[in] fn a relative function pointer \return
/// absolute function pointer \sa to_rel_fn_ptr
template <typename T, typename = std::enable_if_t<is_function_pointer_v<T>>>
T to_abs_fn_ptr(std::ptrdiff_t rel_fn_ptr) {
  static_assert(sizeof(std::ptrdiff_t) == sizeof(T));
  return reinterpret_cast<T>(rel_fn_ptr + fn_ptr_origin());
}

/// \brief converts relative (nonstatic) member function pointer to the absolute
/// function pointer \param[in] fn a relative function pointer \return absolute
/// function pointer \sa to_rel_memfn_ptr \note see notes in to_rel_memfn_ptr
/// re: Microsoft ABI
template <typename T, std::size_t N,
          typename = std::enable_if_t<std::is_member_function_pointer<
              std::remove_reference_t<T>>::value>>
auto to_abs_memfn_ptr(std::array<std::ptrdiff_t, N> rel_fn_ptr) {
  // ABI-dependent code
#if MADNESS_CXX_ABI == MADNESS_CXX_ABI_GenericItanium
  if (rel_fn_ptr[0] == 0 &&
      rel_fn_ptr[1] ==
          std::numeric_limits<std::ptrdiff_t>::min()) {  // null ptr
    rel_fn_ptr[1] = 0;
  } else if ((rel_fn_ptr[0] & 1) ==
             0) {  // nonvirtual relative ptr is even since fn_ptr_origin is
                   // guaranteed to be even also
    rel_fn_ptr[0] += fn_ptr_origin();
  }
#elif MADNESS_CXX_ABI == MADNESS_CXX_ABI_GenericARM
  const auto even_adj = (rel_fn_ptr[1] & 1) == 0;
  if (even_adj) {
    if (rel_fn_ptr[0] ==
        std::numeric_limits<std::ptrdiff_t>::min()) {  // null ptr
      rel_fn_ptr[0] = 0;
    } else {  // real ptr
      rel_fn_ptr[0] += fn_ptr_origin();
    }
  } else {  // odd adjustment -> virtual function (does not need translation)
  }
#elif MADNESS_CXX_ABI == MADNESS_CXX_ABI_Microsoft  // nothing yet done here
#endif
  using result_t = std::remove_reference_t<T>;
  result_t result;
  std::memcpy(&result, &rel_fn_ptr, sizeof(result_t));
  return result;
  //          typedef union {result_t abs_ptr; std::array<std::ptrdiff_t, N>
  //          rel_ptr; } cast_t; cast_t caster = { .rel_ptr = rel_fn_ptr};
  //          return caster.abs_ptr;
}

///@}

/// Base class for all archive classes.
class BaseArchive {
 public:
  static const bool is_archive =
      true;  ///< Flag to determine if this object is an archive.
  static const bool is_input_archive =
      false;  ///< Flag to determine if this object is an input archive.
  static const bool is_output_archive =
      false;  ///< Flag to determine if this object is an output archive.
  static const bool is_parallel_archive =
      false;  ///< Flag to determine if this object is a parallel archive.

  BaseArchive() { archive_initialize_type_names(); }
};  // class BaseArchive

/// Base class for input archive classes.
class BaseInputArchive : public BaseArchive {
 public:
  static const bool is_input_archive =
      true;  ///< Flag to determine if this object is an input archive.
};           // class BaseInputArchive

/// Base class for output archive classes.
class BaseOutputArchive : public BaseArchive {
 public:
  static const bool is_output_archive =
      true;  ///< Flag to determine if this object is an output archive.
};           // class BaseOutputArchive

/// Checks if \c T is an archive type.

/// If \c T is an archive type, then \c is_archive will be inherited
/// from \c std::true_type, otherwise it is inherited from
/// \c std::false_type.
/// \tparam T The type to check.
template <typename T>
struct is_archive : public std::is_base_of<BaseArchive, T> {};

/// Checks if \c T is an input archive type.

/// If \c T is an input archive type, then \c is_input_archive will be
/// inherited from \c std::true_type, otherwise it is inherited from
/// \c std::false_type.
/// \tparam T The type to check.
template <typename T>
struct is_input_archive : public std::is_base_of<BaseInputArchive, T> {};

/// Checks if \c T is an output archive type.

/// If \c T is an output archive type, then \c is_output_archive will
/// be inherited from \c std::true_type, otherwise it is inherited from
/// \c std::false_type.
/// \tparam T The type to check.
template <typename T>
struct is_output_archive : public std::is_base_of<BaseOutputArchive, T> {};

/// Serialize an array of fundamental stuff.

/// The function only appears (via \c enable_if) if \c T is
/// serializable and \c Archive is an output archive.
/// \tparam Archive The archive type.
/// \tparam T The type of data in the array.
/// \param[in] ar The archive.
/// \param[in] t Pointer to the start of the array.
/// \param[in] n Number of data items to be serialized.
template <class Archive, class T>
typename std::enable_if_t<is_serializable<Archive, T>::value &&
                              is_output_archive<Archive>::value &&
                              is_function_pointer_v<T>,
                          void>
serialize(const Archive& ar, const T* t, unsigned int n) {
  MAD_ARCHIVE_DEBUG(std::cout << "serialize fund array" << std::endl);
  // transform function pointers to relative pointers
  std::vector<std::ptrdiff_t> t_rel(n);
  std::transform(t, t + n, begin(t_rel),
                 [](auto& fn_ptr) { return to_rel_fn_ptr(fn_ptr); });
  ar.store(t_rel.data(), n);
}

template <class Archive, class T>
typename std::enable_if_t<is_serializable<Archive, T>::value &&
                              is_output_archive<Archive>::value &&
                              std::is_member_function_pointer<T>::value,
                          void>
serialize(const Archive& ar, const T* t, unsigned int n) {
  MAD_ARCHIVE_DEBUG(std::cout << "serialize fund array" << std::endl);
  using rel_memfn_ptr_t = decltype(to_rel_memfn_ptr(t[0]));
  static_assert(sizeof(rel_memfn_ptr_t) % sizeof(std::ptrdiff_t) == 0);
  constexpr std::size_t memfn_ptr_width =
      sizeof(rel_memfn_ptr_t) / sizeof(std::ptrdiff_t);
  std::vector<rel_memfn_ptr_t> t_rel(n);
  std::transform(t, t + n, begin(t_rel),
                 [](auto& fn_ptr) { return to_rel_memfn_ptr(fn_ptr); });
  ar.store(reinterpret_cast<std::ptrdiff_t*>(t_rel.data()),
           n * memfn_ptr_width);
}

template <class Archive, class T>
typename std::enable_if_t<is_serializable<Archive, T>::value &&
                              is_output_archive<Archive>::value &&
                              !(is_function_pointer_v<T> ||
                                std::is_member_function_pointer<T>::value),
                          void>
serialize(const Archive& ar, const T* t, unsigned int n) {
  MAD_ARCHIVE_DEBUG(std::cout << "serialize fund array" << std::endl);
  ar.store(t, n);
}

/// Deserialize an array of fundamental stuff.

/// The function only appears (via \c enable_if) if \c T is
/// serializable and \c Archive is an input archive.
/// \tparam Archive The archive type.
/// \tparam T The type of data in the array.
/// \param[in] ar The archive.
/// \param[in] t Pointer to the start of the array.
/// \param[in] n Number of data items to be deserialized.
template <class Archive, class T>
typename std::enable_if_t<is_serializable<Archive, T>::value &&
                              is_input_archive<Archive>::value &&
                              is_function_pointer_v<T>,
                          void>
serialize(const Archive& ar, const T* t, unsigned int n) {
  MAD_ARCHIVE_DEBUG(std::cout << "deserialize fund array" << std::endl);
  // transform function pointers to relative offsets
  std::vector<std::ptrdiff_t> t_rel(n);
  ar.load(t_rel.data(), n);
  std::transform(begin(t_rel), end(t_rel), (T*)t,
                 [](auto& fn_ptr_rel) { return to_abs_fn_ptr<T>(fn_ptr_rel); });
}

template <class Archive, class T>
typename std::enable_if_t<is_serializable<Archive, T>::value &&
                              is_input_archive<Archive>::value &&
                              std::is_member_function_pointer<T>::value,
                          void>
serialize(const Archive& ar, const T* t, unsigned int n) {
  MAD_ARCHIVE_DEBUG(std::cout << "deserialize fund array" << std::endl);
  using rel_memfn_ptr_t = decltype(to_rel_memfn_ptr(t[0]));
  static_assert(sizeof(rel_memfn_ptr_t) % sizeof(std::ptrdiff_t) == 0);
  constexpr std::size_t memfn_ptr_width =
      sizeof(rel_memfn_ptr_t) / sizeof(std::ptrdiff_t);
  std::vector<rel_memfn_ptr_t> t_rel(n);
  ar.load(reinterpret_cast<std::ptrdiff_t*>(t_rel.data()), n * memfn_ptr_width);
  std::transform(begin(t_rel), end(t_rel), (T*)t, [](auto& memfn_ptr_rel) {
    return to_abs_memfn_ptr<T>(memfn_ptr_rel);
  });
}

template <class Archive, class T>
typename std::enable_if_t<is_serializable<Archive, T>::value &&
                              is_input_archive<Archive>::value &&
                              !(is_function_pointer_v<T> ||
                                std::is_member_function_pointer<T>::value),
                          void>
serialize(const Archive& ar, const T* t, unsigned int n) {
  MAD_ARCHIVE_DEBUG(std::cout << "deserialize fund array" << std::endl);
  ar.load((T*)t, n);
}

/// Serialize (or deserialize) an array of non-fundamental stuff.

/// The function only appears (via \c enable_if) if \c T is
/// not serializable and \c Archive is an archive.
/// \tparam Archive The archive type.
/// \tparam T The type of data in the array.
/// \param[in] ar The archive.
/// \param[in] t Pointer to the start of the array.
/// \param[in] n Number of data items to be serialized.
template <class Archive, class T>
typename std::enable_if_t<
    !is_serializable<Archive, T>::value && is_archive<Archive>::value, void>
serialize(const Archive& ar, const T* t, unsigned int n) {
  MAD_ARCHIVE_DEBUG(std::cout << "(de)serialize non-fund array" << std::endl);
  for (unsigned int i = 0; i < n; ++i) ar& t[i];
}

/// Default implementation of the pre/postamble for type checking.

/// \tparam Archive The archive class.
/// \tparam T The type to serialized or to expect upon deserialization.
template <class Archive, class T>
struct ArchivePrePostImpl {
  /// Deserialize a cookie and check the type.

  /// \param[in] ar The archive.
  static inline void preamble_load(const Archive& ar) {
    unsigned char ck = archive_typeinfo<T>::cookie;
    unsigned char cookie;
    ar.load(&cookie, 1);  // cannot use >>
    if (cookie != ck) {
      char msg[255];
      std::sprintf(msg,
                   "InputArchive type mismatch: expected cookie "
                   "%u (%s) but got %u (%s) instead",
                   ck, archive_type_names[ck], cookie,
                   archive_type_names[cookie]);
      std::cerr << msg << std::endl;
      MADNESS_EXCEPTION(msg, static_cast<int>(cookie));
    } else {
      MAD_ARCHIVE_DEBUG(std::cout << "read cookie "
                                  << archive_type_names[cookie] << std::endl);
    }
  }

  /// Serialize a cookie for type checking.

  /// \param[in] ar The archive.
  static inline void preamble_store(const Archive& ar) {
    unsigned char ck = archive_typeinfo<T>::cookie;
    ar.store(&ck, 1);  // cannot use <<
    MAD_ARCHIVE_DEBUG(std::cout << "wrote cookie " << archive_type_names[ck]
                                << std::endl);
  }

  /// By default there is no postamble.
  static inline void postamble_load(const Archive& /*ar*/) {}

  /// By default there is no postamble.
  static inline void postamble_store(const Archive& /*ar*/) {}
};

/// Default symmetric serialization of a non-fundamental type.

/// \tparam Archive The archive type.
/// \tparam T The type to symmetrically serialize.
template <class Archive, class T>
struct ArchiveSerializeImpl {
  /// Serializes the type.

  /// \param[in] ar The archive.
  /// \param[in,out] t The data.
  static inline void serialize(const Archive& ar, T& t) { t.serialize(ar); }
};

/// Redirect `serialize(ar, t)` to `serialize(ar, &t, 1)` for fundamental types.

/// The function only appears (due to \c enable_if) if \c T is
/// serializable and \c Archive is an archive.
/// \tparam Archive The archive type.
/// \tparam T The data type.
/// \param[in] ar The archive.
/// \param[in] t The data to be serialized.
template <class Archive, class T>
inline std::enable_if_t<
    is_serializable<Archive, T>::value && is_archive<Archive>::value, void>
serialize(const Archive& ar, const T& t) {
  MAD_ARCHIVE_DEBUG(std::cout << "serialize(ar,t) -> serialize(ar,&t,1)"
                              << std::endl);
  serialize(ar, &t, 1);
}

/// Redirect `serialize(ar,t)` to \c ArchiveSerializeImpl for non-fundamental
/// types.

/// The function only appears (due to \c enable_if) if \c T is not
/// serializable and \c Archive is an archive.
/// \tparam Archive The archive type.
/// \tparam T The data type.
/// \param[in] ar The archive.
/// \param[in] t The data to be serialized.
template <class Archive, class T>
inline std::enable_if_t<
    !is_serializable<Archive, T>::value && is_archive<Archive>::value, void>
serialize(const Archive& ar, const T& t) {
  MAD_ARCHIVE_DEBUG(std::cout << "serialize(ar,t) -> ArchiveSerializeImpl"
                              << std::endl);
  ArchiveSerializeImpl<Archive, T>::serialize(ar, const_cast<T&>(t));
}

/// Default store of an object via `serialize(ar, t)`.

/// \tparam Archive The archive type.
/// \tparam T The data type.
template <class Archive, class T>
struct ArchiveStoreImpl {
  /// Store an object.

  /// \param[in] ar The archive.
  /// \param[in] t The data.
  template <typename U = T,
            typename = std::enable_if_t<std::is_function<U>::value>>
  static inline void store(const Archive& ar, const U& t) {
    MAD_ARCHIVE_DEBUG(std::cout << "store(ar,t) default" << std::endl);
    // convert function to function ptr
    auto* fn_ptr = &t;
    serialize(ar, fn_ptr);
  }

  template <typename U = T>
  static inline std::enable_if_t<!std::is_function<U>::value, void> store(
      const Archive& ar, const U& t) {
    MAD_ARCHIVE_DEBUG(std::cout << "store(ar,t) default" << std::endl);
    serialize(ar, t);
  }
};

/// Default load of an object via `serialize(ar, t)`.

/// \tparam Archive The archive type.
/// \tparam T The data type.
template <class Archive, class T>
struct ArchiveLoadImpl {
  /// Load an object.

  /// \param[in] ar The archive.
  /// \param[in] t The data.
  static inline void load(const Archive& ar, const T& t) {
    MAD_ARCHIVE_DEBUG(std::cout << "load(ar,t) default" << std::endl);
    serialize(ar, t);
  }
};

/// Default implementations of \c wrap_store and \c wrap_load.

/// "Wrapping" refers to the addition of the type's preamble and
/// postamble around the data to provide runtime type-checking.
/// \tparam Archive The archive type.
/// \tparam T The data type.
template <class Archive, class T>
struct ArchiveImpl {
  /// Store an object sandwiched between its preamble and postamble.

  /// \param[in] ar The archive.
  /// \param[in] t The data.
  /// \return The archive.
  static inline const Archive& wrap_store(const Archive& ar, const T& t) {
    MAD_ARCHIVE_DEBUG(std::cout << "wrap_store for default" << std::endl);
    ArchivePrePostImpl<Archive, T>::preamble_store(ar);
    ArchiveStoreImpl<Archive, T>::store(ar, t);
    ArchivePrePostImpl<Archive, T>::postamble_store(ar);
    return ar;
  }

  /// Load an object sandwiched between its preamble and postamble.

  /// \param[in] ar The archive.
  /// \param[in] t The data.
  /// \return The archive.
  static inline const Archive& wrap_load(const Archive& ar, const T& t) {
    MAD_ARCHIVE_DEBUG(std::cout << "wrap_load for default" << std::endl);
    ArchivePrePostImpl<Archive, T>::preamble_load(ar);
    ArchiveLoadImpl<Archive, T>::load(ar, (T&)t);  // Loses constness here!
    ArchivePrePostImpl<Archive, T>::postamble_load(ar);
    return ar;
  }
};

/// Redirect \c << to \c ArchiveImpl::wrap_store for output archives.

/// The function only appears (due to \c enable_if) if \c Archive
/// is an output archive.
/// \tparam Archive The archive type.
/// \tparam T The data type.
/// \param[in] ar The archive.
/// \param[in] t The data.
template <class Archive, class T>
inline std::enable_if_t<is_output_archive<Archive>::value, const Archive&>
operator<<(const Archive& ar, const T& t) {
  // PROFILE_FUNC;
  return ArchiveImpl<Archive, T>::wrap_store(ar, t);
}

/// Redirect \c >> to `ArchiveImpl::wrap_load` for input archives.

/// The function only appears (due to \c enable_if) if \c Archive
/// is an input archive.
/// \tparam Archive The archive type.
/// \tparam T The data type.
/// \param[in] ar The archive.
/// \param[in] t The data.
template <class Archive, class T>
inline std::enable_if_t<is_input_archive<Archive>::value, const Archive&>
operator>>(const Archive& ar, const T& t) {
  // PROFILE_FUNC;
  return ArchiveImpl<Archive, T>::wrap_load(ar, t);
}

/// Redirect \c & to `ArchiveImpl::wrap_store` for output archives.

/// The function only appears (due to \c enable_if) if \c Archive
/// is an output archive.
/// \tparam Archive The archive type.
/// \tparam T The data type.
/// \param[in] ar The archive.
/// \param[in] t The data.
template <class Archive, class T>
inline std::enable_if_t<is_output_archive<Archive>::value, const Archive&>
operator&(const Archive& ar, const T& t) {
  // PROFILE_FUNC;
  return ArchiveImpl<Archive, T>::wrap_store(ar, t);
}

/// Redirect \c & to `ArchiveImpl::wrap_load` for input archives.

/// The function only appears (due to \c enable_if) if \c Archive
/// is an input archive.
/// \tparam Archive The archive type.
/// \tparam T The data type.
/// \param[in] ar The archive.
/// \param[in] t The data.
template <class Archive, class T>
inline std::enable_if_t<is_input_archive<Archive>::value, const Archive&>
operator&(const Archive& ar, const T& t) {
  // PROFILE_FUNC;
  return ArchiveImpl<Archive, T>::wrap_load(ar, t);
}

// -----------------------------------------------------------------

/// Wrapper for an opaque pointer for serialization purposes.

/// Performs a bitwise copy of the pointer without any remapping.
/// \tparam T The type of object being pointed to.
/// \todo Verify this documentation.
template <class T>
class archive_ptr {
 public:
  T* ptr;  ///< The pointer.

  /// Constructor specifying \c nullptr by default.

  /// \param[in] t The pointer.
  archive_ptr(T* t = nullptr) : ptr(t) {}

  /// Dereference the pointer.

  /// \return The dereferenced pointer.
  T& operator*() { return *ptr; }

  /// Serialize the pointer.

  /// \tparam Archive The archive type.
  /// \param[in] ar The archive.
  template <class Archive>
  void serialize(const Archive& ar) {
    ar& wrap_opaque(&ptr, 1);
  }
};

/// Wrapper for pointers.

/// \tparam T The type of object being pointed to.
/// \param[in] p The pointer.
/// \return The wrapped pointer.
template <class T>
inline archive_ptr<T> wrap_ptr(T* p) {
  return archive_ptr<T>(p);
}

/// Wrapper for dynamic arrays and pointers.

/// \tparam T The type of object being pointed to.
template <class T>
class archive_array {
 public:
  const T* ptr;    ///< The pointer.
  unsigned int n;  ///< The number of objects in the array.

  /// Constructor specifying a memory location and size.

  /// \param[in] ptr The pointer.
  /// \param[in] n The number of objects in the array.
  archive_array(const T* ptr, unsigned int n) : ptr(ptr), n(n) {}

  /// Constructor specifying no array and of 0 length.
  archive_array() : ptr(nullptr), n(0) {}
};

/// Factory function to wrap a dynamically allocated pointer as a typed \c
/// archive_array.

/// \tparam T The data type.
/// \param[in] ptr The pointer.
/// \param[in] n The number of data elements in the array.
/// \return The wrapped pointer.
template <class T>
inline archive_array<T> wrap(const T* ptr, unsigned int n) {
  return archive_array<T>(ptr, n);
}

/// Factory function to wrap a pointer to contiguous data as an opaque (\c
/// uchar) \c archive_array.

/// \tparam T The data type.
/// \param[in] ptr The pointer.
/// \param[in] n The number of data elements in the array.
/// \return The wrapped pointer, as an opaque \c archive_array.
template <class T>
inline archive_array<unsigned char> wrap_opaque(const T* ptr, unsigned int n) {
  return archive_array<unsigned char>((unsigned char*)ptr, n * sizeof(T));
}

/// Factory function to wrap a contiguous scalar as an opaque (\c uchar) \c
/// archive_array.

/// \tparam T The data type.
/// \param[in] t The data.
/// \return The wrapped data.
template <class T>
inline archive_array<unsigned char> wrap_opaque(const T& t) {
  return archive_array<unsigned char>((unsigned char*)&t, sizeof(t));
}

/// Serialize a function pointer.

/// \tparam Archive The archive type.
/// \tparam resT The function's return type.
/// \tparam paramT Parameter pack for the function's arguments.
template <class Archive, typename resT, typename... paramT>
struct ArchiveSerializeImpl<Archive, resT (*)(paramT...)> {
  /// Serialize the function pointer.

  /// \param[in] ar The archive.
  /// \param[in] fn The function pointer.
  template <typename A = Archive,
            typename = std::enable_if_t<is_output_archive<A>::value>>
  static inline void serialize(const A& ar, resT (*(&fn))(paramT...)) {
    ar& wrap_opaque(to_rel_fn_ptr(fn));
  }

  template <typename A = Archive>
  static inline std::enable_if_t<!is_output_archive<A>::value, void> serialize(
      const A& ar, resT (*(&fn))(paramT...)) {
    std::ptrdiff_t rel_fn_ptr{};
    ar& wrap_opaque(rel_fn_ptr);
    fn = to_abs_fn_ptr<std::remove_reference_t<decltype(fn)>>(rel_fn_ptr);
  }
};

/// Serialize a member function pointer.

/// \tparam Archive The archive type.
/// \tparam resT The member function's return type.
/// \tparam objT The object type.
/// \tparam paramT Parameter pack for the member function's arguments.
template <class Archive, typename resT, typename objT, typename... paramT>
struct ArchiveSerializeImpl<Archive, resT (objT::*)(paramT...)> {
  /// Serialize the member function pointer.

  /// \param[in] ar The archive.
  /// \param[in] memfn The member function pointer.
  template <typename A = Archive,
            typename = std::enable_if_t<is_output_archive<A>::value>>
  static inline void serialize(const A& ar, resT (objT::*(&memfn))(paramT...)) {
    ar& wrap_opaque(to_rel_memfn_ptr(memfn));
  }

  template <typename A = Archive>
  static inline std::enable_if_t<!is_output_archive<A>::value, void> serialize(
      const A& ar, resT (objT::*(&memfn))(paramT...)) {
    using rel_memfn_ptr_t = decltype(to_rel_memfn_ptr(memfn));
    rel_memfn_ptr_t rel_fn_ptr{};
    ar& wrap_opaque(rel_fn_ptr);
    memfn = to_abs_memfn_ptr<decltype(memfn)>(rel_fn_ptr);
  }
};

/// Serialize a const member function pointer.

/// \tparam Archive The archive type.
/// \tparam resT The const member function's return type.
/// \tparam objT The object type.
/// \tparam paramT Parameter pack for the const member function's arguments.
template <class Archive, typename resT, typename objT, typename... paramT>
struct ArchiveSerializeImpl<Archive, resT (objT::*)(paramT...) const> {
  /// Serialize the const member function pointer.

  /// \param[in] ar The archive.
  /// \param[in] memfn The const member function pointer.
  static inline void serialize(const Archive& ar,
                               resT (objT::*memfn)(paramT...) const) {
    ar& wrap_opaque(memfn);
  }
};

/// Partial specialization of \c ArchiveImpl for \c archive_array.

/// \tparam Archive The archive type.
/// \tparam T The data type in the \c archive_array.
template <class Archive, class T>
struct ArchiveImpl<Archive, archive_array<T>> {
  /// Store the \c archive_array, wrapped by the preamble/postamble.

  /// \param[in] ar The archive.
  /// \param[in] t The \c archive_array.
  /// \return The archive.
  static inline const Archive& wrap_store(const Archive& ar,
                                          const archive_array<T>& t) {
    MAD_ARCHIVE_DEBUG(std::cout << "wrap_store for archive_array" << std::endl);
    ArchivePrePostImpl<Archive, T*>::preamble_store(ar);
    // ar << t.n;
    // ArchivePrePostImpl<Archive,T>::preamble_store(ar);
    serialize(ar, (T*)t.ptr, t.n);
    // ArchivePrePostImpl<Archive,T>::postamble_store(ar);
    ArchivePrePostImpl<Archive, T*>::postamble_store(ar);
    return ar;
  }

  /// Load the \c archive_array, using the preamble and postamble to perform
  /// runtime type-checking.

  /// \param[in] ar The archive.
  /// \param[out] t The \c archive_array.
  /// \return The archive.
  static inline const Archive& wrap_load(const Archive& ar,
                                         const archive_array<T>& t) {
    MAD_ARCHIVE_DEBUG(std::cout << "wrap_load for archive_array" << std::endl);
    ArchivePrePostImpl<Archive, T*>::preamble_load(ar);
    // unsigned int n;
    // ar >> n;
    // if (n != t.n)
    //    MADNESS_EXCEPTION("deserializing archive_array: dimension mismatch",
    //    n);
    // ArchivePrePostImpl<Archive,T>::preamble_load(ar);
    serialize(ar, (T*)t.ptr, t.n);
    // ArchivePrePostImpl<Archive,T>::postamble_load(ar);
    ArchivePrePostImpl<Archive, T*>::postamble_load(ar);
    return ar;
  }
};

/// Partial specialization of \c ArchiveImpl for fixed-dimension arrays that
/// redirects to \c archive_array.

/// \tparam Archive The archive type.
/// \tparam T The data type.
/// \tparam n The array size.
template <class Archive, class T, std::size_t n>
struct ArchiveImpl<Archive, T[n]> {
  /// Store the array, wrapped by the preamble/postamble.

  /// \param[in] ar The archive.
  /// \param[in] t The array.
  /// \return The archive.
  static inline const Archive& wrap_store(const Archive& ar, const T (&t)[n]) {
    MAD_ARCHIVE_DEBUG(std::cout << "wrap_store for array" << std::endl);
    ar << wrap(&t[0], n);
    return ar;
  }

  /// Load the array, using the preamble and postamble to perform runtime
  /// type-checking.

  /// \param[in] ar The archive.
  /// \param[out] t The array.
  /// \return The archive.
  static inline const Archive& wrap_load(const Archive& ar, const T (&t)[n]) {
    MAD_ARCHIVE_DEBUG(std::cout << "wrap_load for array" << std::endl);
    ar >> wrap(&t[0], n);
    return ar;
  }
};

/// Serialize a complex number.

/// \tparam Archive The archive type.
/// \tparam T The data type underlying the complex number.
template <class Archive, typename T>
struct ArchiveStoreImpl<Archive, std::complex<T>> {
  /// Store a complex number.

  /// \param[in] ar The archive.
  /// \param[in] c The complex number.
  static inline void store(const Archive& ar, const std::complex<T>& c) {
    MAD_ARCHIVE_DEBUG(std::cout << "serialize complex number" << std::endl);
    ar& c.real() & c.imag();
  }
};

/// Deserialize a complex number.

/// \tparam Archive the archive type.
/// \tparam T The data type underlying the complex number.
template <class Archive, typename T>
struct ArchiveLoadImpl<Archive, std::complex<T>> {
  /// Load a complex number.

  /// \param[in] ar The archive.
  /// \param[out] c The complex number.
  static inline void load(const Archive& ar, std::complex<T>& c) {
    MAD_ARCHIVE_DEBUG(std::cout << "deserialize complex number" << std::endl);
    T r = 0, i = 0;
    ar& r& i;
    c = std::complex<T>(r, i);
  }
};

/// Serialize a \c std::vector.

/// \tparam Archive the archive type.
/// \tparam T The data type stored in the \c vector.
/// \tparam Alloc The allocator type.
template <class Archive, typename T, typename Alloc>
struct ArchiveStoreImpl<Archive, std::vector<T, Alloc>> {
  /// Store a \c std::vector of plain data.

  /// \param[in] ar The archive.
  /// \param[in] v The \c vector.
  template <typename U = T,
            typename = std::enable_if_t<is_serializable<Archive, U>::value>>
  static inline void store(const Archive& ar, const std::vector<U, Alloc>& v) {
    MAD_ARCHIVE_DEBUG(std::cout << "serialize std::vector of plain data"
                                << std::endl);
    ar& v.size();
    ar& wrap(v.data(), v.size());
  }

  /// Store a \c std::vector of non-plain data.

  /// \param[in] ar The archive.
  /// \param[in] v The \c vector.
  template <typename U = T>
  static inline void store(
      const Archive& ar, const std::vector<U, Alloc>& v,
      std::enable_if_t<!is_serializable<Archive, U>::value>* = nullptr) {
    MAD_ARCHIVE_DEBUG(std::cout << "serialize std::vector of non-plain data"
                                << std::endl);
    ar& v.size();
    for (const auto& elem : v) {
      ar& elem;
    }
  }
};

/// Deserialize a \c std::vector. Clears and resizes as necessary.

/// \tparam Archive the archive type.
/// \tparam T The data type stored in the \c vector.
/// \tparam Alloc The allocator type.
template <class Archive, typename T, typename Alloc>
struct ArchiveLoadImpl<Archive, std::vector<T, Alloc>> {
  /// Load a \c std::vector of plain data.

  /// Clears and resizes the \c vector as necessary.
  /// \param[in] ar The archive.
  /// \param[out] v The \c vector.
  template <typename U = T,
            typename = std::enable_if_t<is_serializable<Archive, U>::value>>
  static void load(const Archive& ar, std::vector<U, Alloc>& v) {
    MAD_ARCHIVE_DEBUG(std::cout << "deserialize std::vector of plain data"
                                << std::endl);
    std::size_t n = 0ul;
    ar& n;
    if (n != v.size()) {
      v.clear();
      v.resize(n);
    }
    ar& wrap((T*)v.data(), n);
  }

  /// Load a \c std::vector of non-plain data.

  /// Clears and resizes the \c vector as necessary.
  /// \param[in] ar The archive.
  /// \param[out] v The \c vector.
  template <typename U = T>
  static void load(
      const Archive& ar, std::vector<U, Alloc>& v,
      std::enable_if_t<!is_serializable<Archive, U>::value>* = nullptr) {
    MAD_ARCHIVE_DEBUG(std::cout << "deserialize std::vector of non-plain data"
                                << std::endl);
    std::size_t n = 0ul;
    ar& n;
    if (n != v.size()) {
      v.clear();
      v.resize(n);
    }
    for (auto& elem : v) {
      ar& elem;
    }
  }
};

/// Serialize a STL \c vector<bool> (as a plain array of bool).

/// \tparam Archive The archive type.
/// \tparam Alloc The allocator type.
template <class Archive, typename Alloc>
struct ArchiveStoreImpl<Archive, std::vector<bool, Alloc>> {
  /// Store a \c vector<bool>.

  /// \param[in] ar The archive.
  /// \param[in] v The \c vector.
  static inline void store(const Archive& ar,
                           const std::vector<bool, Alloc>& v) {
    MAD_ARCHIVE_DEBUG(std::cout << "serialize STL vector<bool>" << std::endl);
    std::size_t n = v.size();
    bool* b = new bool[n];
    for (std::size_t i = 0; i < n; ++i) b[i] = v[i];
    ar& n& wrap(b, v.size());
    delete[] b;
  }
};

/// Deserialize a STL vector<bool>. Clears and resizes as necessary.

/// \tparam Archive The archive type.
/// \tparam Alloc The allocator type.
template <class Archive, typename Alloc>
struct ArchiveLoadImpl<Archive, std::vector<bool, Alloc>> {
  /// Load a \c vector<bool>.

  /// Clears and resizes the \c vector as necessary.
  /// \param[in] ar The archive.
  /// \param[out] v The \c vector.
  static void load(const Archive& ar, std::vector<bool, Alloc>& v) {
    MAD_ARCHIVE_DEBUG(std::cout << "deserialize STL vector" << std::endl);
    std::size_t n = 0ul;
    ar& n;
    if (n != v.size()) {
      v.clear();
      v.resize(n);
    }
    bool* b = new bool[n];
    ar& wrap(b, v.size());
    for (std::size_t i = 0; i < n; ++i) v[i] = b[i];
    delete[] b;
  }
};

/// Serialize a \c std::array.

/// \tparam Archive the archive type.
/// \tparam T The data type stored in the \c std::array.
/// \tparam N The size of the \c std::array.
template <class Archive, typename T, std::size_t N>
struct ArchiveStoreImpl<Archive, std::array<T, N>> {
  /// Store a \c std::array of plain data.

  /// \param[in] ar The archive.
  /// \param[in] v The array object to be serialized.
  template <typename U = T,
            typename = std::enable_if_t<is_serializable<Archive, U>::value>>
  static inline void store(const Archive& ar, const std::array<U, N>& v) {
    MAD_ARCHIVE_DEBUG(std::cout << "serialize std::array<T," << N
                                << ">, with T plain data" << std::endl);
    ar& v.size();
    ar& wrap(v.data(), v.size());
  }

  /// Store a \c std::array of non-plain data.

  /// \param[in] ar The archive.
  /// \param[in] v The array object to be serialized.
  template <typename U = T>
  static inline void store(
      const Archive& ar, const std::array<U, N>& v,
      std::enable_if_t<!is_serializable<Archive, U>::value>* = nullptr) {
    MAD_ARCHIVE_DEBUG(std::cout << "serialize std::array<T," << N
                                << ">, with T non-plain data" << std::endl);
    ar& v.size();
    for (const auto& elem : v) {
      ar& elem;
    }
  }
};

/// Deserialize a \c std::array. \c MADNESS_ASSERT 's that the size matches.

/// \tparam Archive the archive type.
/// \tparam T The data type stored in the \c std::array.
/// \tparam N The size of the \c std::array.
template <class Archive, typename T, std::size_t N>
struct ArchiveLoadImpl<Archive, std::array<T, N>> {
  /// Load a \c std::array of plain data.

  /// \param[in] ar The archive.
  /// \param[out] v The array to be deserialized.
  template <typename U = T,
            typename = std::enable_if_t<is_serializable<Archive, U>::value>>
  static void load(const Archive& ar, std::array<U, N>& v) {
    MAD_ARCHIVE_DEBUG(std::cout << "deserialize std::array<T," << N
                                << ">, with T plain data" << std::endl);
    std::size_t n = 0ul;
    ar& n;
    MADNESS_ASSERT(n == v.size());
    ar& wrap((T*)v.data(), n);
  }

  /// Load a \c std::array of non-plain data.

  /// \param[in] ar The archive.
  /// \param[out] v The array to be deserialized.
  template <typename U = T>
  static void load(
      const Archive& ar, std::array<U, N>& v,
      std::enable_if_t<!is_serializable<Archive, U>::value>* = nullptr) {
    MAD_ARCHIVE_DEBUG(std::cout << "deserialize std::array<T," << N
                                << ">, with T non-plain data" << std::endl);
    std::size_t n = 0ul;
    ar& n;
    MADNESS_ASSERT(n == v.size());
    for (auto& elem : v) {
      ar& elem;
    }
  }
};

/// Serialize a STL string.

/// \tparam Archive The archive type.
template <class Archive>
struct ArchiveStoreImpl<Archive, std::string> {
  /// Store a string.

  /// \param[in] ar The archive.
  /// \param[in] v The string.
  static void store(const Archive& ar, const std::string& v) {
    MAD_ARCHIVE_DEBUG(std::cout << "serialize STL string" << std::endl);
    ar& v.size();
    ar& wrap((const char*)v.data(), v.size());
  }
};

/// Deserialize a STL string. Clears and resizes as necessary.

/// \tparam Archive The archive type.
template <class Archive>
struct ArchiveLoadImpl<Archive, std::string> {
  /// Load a string.

  /// Clears and resizes the string as necessary.
  /// \param[in] ar The archive.
  /// \param[out] v The string.
  static void load(const Archive& ar, std::string& v) {
    MAD_ARCHIVE_DEBUG(std::cout << "deserialize STL string" << std::endl);
    std::size_t n = 0ul;
    ar& n;
    if (n != v.size()) {
      v.clear();
      v.resize(n);
    }
    ar& wrap((char*)v.data(), n);
  }
};

/// Serialize (deserialize) an STL pair.

/// \tparam Archive The archive type.
/// \tparam T The first data type in the pair.
/// \tparam Q The second data type in the pair.
template <class Archive, typename T, typename Q>
struct ArchiveSerializeImpl<Archive, std::pair<T, Q>> {
  /// Serialize the \c pair.

  /// \param[in] ar The archive.
  /// \param[in,out] t The \c pair.
  static inline void serialize(const Archive& ar, std::pair<T, Q>& t) {
    MAD_ARCHIVE_DEBUG(std::cout << "(de)serialize STL pair" << std::endl);
    ar& t.first& t.second;
  }
};

namespace {

template <size_t idx, class Archive, typename... Types>
struct tuple_serialize_helper;

template <class Archive, typename... Types>
struct tuple_serialize_helper<0, Archive, Types...> {
  static void exec(const Archive& ar, std::tuple<Types...>& t) {
    ar& std::get<0>(t);
  }
};
template <size_t idx, class Archive, typename... Types>
struct tuple_serialize_helper {
  static void exec(const Archive& ar, std::tuple<Types...>& t) {
    ar& std::get<idx>(t);
    tuple_serialize_helper<idx - 1, Archive, Types...>::exec(ar, t);
  }
};

};  // namespace

/// Serialize (deserialize) a std::tuple

/// \tparam Archive The archive type.
/// \tparam Types The tuple payload
template <class Archive, typename... Types>
struct ArchiveSerializeImpl<Archive, std::tuple<Types...>> {
  /// Serialize the \c std::tuple.

  /// \param[in] ar The archive.
  /// \param[in,out] t The \c tuple.
  static inline void serialize(const Archive& ar, std::tuple<Types...>& t) {
    MAD_ARCHIVE_DEBUG(std::cout << "(de)serialize std::tuple" << std::endl);
    constexpr auto size = std::tuple_size<std::tuple<Types...>>::value;
    tuple_serialize_helper<size - 1, Archive, Types...>::exec(ar, t);
  }
};

/// Serialize an STL \c map (crudely).

/// \tparam Archive The archive type.
/// \tparam T The map's key type.
/// \tparam Q The map's data type.
/// \tparam Compare The map's comparer type.
/// \tparam Alloc The map's allocator type.
template <class Archive, typename T, typename Q, typename Compare,
          typename Alloc>
struct ArchiveStoreImpl<Archive, std::map<T, Q, Compare, Alloc>> {
  /// Store a \c map.

  /// \param[in] ar The archive.
  /// \param[in] t The \c map.
  static void store(const Archive& ar,
                    const std::map<T, Q, Compare, Alloc>& t) {
    MAD_ARCHIVE_DEBUG(std::cout << "serialize STL map" << std::endl);
    ar << t.size();
    for (auto p = t.begin(); p != t.end(); ++p) {
      // Fun and games here since IBM's iterator (const or
      // otherwise) gives us a const qualified key
      // (p->first) which buggers up the type matching
      // unless the user defines pair(T,Q) and pair(const
      // T,Q) to have cookie (which is tedious).
      std::pair<T, Q> pp = *p;
      ar& pp;
    }
  }
};

/// Deserialize an STL \c map. The \c map is \em not cleared; duplicate elements
/// are replaced.

/// \tparam Archive The archive type.
/// \tparam T The map's key type.
/// \tparam Q The map's data type.
/// \tparam Compare The map's comparer type.
/// \tparam Alloc The map's allocator type.
template <class Archive, typename T, typename Q, typename Compare,
          typename Alloc>
struct ArchiveLoadImpl<Archive, std::map<T, Q, Compare, Alloc>> {
  /// Load a \c map.

  /// The \c map is \em not cleared; duplicate elements are replaced.
  /// \param[in] ar The archive.
  /// \param[out] t The \c map.
  static void load(const Archive& ar, std::map<T, Q, Compare, Alloc>& t) {
    MAD_ARCHIVE_DEBUG(std::cout << "deserialize STL map" << std::endl);
    std::size_t n = 0;
    ar& n;
    while (n--) {
      std::pair<T, Q> p;
      ar& p;
      t[p.first] = p.second;
    }
  }
};

/// @}

}  // namespace archive
}  // namespace madness

#endif  // MADNESS_WORLD_ARCHIVE_H__INCLUDED<|MERGE_RESOLUTION|>--- conflicted
+++ resolved
@@ -1,29 +1,22 @@
 /*
   This file is part of MADNESS.
-
   Copyright (C) 2007,2010 Oak Ridge National Laboratory
-
   This program is free software; you can redistribute it and/or modify
   it under the terms of the GNU General Public License as published by
   the Free Software Foundation; either version 2 of the License, or
   (at your option) any later version.
-
   This program is distributed in the hope that it will be useful,
   but WITHOUT ANY WARRANTY; without even the implied warranty of
   MERCHANTABILITY or FITNESS FOR A PARTICULAR PURPOSE. See the
   GNU General Public License for more details.
-
   You should have received a copy of the GNU General Public License
   along with this program; if not, write to the Free Software
   Foundation, Inc., 59 Temple Place, Suite 330, Boston, MA 02111-1307 USA
-
   For more information please contact:
-
   Robert J. Harrison
   Oak Ridge National Laboratory
   One Bethel Valley Road
   P.O. Box 2008, MS-6367
-
   email: harrisonrj@ornl.gov
   tel:   865-241-3937
   fax:   865-572-0680
@@ -234,7 +227,6 @@
   // **********
 #endif
 
-<<<<<<< HEAD
 /// \name function pointer serialization
 /// \note relative function pointers are represented by std::ptrdiff_t , with
 ///       member function pointers represented by std::array<std::ptrdiff_t, N>
@@ -254,46 +246,21 @@
           typename = std::enable_if_t<std::is_function<T>::value ||
                                       is_function_pointer<T>::value>>
 std::ptrdiff_t to_rel_fn_ptr(const T& fn) {
+  std::ptrdiff_t retval;
   if
-=======
-        /// \name function pointer serialization
-        /// \note relative function pointers are represented by std::ptrdiff_t , with
-        ///       member function pointers represented by std::array<std::ptrdiff_t, N> (with
-        ///       N=2 on most common platforms, and a type-dependent constant on some (Microsoft))
-        /// @{
-        /// \return function pointer to serve as the reference for computing relative pointers
-        /// \note the value returned by this function is a pointer to a non-virtual member function,
-        ///       this helps on the platforms that use the parity to distinguish non-virtual and virtual pointers (e.g. Itanium ABI)
-        std::ptrdiff_t fn_ptr_origin();
-
-        /// \brief converts function or (free or static member) function pointer to the relative function pointer
-        /// \param[in] fn a function or function pointer
-        template <typename T, typename = std::enable_if_t<std::is_function<T>::value || is_function_pointer<T>::value>>
-        std::ptrdiff_t to_rel_fn_ptr(const T& fn) {
-          std::ptrdiff_t retval;
-          if
->>>>>>> b817f81b
 #if __cplusplus >= 201703L
       constexpr
 #endif
-<<<<<<< HEAD
       (std::is_function<T>::value) {
     static_assert(sizeof(std::ptrdiff_t) == sizeof(T*));
-    return reinterpret_cast<std::ptrdiff_t>(&fn) - fn_ptr_origin();
+    retval = reinterpret_cast<std::ptrdiff_t>(&fn) - fn_ptr_origin();
   } else {
-=======
-            (std::is_function<T>::value) {
-            static_assert(sizeof(std::ptrdiff_t) == sizeof(T*));
-            retval = reinterpret_cast<std::ptrdiff_t>(&fn) - fn_ptr_origin();
-          }
-          else {
->>>>>>> b817f81b
 #if __cplusplus >= 201703L
     static_assert(sizeof(std::ptrdiff_t) == sizeof(T));
 #endif
-<<<<<<< HEAD
-    return reinterpret_cast<std::ptrdiff_t>(fn) - fn_ptr_origin();
-  }
+    retval = reinterpret_cast<std::ptrdiff_t>(fn) - fn_ptr_origin();
+  }
+  return retval;  // To silence stupid Intel 19* compiler
 }
 
 /// \brief converts nonstatic member function pointer to the relative equivalent
@@ -305,21 +272,6 @@
     MADNESS_CXX_ABI == MADNESS_CXX_ABI_GenericARM
   static_assert(sizeof(T) % sizeof(ptrdiff_t) == 0);
   using result_t = std::array<std::ptrdiff_t, sizeof(T) / sizeof(ptrdiff_t)>;
-=======
-            retval = reinterpret_cast<std::ptrdiff_t>(fn) - fn_ptr_origin();
-          }
-          return retval; // To silence stupid Intel 19* compiler
-        }
-
-        /// \brief converts nonstatic member function pointer to the relative equivalent
-        /// \param[in] fn a member function pointer
-        template <typename T, typename = std::enable_if_t<std::is_member_function_pointer<T>::value>>
-        auto to_rel_memfn_ptr(const T& fn) {
-
-#if MADNESS_CXX_ABI == MADNESS_CXX_ABI_GenericItanium || MADNESS_CXX_ABI == MADNESS_CXX_ABI_GenericARM
-          static_assert(sizeof(T) % sizeof(ptrdiff_t) == 0);
-          using result_t = std::array<std::ptrdiff_t, sizeof(T) / sizeof(ptrdiff_t)>;
->>>>>>> b817f81b
 #elif MADNESS_CXX_ABI == MADNESS_CXX_ABI_Microsoft
   // T will consist of std::ptrdiff_t and up to 3 ints:
   // static_assert((sizeof(T) - sizeof(ptrdiff_t)) % sizeof(int) == 0);
