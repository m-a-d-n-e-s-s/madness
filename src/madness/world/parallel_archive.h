--- conflicted
+++ resolved
@@ -34,138 +34,119 @@
 
 /**
  \file parallel_archive.h
- \brief Implements \c ParallelInputArchive and \c ParallelOutputArchive for
- parallel serialization of data. \ingroup serialization
+ \brief Implements \c ParallelInputArchive and \c ParallelOutputArchive for parallel serialization of data.
+ \ingroup serialization
 */
 
+#include <type_traits>
 #include <madness/world/archive.h>
 #include <madness/world/binary_fstream_archive.h>
 #include <madness/world/world.h>
 #include <madness/world/worldgop.h>
+
 #include <unistd.h>
-
+#include <cstring>
 #include <cstdio>
-#include <cstring>
-#include <type_traits>
 
 namespace madness {
-namespace archive {
-
-/// \addtogroup serialization
-/// @{
-
-/// Objects that implement their own parallel archive interface should derive
-/// from this class.
-class ParallelSerializableObject {};
-
-/// Base class for input and output parallel archives.
-
-/// \tparam Archive The local archive. Only tested for \c
-/// BinaryFstreamInputArchive and \c BinaryFstreamOutputArchive. \todo Should
-/// this class derive from \c BaseArchive?
-template <typename Archive>
-class BaseParallelArchive {
-  World* world;        ///< The world.
-  mutable Archive ar;  ///< The local archive.
-  int nio;             ///< Number of I/O nodes (always includes node zero).
-  bool do_fence;       ///< If true (default), a read/write of parallel objects
-                       ///< fences before and after I/O.
-  char fname[256];     ///< Name of the archive.
-  int nclient;  ///< Number of clients of this node, including self. Zero if not
-                ///< I/O node.
-
- public:
-  static const bool is_parallel_archive =
-      true;  ///< Mark this class as a parallel archive.
-
-  /// Default constructor.
-  BaseParallelArchive() : world(nullptr), ar(), nio(0), do_fence(true) {}
-
-  /// Returns the process doing I/O for given node.
-
-  /// Currently assigned in a round-robin fashion to the first
-  /// \c nio processes, except on IBM BG/P where we use every 64th.
-  /// \param[in] rank The node to check.
-  /// \return The process doing I/O for process \c rank.
-  ProcessID io_node(ProcessID rank) const { return rank % nio; }
-
-  /// Returns the process doing I/O for this node.
-
-  /// \return The process doing I/O for this node.
-  ProcessID my_io_node() const {
-    MADNESS_ASSERT(world);
-    return io_node(world->rank());
-  }
-
-  /// Returns the number of I/O clients for this node, including self (zero if
-  /// not an I/O node).
-
-  /// \return The number of I/O clients for this node, including self (zero if
-  /// not an I/O node).
-  int num_io_clients() const {
-    MADNESS_ASSERT(world);
-    return nclient;
-  }
-
-  /// Returns true if this node is doing physical I/O.
-
-  /// \return True if this node is doing physical I/O.
-  bool is_io_node() const {
-    MADNESS_ASSERT(world);
-    return world->rank() == my_io_node();
-  }
-
-  /// Returns a pointer to the world.
-
-  /// \return A pointer to the world.
-  World* get_world() const {
-    MADNESS_ASSERT(world);
-    return world;
-  }
-
-  /// Opens the parallel archive.
-
-  /// \attention When writing to a new archive, the number of writers
-  /// specified is used. When reading from an existing archive,
-  /// the number of `ionode`s is adjusted to to be the same as
-  /// the number that wrote the original archive. Presently,
-  /// we don't have logic to handle reading an archive using
-  /// fewer processes originally used to write it. If you
-  /// want to fix this have a look in worlddc.h for the only
-  /// spot that currently needs changing to make that work.
-  ///
-  /// \note The default number of I/O nodes is one and there is an
-  /// arbitrary maximum of 50 set. On IBM BG/P the maximum
-  /// is nproc/64.
-  /// \param[in] world The world.
-  /// \param[in] filename Name of the file.
-  /// \param[in] nwriter The number of writers.
-  void open(World& world, const char* filename, int nwriter = 1) {
-    this->world = &world;
-    nio = nwriter;
+    namespace archive {
+
+        /// \addtogroup serialization
+        /// @{
+
+        /// Objects that implement their own parallel archive interface should derive from this class.
+        class ParallelSerializableObject {};
+
+
+        /// Base class for input and output parallel archives.
+
+        /// \tparam Archive The local archive. Only tested for \c BinaryFstreamInputArchive and \c BinaryFstreamOutputArchive.
+        /// \todo Should this class derive from \c BaseArchive?
+        template <typename Archive>
+        class BaseParallelArchive {
+            World* world; ///< The world.
+            mutable Archive ar; ///< The local archive.
+            int nio; ///< Number of I/O nodes (always includes node zero).
+            bool do_fence; ///< If true (default), a read/write of parallel objects fences before and after I/O.
+            char fname[256]; ///< Name of the archive.
+            int nclient; ///< Number of clients of this node, including self. Zero if not I/O node.
+
+        public:
+            static const bool is_parallel_archive = true; ///< Mark this class as a parallel archive.
+
+            /// Default constructor.
+            BaseParallelArchive()
+                : world(nullptr), ar(), nio(0), do_fence(true) {}
+
+            /// Returns the process doing I/O for given node.
+
+            /// Currently assigned in a round-robin fashion to the first
+            /// \c nio processes, except on IBM BG/P where we use every 64th.
+            /// \param[in] rank The node to check.
+            /// \return The process doing I/O for process \c rank.
+            ProcessID io_node(ProcessID rank) const {
+                return rank%nio;
+            }
+
+            /// Returns the process doing I/O for this node.
+
+            /// \return The process doing I/O for this node.
+            ProcessID my_io_node() const {
+                MADNESS_ASSERT(world);
+                return io_node(world->rank());
+            }
+
+            /// Returns the number of I/O clients for this node, including self (zero if not an I/O node).
+
+            /// \return The number of I/O clients for this node, including self (zero if not an I/O node).
+            int num_io_clients() const {
+                MADNESS_ASSERT(world);
+                return nclient;
+            }
+
+            /// Returns true if this node is doing physical I/O.
+
+            /// \return True if this node is doing physical I/O.
+            bool is_io_node() const {
+                MADNESS_ASSERT(world);
+                return world->rank() == my_io_node();
+            }
+
+            /// Returns a pointer to the world.
+
+            /// \return A pointer to the world.
+            World* get_world() const {
+                MADNESS_ASSERT(world);
+                return world;
+            }
+
+            /// Opens the parallel archive.
+
+            /// \attention When writing to a new archive, the number of writers
+            /// specified is used. When reading from an existing archive,
+            /// the number of `ionode`s is adjusted to to be the same as
+            /// the number that wrote the original archive. Presently,
+            /// we don't have logic to handle reading an archive using
+            /// fewer processes originally used to write it. If you
+            /// want to fix this have a look in worlddc.h for the only
+            /// spot that currently needs changing to make that work.
+            ///
+            /// \note The default number of I/O nodes is one and there is an
+            /// arbitrary maximum of 50 set. On IBM BG/P the maximum
+            /// is nproc/64.
+            /// \param[in] world The world.
+            /// \param[in] filename Name of the file.
+            /// \param[in] nwriter The number of writers.
+            void open(World& world, const char* filename, int nwriter=1) {
+                this->world = &world;
+                nio = nwriter;
 #if defined(HAVE_IBMBGP) || defined(HAVE_IBMBGQ)
-    /* Jeff believes that BG is designed to handle up to *
-     * one file per node and I assume no more than 8 ppn */
-    int maxio = world.size() / 8;
+                /* Jeff believes that BG is designed to handle up to *
+                 * one file per node and I assume no more than 8 ppn */
+                int maxio = world.size()/8;
 #else
-    int maxio = 50;
+                int maxio = 50;
 #endif
-<<<<<<< HEAD
-    if (nio > maxio) nio = maxio;  // Sanity?
-    if (nio > world.size()) nio = world.size();
-
-    MADNESS_ASSERT(filename);
-    MADNESS_ASSERT(strlen(filename) - 1 < sizeof(fname));
-    strcpy(fname, filename);  // Save the filename for later
-    char buf[256];
-    MADNESS_ASSERT(strlen(filename) + 7 <= sizeof(buf));
-    sprintf(buf, "%s.%5.5d", filename, world.rank());
-
-    if (world.rank() == 0) {
-      ar.open(buf);
-      ar& nio;  // read/write nio from/to the archive
-      MADNESS_ASSERT(nio <= world.size());
-=======
                 if (nio > maxio) nio = maxio; // Sanity?
                 if (nio > world.size()) nio = world.size();
 
@@ -459,381 +440,7 @@
         };
 
         /// @}
->>>>>>> c6a36b9e
     }
-
-    // Ensure all agree on value of nio that may also have changed if reading
-    world.gop.broadcast(nio, 0);
-
-    // Other reader/writers can now open the local archive
-    if (is_io_node() && world.rank()) {
-      ar.open(buf);
-    }
-
-    // Count #client
-    ProcessID me = world.rank();
-    nclient = 0;
-    for (ProcessID p = 0; p < world.size(); ++p)
-      if (io_node(p) == me) ++nclient;
-
-    //                 if (is_io_node()) {
-    //                     madness::print("I am an IO node
-    //                     with",nclient,"clients and file",buf);
-    //                 }
-    //                 else {
-    //                     madness::print("I am a client served
-    //                     by",my_io_node(),fname);
-    //                 }
-  }
-
-  /// Returns true if the named, unopened archive exists on disk with read
-  /// access.
-
-  /// This is a collective operation.
-  /// \param[in] world The world.
-  /// \param[in] filename Name of the file.
-  /// \return True if the named, unopened archive exists and is readable.
-  static bool exists(World& world, const char* filename) {
-    char buf[256];
-    MADNESS_ASSERT(strlen(filename) + 7 <= sizeof(buf));
-    sprintf(buf, "%s.%5.5d", filename, world.rank());
-    bool status;
-    if (world.rank() == 0) status = (access(buf, F_OK | R_OK) == 0);
-
-    world.gop.broadcast(status);
-
-    return status;
-  }
-
-  /// Closes the parallel archive.
-  void close() {
-    MADNESS_ASSERT(world);
-    if (is_io_node()) ar.close();
-  }
-
-  /// Returns a reference to the local archive.
-
-  /// \throw MadnessException If not an I/O node.
-  /// \return A reference to the local archive.
-  Archive& local_archive() const {
-    MADNESS_ASSERT(world);
-    MADNESS_ASSERT(is_io_node());
-    return ar;
-  }
-
-  /// Same as `world.gop.broadcast_serializable(obj, root)`.
-
-  /// \tparam objT Type of object to broadcast.
-  /// \param[in] obj The object to broadcast.
-  /// \param[in] root The root process for broadcasting.
-  template <typename objT>
-  void broadcast(objT& obj, ProcessID root) const {
-    get_world()->gop.broadcast_serializable(obj, root);
-  }
-
-  /// Deletes the files associated with the archive of the given name.
-
-  /// Presently assumes a shared file system since process zero does the
-  /// deleting.
-  /// \param[in] world The world.
-  /// \param[in] filename Base name of the file.
-  static void remove(World& world, const char* filename) {
-    if (world.rank() == 0) {
-      char buf[268];
-      MADNESS_ASSERT(strlen(filename) + 7 <= sizeof(buf));
-      for (ProcessID p = 0; p < world.size(); ++p) {
-        sprintf(buf, "%s.%5.5d", filename, p);
-        if (::remove(buf)) break;
-      }
-    }
-  }
-
-  /// Removes the files associated with the current archive.
-  void remove() {
-    MADNESS_ASSERT(world);
-    remove(*world, fname);
-  }
-
-  /// Check if we should fence around a read/write operation.
-
-  /// \return True if we should fence; false otherwise.
-  bool dofence() const { return this->do_fence; }
-
-  /// Set the flag for fencing around a read/write operation.
-
-  /// \param[in] dofence True if we should fence; false otherwise.
-  void set_dofence(bool dofence) { do_fence = dofence; }
-};
-
-/// An archive for storing local or parallel data wrapping a \c
-/// BinaryFstreamOutputArchive.
-
-/// \note Writes of process-local objects only store the data from process zero.
-///
-/// \note Writes of parallel containers (presently only \c WorldContainer) store
-/// all data.
-///
-/// Each of the server or I/O nodes creates a
-/// \c BinaryFstreamOutputArchive with the name `filename.rank`. Client
-/// processes send their data to servers in a round-robin fashion.
-///
-/// Process zero records the number of writers so that, when the archive is
-/// opened for reading, the number of readers is forced to match.
-class ParallelOutputArchive
-    : public BaseParallelArchive<BinaryFstreamOutputArchive>,
-      public BaseOutputArchive {
- public:
-  /// Default constructor.
-  ParallelOutputArchive() {}
-
-  /// Creates a parallel archive for output with given base filename and number
-  /// of I/O nodes.
-
-  /// \param[in] world The world.
-  /// \param[in] filename Base name of the file.
-  /// \param[in] nio The number of I/O nodes.
-  ParallelOutputArchive(World& world, const char* filename, int nio = 1) {
-    open(world, filename, nio);
-  }
-
-  /// Flush any data in the archive.
-  void flush() {
-    if (is_io_node()) local_archive().flush();
-  }
-};
-
-/// An archive for storing local or parallel data, wrapping a \c
-/// BinaryFstreamInputArchive.
-
-/// \note Reads of process-local objects load the values originally stored by
-/// process zero, which is then broadcast to all processes.
-///
-/// \note Reads of parallel containers (presently only \c WorldContainer) load
-/// all data.
-///
-/// The number of I/O nodes or readers is presently ignored. It is
-/// forced to be the same as the original number of writers and,
-/// therefore, you cannot presently read an archive from a parallel job
-/// with fewer total processes than the number of writers.
-class ParallelInputArchive
-    : public BaseParallelArchive<BinaryFstreamInputArchive>,
-      public BaseInputArchive {
- public:
-  /// Default constructor.
-  ParallelInputArchive() {}
-
-  /// Creates a parallel archive for input.
-
-  /// \param[in] world The world.
-  /// \param[in] filename Base name of the file.
-  /// \param[in] nio The number of writers. Ignored, see above.
-  ParallelInputArchive(World& world, const char* filename, int nio = 1) {
-    open(world, filename, nio);
-  }
-};
-
-/// Disable type info for parallel output archives.
-
-/// \tparam T The data type.
-template <class T>
-struct ArchivePrePostImpl<ParallelOutputArchive, T> {
-  /// Store the preamble for this data type in the parallel archive.
-
-  /// \param[in] ar The archive.
-  static void preamble_store(const ParallelOutputArchive& ar) {}
-
-  /// Store the postamble for this data type in the parallel archive.
-
-  /// \param[in] ar The archive.
-  static inline void postamble_store(const ParallelOutputArchive& ar) {}
-};
-
-/// Disable type info for parallel input archives.
-
-/// \tparam T The data type.
-template <class T>
-struct ArchivePrePostImpl<ParallelInputArchive, T> {
-  /// Load the preamble for this data type in the parallel archive.
-
-  /// \param[in] ar The archive.
-  static inline void preamble_load(const ParallelInputArchive& ar) {}
-
-  /// Load the postamble for this data type in the parallel archive.
-
-  /// \param[in] ar The archive.
-  static inline void postamble_load(const ParallelInputArchive& ar) {}
-};
-
-/// Specialization of \c ArchiveImpl for parallel output archives.
-
-/// \attention No type-checking is performed.
-/// \tparam T The data type.
-template <class T>
-struct ArchiveImpl<ParallelOutputArchive, T> {
-  /// Store the data in the archive.
-
-  /// Parallel objects are forwarded to their implementation of parallel store.
-  ///
-  /// The function only appears (due to \c enable_if) if \c Q is a parallel
-  /// serializable object.
-  /// \todo Is \c Q necessary? I'm sure it is, but can't figure out why at a
-  /// first glance. \tparam Q Description needed. \param[in] ar The parallel
-  /// archive. \param[in] t The parallel object to store. \return The parallel
-  /// archive.
-  template <typename Q>
-  static inline typename std::enable_if<
-      std::is_base_of<ParallelSerializableObject, Q>::value,
-      const ParallelOutputArchive&>::type
-  wrap_store(const ParallelOutputArchive& ar, const Q& t) {
-    ArchiveStoreImpl<ParallelOutputArchive, T>::store(ar, t);
-    return ar;
-  }
-
-  /// Store the data in the archive.
-
-  /// Serial objects write only from process 0.
-  ///
-  /// The function only appears (due to \c enable_if) if \c Q is not
-  /// a parallel serializable object.
-  /// \todo Same question about \c Q.
-  /// \tparam Q Description needed.
-  /// \param[in] ar The parallel archive.
-  /// \param[in] t The serial data.
-  /// \return The parallel archive.
-  template <typename Q>
-  static inline typename std::enable_if<
-      !std::is_base_of<ParallelSerializableObject, Q>::value,
-      const ParallelOutputArchive&>::type
-  wrap_store(const ParallelOutputArchive& ar, const Q& t) {
-    if (ar.get_world()->rank() == 0) {
-      ar.local_archive() & t;
-    }
-    return ar;
-  }
-};
-
-/// Specialization of \c ArchiveImpl for parallel input archives.
-
-/// \attention No type-checking is performed.
-/// \tparam T The data type.
-template <class T>
-struct ArchiveImpl<ParallelInputArchive, T> {
-  /// Load the data from the archive.
-
-  /// Parallel objects are forwarded to their implementation of parallel load.
-  ///
-  /// The function only appears (due to \c enable_if) if \c Q is a parallel
-  /// serializable object.
-  /// \todo Is \c Q necessary? I'm sure it is, but can't figure out why at a
-  /// first glance. \tparam Q Description needed. \param[in] ar The parallel
-  /// archive. \param[out] t Where to put the loaded parallel object. \return
-  /// The parallel archive.
-  template <typename Q>
-  static inline typename std::enable_if<
-      std::is_base_of<ParallelSerializableObject, Q>::value,
-      const ParallelInputArchive&>::type
-  wrap_load(const ParallelInputArchive& ar, const Q& t) {
-    ArchiveLoadImpl<ParallelInputArchive, T>::load(ar, const_cast<T&>(t));
-    return ar;
-  }
-
-  /// Load the data from the archive.
-
-  /// Serial objects are read only from process 0 and then broadcasted.
-  ///
-  /// The function only appears (due to \c enable_if) if \c Q is not
-  /// a parallel serializable object.
-  /// \todo Same question about \c Q.
-  /// \tparam Q Description needed.
-  /// \param[in] ar The parallel archive.
-  /// \param[out] t Where to put the loaded data.
-  /// \return The parallel archive.
-  template <typename Q>
-  static inline typename std::enable_if<
-      !std::is_base_of<ParallelSerializableObject, Q>::value,
-      const ParallelInputArchive&>::type
-  wrap_load(const ParallelInputArchive& ar, const Q& t) {
-    if (ar.get_world()->rank() == 0) {
-      ar.local_archive() & t;
-    }
-    ar.broadcast(const_cast<T&>(t), 0);
-    return ar;
-  }
-};
-
-/// Write the archive array only from process zero.
-
-/// \tparam T The array data type.
-template <class T>
-struct ArchiveImpl<ParallelOutputArchive, archive_array<T> > {
-  /// Store the \c archive_array in the parallel archive.
-
-  /// \param[in] ar The parallel archive.
-  /// \param[in] t The array to store.
-  /// \return The parallel archive.
-  static inline const ParallelOutputArchive& wrap_store(
-      const ParallelOutputArchive& ar, const archive_array<T>& t) {
-    if (ar.get_world()->rank() == 0) ar.local_archive() & t;
-    return ar;
-  }
-};
-
-/// Read the archive array and broadcast.
-
-/// \tparam T The array data type.
-template <class T>
-struct ArchiveImpl<ParallelInputArchive, archive_array<T> > {
-  /// Load the \c archive_array from the parallel archive and broadcast it.
-
-  /// \param[in] ar The parallel archive.
-  /// \param[out] t Where to put the loaded array.
-  /// \return The parallel archive.
-  static inline const ParallelInputArchive& wrap_load(
-      const ParallelInputArchive& ar, const archive_array<T>& t) {
-    if (ar.get_world()->rank() == 0) ar.local_archive() & t;
-    ar.broadcast(t, 0);
-    return ar;
-  }
-};
-
-/// Forward a fixed-size array to \c archive_array.
-
-/// \tparam T The array data type.
-/// \tparam n The number of items in the array.
-template <class T, std::size_t n>
-struct ArchiveImpl<ParallelOutputArchive, T[n]> {
-  /// Store the array in the parallel archive.
-
-  /// \param[in] ar The parallel archive.
-  /// \param[in] t The array to store.
-  /// \return The parallel archive.
-  static inline const ParallelOutputArchive& wrap_store(
-      const ParallelOutputArchive& ar, const T (&t)[n]) {
-    ar << wrap(&t[0], n);
-    return ar;
-  }
-};
-
-/// Forward a fixed-size array to \c archive_array.
-
-/// \tparam T The array data type.
-/// \tparam n The number of items in the array.
-template <class T, std::size_t n>
-struct ArchiveImpl<ParallelInputArchive, T[n]> {
-  /// Load the array from the parallel archive.
-
-  /// \param[in] ar The parallel archive.
-  /// \param[out] t Where to put the loaded array.
-  /// \return The parallel archive.
-  static inline const ParallelInputArchive& wrap_load(
-      const ParallelInputArchive& ar, const T (&t)[n]) {
-    ar >> wrap(&t[0], n);
-    return ar;
-  }
-};
-
-/// @}
-}  // namespace archive
-}  // namespace madness
-
-#endif  // MADNESS_WORLD_PARALLEL_ARCHIVE_H__INCLUDED+}
+
+#endif // MADNESS_WORLD_PARALLEL_ARCHIVE_H__INCLUDED