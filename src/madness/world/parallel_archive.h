/*
  This file is part of MADNESS.

  Copyright (C) 2007,2010 Oak Ridge National Laboratory

  This program is free software; you can redistribute it and/or modify
  it under the terms of the GNU General Public License as published by
  the Free Software Foundation; either version 2 of the License, or
  (at your option) any later version.

  This program is distributed in the hope that it will be useful,
  but WITHOUT ANY WARRANTY; without even the implied warranty of
  MERCHANTABILITY or FITNESS FOR A PARTICULAR PURPOSE. See the
  GNU General Public License for more details.

  You should have received a copy of the GNU General Public License
  along with this program; if not, write to the Free Software
  Foundation, Inc., 59 Temple Place, Suite 330, Boston, MA 02111-1307 USA

  For more information please contact:

  Robert J. Harrison
  Oak Ridge National Laboratory
  One Bethel Valley Road
  P.O. Box 2008, MS-6367

  email: harrisonrj@ornl.gov
  tel:   865-241-3937
  fax:   865-572-0680
*/

#ifndef MADNESS_WORLD_PARALLEL_ARCHIVE_H__INCLUDED
#define MADNESS_WORLD_PARALLEL_ARCHIVE_H__INCLUDED

/**
 \file parallel_archive.h
 \brief Implements \c ParallelInputArchive and \c ParallelOutputArchive for parallel serialization of data.
 \ingroup serialization
*/

#include <type_traits>
#include <madness/world/archive.h>
#include <madness/world/binary_fstream_archive.h>
#include <madness/world/world.h>
#include <madness/world/worldgop.h>

#include <unistd.h>
#include <cstring>
#include <cstdio>

namespace madness {
    namespace archive {

        /// \addtogroup serialization
        /// @{

        /// Objects that implement their own parallel archive interface should derive from this class.
        class ParallelSerializableObject {};


        /// Base class for input and output parallel archives.

        /// \tparam Archive The local archive. Only tested for \c BinaryFstreamInputArchive and \c BinaryFstreamOutputArchive.
        /// \todo Should this class derive from \c BaseArchive?
        template <typename Archive>
        class BaseParallelArchive {
            World* world; ///< The world.
            mutable Archive ar; ///< The local archive.
            int nio; ///< Number of I/O nodes (always includes node zero).
            bool do_fence=true; ///< If true (default), a read/write of parallel objects fences before and after I/O.
            char fname[256]; ///< Name of the archive.
            int nclient; ///< Number of clients of this node, including self. Zero if not I/O node.

        public:
            static const bool is_parallel_archive = true; ///< Mark this class as a parallel archive.

            BaseParallelArchive(World& world, Archive& ar, int nio)
                : world(&world)
                , ar(ar)
                , nio(nio)
            {
            	fname[0] = 0;
            	set_nclient(world);
            }
            

            /// Default constructor.
            template <typename X=Archive>
            BaseParallelArchive(typename std::enable_if_t<std::is_same<X,BinaryFstreamInputArchive>::value || std::is_same<X,BinaryFstreamOutputArchive>::value,int> nio=0)
                : world(nullptr), ar(), nio(nio), do_fence(true) {
            }

            /// Returns the process doing I/O for given node.

            /// Currently assigned in a round-robin fashion to the first
            /// \c nio processes, except on IBM BG/P where we use every 64th.
            /// \param[in] rank The node to check.
            /// \return The process doing I/O for process \c rank.
            ProcessID io_node(ProcessID rank) const {
                return rank%nio;
            }

            /// Returns the process doing I/O for this node.

            /// \return The process doing I/O for this node.
            ProcessID my_io_node() const {
                MADNESS_ASSERT(world);
                return io_node(world->rank());
            }

            /// Returns the number of I/O clients for this node, including self (zero if not an I/O node).

            /// \return The number of I/O clients for this node, including self (zero if not an I/O node).
            int num_io_clients() const {
                MADNESS_ASSERT(world);
                return nclient;
            }

            /// Returns true if this node is doing physical I/O.

            /// \return True if this node is doing physical I/O.
            bool is_io_node() const {
                MADNESS_ASSERT(world);
                return world->rank() == my_io_node();
            }

            /// Returns a pointer to the world.

            /// \return A pointer to the world.
            World* get_world() const {
                MADNESS_ASSERT(world);
                return world;
            }

            /// Opens the parallel archive.

            /// \attention When writing to a new archive, the number of writers
            /// specified is used. When reading from an existing archive,
            /// the number of `ionode`s is adjusted to to be the same as
            /// the number that wrote the original archive. Presently,
            /// we don't have logic to handle reading an archive using
            /// fewer processes originally used to write it. If you
            /// want to fix this have a look in worlddc.h for the only
            /// spot that currently needs changing to make that work.
            ///
            /// \note The default number of I/O nodes is one and there is an
            /// arbitrary maximum of 50 set. On IBM BG/P the maximum
            /// is nproc/64.
            /// \param[in] world The world.
            /// \param[in] filename Name of the file.
            /// \param[in] nwriter The number of writers.
            
            template <typename X=Archive>
            typename std::enable_if_t<std::is_same<X,BinaryFstreamInputArchive>::value || std::is_same<X,BinaryFstreamOutputArchive>::value,
                                      void>
            open(World& world, const char* filename, int nwriter=1) {
                this->world = &world;
                nio = nwriter;
#if defined(HAVE_IBMBGP) || defined(HAVE_IBMBGQ)
                /* Jeff believes that BG is designed to handle up to *
                 * one file per node and I assume no more than 8 ppn */
                int maxio = world.size()/8;
#else
                int maxio = 50;
#endif
                if (nio > maxio) nio = maxio; // Sanity?
                if (nio > world.size()) nio = world.size();

                MADNESS_ASSERT(filename);
                MADNESS_ASSERT(strlen(filename)-1<sizeof(fname));
                strcpy(fname,filename); // Save the filename for later
                char buf[256];
                MADNESS_ASSERT(strlen(filename)+7 <= sizeof(buf));
                sprintf(buf, "%s.%5.5d", filename, world.rank());

                if (world.rank() == 0) {
                    ar.open(buf);
                    ar & nio; // read/write nio from/to the archive
                    MADNESS_ASSERT(nio <= world.size());
                }

                // Ensure all agree on value of nio that may also have changed if reading
                world.gop.broadcast(nio, 0);

                // Other reader/writers can now open the local archive
                if (is_io_node() && world.rank()) {
                    ar.open(buf);
                }

                set_nclient(world);
            }

            // Count #client
            void set_nclient(World& world) {
				ProcessID me = world.rank();
				nclient=0;
				for (ProcessID p=0; p<world.size(); ++p) if (io_node(p) == me) ++nclient;

		//                 if (is_io_node()) {
		//                     madness::print("I am an IO node with",nclient,"clients and file",buf);
		//                 }
		//                 else {
		//                     madness::print("I am a client served by",my_io_node(),fname);
		//                 }
            }

            /// Returns true if the named, unopened archive exists on disk with read access.

            /// This is a collective operation.
            /// \param[in] world The world.
            /// \param[in] filename Name of the file.
            /// \return True if the named, unopened archive exists and is readable.
            template <typename X=Archive>
            static
            typename std::enable_if_t<std::is_same<X,BinaryFstreamInputArchive>::value || std::is_same<X,BinaryFstreamOutputArchive>::value,
                                      bool>
            exists(World& world, const char* filename) {
                char buf[256];
                MADNESS_ASSERT(strlen(filename)+7 <= sizeof(buf));
                sprintf(buf, "%s.%5.5d", filename, world.rank());
                bool status;
                if (world.rank() == 0)
                    status = (access(buf, F_OK|R_OK) == 0);

                world.gop.broadcast(status);

                return status;
            }

            /// Closes the parallel archive.
            void close() {
                MADNESS_ASSERT(world);
                if (is_io_node()) ar.close();
            }

            /// Returns a reference to the local archive.

            /// \throw MadnessException If not an I/O node.
            /// \return A reference to the local archive.
            Archive& local_archive() const {
                MADNESS_ASSERT(world);
                MADNESS_ASSERT(is_io_node());
                return ar;
            }

            /// Same as `world.gop.broadcast_serializable(obj, root)`.

            /// \tparam objT Type of object to broadcast.
            /// \param[in] obj The object to broadcast.
            /// \param[in] root The root process for broadcasting.
            template <typename objT>
            void broadcast(objT& obj, ProcessID root) const {
                get_world()->gop.broadcast_serializable(obj, root);
            }

            /// Deletes the files associated with the archive of the given name.

            /// Presently assumes a shared file system since process zero does the
            /// deleting.
            /// \param[in] world The world.
            /// \param[in] filename Base name of the file.
            template <typename X=Archive>
            static
            typename std::enable_if_t<std::is_same<X,BinaryFstreamInputArchive>::value || std::is_same<X,BinaryFstreamOutputArchive>::value,
                                      void>
            remove(World& world, const char* filename) {
                if (world.rank() == 0) {
                    char buf[268];
                    MADNESS_ASSERT(strlen(filename)+7 <= sizeof(buf));
                    for (ProcessID p=0; p<world.size(); ++p) {
                        sprintf(buf, "%s.%5.5d", filename, p);
                        if (::remove(buf)) break;
                    }
                }
            }

            /// Removes the files associated with the current archive.
            void remove() {
                MADNESS_ASSERT(world);
                remove(*world, fname);
            }

            /// Check if we should fence around a read/write operation.

            /// \return True if we should fence; false otherwise.
            bool dofence() const {
                return this->do_fence;
            }

            /// Set the flag for fencing around a read/write operation.

            /// \param[in] dofence True if we should fence; false otherwise.
            void set_dofence(bool dofence) {
                do_fence = dofence;
            }
        };


        /// An archive for storing local or parallel data wrapping a \c BinaryFstreamOutputArchive.

        /// \note Writes of process-local objects only store the data from process zero.
        ///
        /// \note Writes of parallel containers (presently only \c WorldContainer) store all data.
        ///
        /// Each of the server or I/O nodes creates a
        /// \c BinaryFstreamOutputArchive with the name `filename.rank`. Client
        /// processes send their data to servers in a round-robin fashion.
        ///
        /// Process zero records the number of writers so that, when the archive is opened
        /// for reading, the number of readers is forced to match.
        template <class localarchiveT=BinaryFstreamOutputArchive>
        class ParallelOutputArchive : public BaseParallelArchive<localarchiveT>, public BaseOutputArchive {
        public:
            using basear = BaseParallelArchive<localarchiveT>;
            
            /// Default constructor.
            //ParallelOutputArchive() {}

            ParallelOutputArchive(World& world, localarchiveT& ar, int nio=1) : basear(world, ar, nio) {}

            /// Creates a parallel archive for output with given base filename and number of I/O nodes.

            /// \param[in] world The world.
            /// \param[in] filename Base name of the file.
            /// \param[in] nio The number of I/O nodes.
            ParallelOutputArchive(World& world, const char* filename, int nio=1)  {
                basear::open(world, filename, nio);
            }

            /// Flush any data in the archive.
            void flush() {
                if (basear::is_io_node()) basear::local_archive().flush();
            }
        };

        /// An archive for storing local or parallel data, wrapping a \c BinaryFstreamInputArchive.

        /// \note Reads of process-local objects load the values originally stored by process zero,
        /// which is then broadcast to all processes.
        ///
        /// \note Reads of parallel containers (presently only \c WorldContainer) load all data.
        ///
        /// The number of I/O nodes or readers is presently ignored. It is
        /// forced to be the same as the original number of writers and,
        /// therefore, you cannot presently read an archive from a parallel job
        /// with fewer total processes than the number of writers.
        template <class localarchiveT=BinaryFstreamInputArchive>
        class ParallelInputArchive : public BaseParallelArchive<localarchiveT>, public  BaseInputArchive {
        public:
            using basear = BaseParallelArchive<localarchiveT>;
            /// Default constructor.
            //ParallelInputArchive() {}

            ParallelInputArchive(World& world, localarchiveT& ar, int nio=1) : basear(world, ar, nio) {}

            /// Creates a parallel archive for input.

            /// \param[in] world The world.
            /// \param[in] filename Base name of the file.
            /// \param[in] nio The number of writers. Ignored, see above.
            ParallelInputArchive(World& world, const char* filename, int nio=1) {
                basear::open(world, filename, nio);
            }
        };

        /// Disable type info for parallel output archives.

        /// \tparam T The data type.
        template <class T, class localarchiveT>
        struct ArchivePrePostImpl<ParallelOutputArchive<localarchiveT>,T> {
            /// Store the preamble for this data type in the parallel archive.

            /// \param[in] ar The archive.
            static void preamble_store(const ParallelOutputArchive<localarchiveT>& ar) {}

            /// Store the postamble for this data type in the parallel archive.

            /// \param[in] ar The archive.
            static inline void postamble_store(const ParallelOutputArchive<localarchiveT>& ar) {}
        };

        /// Disable type info for parallel input archives.

        /// \tparam T The data type.
        template <class T, class localarchiveT>
        struct ArchivePrePostImpl<ParallelInputArchive<localarchiveT>,T> {
            /// Load the preamble for this data type in the parallel archive.

            /// \param[in] ar The archive.
            static inline void preamble_load(const ParallelInputArchive<localarchiveT>& ar) {}

            /// Load the postamble for this data type in the parallel archive.

            /// \param[in] ar The archive.
            static inline void postamble_load(const ParallelInputArchive<localarchiveT>& ar) {}
        };

        /// Specialization of \c ArchiveImpl for parallel output archives.

        /// \attention No type-checking is performed.
        /// \tparam T The data type.
<<<<<<< HEAD
        template <class T, class localarchiveT>
        struct ArchiveImpl<ParallelOutputArchive<localarchiveT>, T> {
            /// Store the data in the archive.

            /// Parallel objects are forwarded to their implementation of parallel store.
            ///
            /// The function only appears (due to \c enable_if) if \c Q is a parallel
            /// serializable object.
            /// \todo Is \c Q necessary? I'm sure it is, but can't figure out why at a first glance.
            /// \tparam Q Description needed.
            /// \param[in] ar The parallel archive.
            /// \param[in] t The parallel object to store.
            /// \return The parallel archive.
            template <typename Q>
            static inline
            typename std::enable_if<std::is_base_of<ParallelSerializableObject, Q>::value, const ParallelOutputArchive<localarchiveT>&>::type
            wrap_store(const ParallelOutputArchive<localarchiveT>& ar, const Q& t) {
                ArchiveStoreImpl<ParallelOutputArchive<localarchiveT>,T>::store(ar,t);
                return ar;
            }

=======
        template <class T>
        struct ArchiveImpl<ParallelOutputArchive, T, std::enable_if_t<!std::is_base_of_v<ParallelSerializableObject, T>>> {
>>>>>>> e8bf851c
            /// Store the data in the archive.

            /// Serial objects write only from process 0.
            ///
            /// \param[in] ar The parallel archive.
            /// \param[in] t The serial data.
            /// \return The parallel archive.
            static inline
<<<<<<< HEAD
            typename std::enable_if<!std::is_base_of<ParallelSerializableObject, Q>::value, const ParallelOutputArchive<localarchiveT>&>::type
            wrap_store(const ParallelOutputArchive<localarchiveT>& ar, const Q& t) {
=======
            const ParallelOutputArchive&
            wrap_store(const ParallelOutputArchive& ar, const T& t) {
>>>>>>> e8bf851c
                if (ar.get_world()->rank()==0) {
                    ar.local_archive() & t;
                }
                return ar;
            }
        };

        /// Specialization of \c ArchiveImpl for parallel input archives.

        /// \attention No type-checking is performed.
        /// \tparam T The data type.
<<<<<<< HEAD
        template <class T, class localarchiveT>
        struct ArchiveImpl<ParallelInputArchive<localarchiveT>, T> {
            /// Load the data from the archive.

            /// Parallel objects are forwarded to their implementation of parallel load.
            ///
            /// The function only appears (due to \c enable_if) if \c Q is a parallel
            /// serializable object.
            /// \todo Is \c Q necessary? I'm sure it is, but can't figure out why at a first glance.
            /// \tparam Q Description needed.
            /// \param[in] ar The parallel archive.
            /// \param[out] t Where to put the loaded parallel object.
            /// \return The parallel archive.
            template <typename Q>
            static inline
            typename std::enable_if<std::is_base_of<ParallelSerializableObject, Q>::value, const ParallelInputArchive<localarchiveT>&>::type
            wrap_load(const ParallelInputArchive<localarchiveT>& ar, const Q& t) {
                ArchiveLoadImpl<ParallelInputArchive<localarchiveT>,T>::load(ar,const_cast<T&>(t));
                return ar;
            }

=======
        template <class T>
        struct ArchiveImpl<ParallelInputArchive, T, std::enable_if_t<!std::is_base_of_v<ParallelSerializableObject, T>>> {
>>>>>>> e8bf851c
            /// Load the data from the archive.

            /// Serial objects are read only from process 0 and then broadcasted.
            ///
            /// \param[in] ar The parallel archive.
            /// \param[out] t Where to put the loaded data.
            /// \return The parallel archive.
            static inline
<<<<<<< HEAD
            typename std::enable_if<!std::is_base_of<ParallelSerializableObject, Q>::value, const ParallelInputArchive<localarchiveT>&>::type
            wrap_load(const ParallelInputArchive<localarchiveT>& ar, const Q& t) {
=======
            const ParallelInputArchive&
            wrap_load(const ParallelInputArchive& ar, const T& t) {
>>>>>>> e8bf851c
                if (ar.get_world()->rank()==0) {
                    ar.local_archive() & t;
                }
                ar.broadcast(const_cast<T&>(t), 0);
                return ar;
            }
        };


        /// Write the archive array only from process zero.

        /// \tparam T The array data type.
        template <class T, class localarchiveT>
        struct ArchiveImpl< ParallelOutputArchive<localarchiveT>, archive_array<T> > {
            /// Store the \c archive_array in the parallel archive.

            /// \param[in] ar The parallel archive.
            /// \param[in] t The array to store.
            /// \return The parallel archive.
            static inline const ParallelOutputArchive<localarchiveT>& wrap_store(const ParallelOutputArchive<localarchiveT>& ar, const archive_array<T>& t) {
                if (ar.get_world()->rank() == 0) ar.local_archive() & t;
                return ar;
            }
        };

        /// Read the archive array and broadcast.

        /// \tparam T The array data type.
        template <class T, class localarchiveT>
        struct ArchiveImpl< ParallelInputArchive<localarchiveT>, archive_array<T> > {
            /// Load the \c archive_array from the parallel archive and broadcast it.

            /// \param[in] ar The parallel archive.
            /// \param[out] t Where to put the loaded array.
            /// \return The parallel archive.
            static inline const ParallelInputArchive<localarchiveT>& wrap_load(const ParallelInputArchive<localarchiveT>& ar, const archive_array<T>& t) {
                if (ar.get_world()->rank() == 0) ar.local_archive() & t;
                ar.broadcast(t, 0);
                return ar;
            }
        };

<<<<<<< HEAD
        /// Forward a fixed-size array to \c archive_array.

        /// \tparam T The array data type.
        /// \tparam n The number of items in the array.
        template <class T, std::size_t n, typename localarchiveT>
        struct ArchiveImpl<ParallelOutputArchive<localarchiveT>, T[n]> {
            /// Store the array in the parallel archive.

            /// \param[in] ar The parallel archive.
            /// \param[in] t The array to store.
            /// \return The parallel archive.
            static inline const ParallelOutputArchive<localarchiveT>& wrap_store(const ParallelOutputArchive<localarchiveT>& ar, const T(&t)[n]) {
                ar << wrap(&t[0],n);
                return ar;
            }
        };

        /// Forward a fixed-size array to \c archive_array.

        /// \tparam T The array data type.
        /// \tparam n The number of items in the array.
        template <class T, std::size_t n, typename localarchiveT>
        struct ArchiveImpl<ParallelInputArchive<localarchiveT>, T[n]> {
            /// Load the array from the parallel archive.

            /// \param[in] ar The parallel archive.
            /// \param[out] t Where to put the loaded array.
            /// \return The parallel archive.
            static inline const ParallelInputArchive<localarchiveT>& wrap_load(const ParallelInputArchive<localarchiveT>& ar, const T(&t)[n]) {
                ar >> wrap(&t[0],n);
                return ar;
            }
        };

=======
>>>>>>> e8bf851c
        /// @}
    }
}

#endif // MADNESS_WORLD_PARALLEL_ARCHIVE_H__INCLUDED<|MERGE_RESOLUTION|>--- conflicted
+++ resolved
@@ -82,7 +82,7 @@
             	fname[0] = 0;
             	set_nclient(world);
             }
-            
+
 
             /// Default constructor.
             template <typename X=Archive>
@@ -149,7 +149,7 @@
             /// \param[in] world The world.
             /// \param[in] filename Name of the file.
             /// \param[in] nwriter The number of writers.
-            
+
             template <typename X=Archive>
             typename std::enable_if_t<std::is_same<X,BinaryFstreamInputArchive>::value || std::is_same<X,BinaryFstreamOutputArchive>::value,
                                       void>
@@ -312,7 +312,7 @@
         class ParallelOutputArchive : public BaseParallelArchive<localarchiveT>, public BaseOutputArchive {
         public:
             using basear = BaseParallelArchive<localarchiveT>;
-            
+
             /// Default constructor.
             //ParallelOutputArchive() {}
 
@@ -399,32 +399,8 @@
 
         /// \attention No type-checking is performed.
         /// \tparam T The data type.
-<<<<<<< HEAD
         template <class T, class localarchiveT>
-        struct ArchiveImpl<ParallelOutputArchive<localarchiveT>, T> {
-            /// Store the data in the archive.
-
-            /// Parallel objects are forwarded to their implementation of parallel store.
-            ///
-            /// The function only appears (due to \c enable_if) if \c Q is a parallel
-            /// serializable object.
-            /// \todo Is \c Q necessary? I'm sure it is, but can't figure out why at a first glance.
-            /// \tparam Q Description needed.
-            /// \param[in] ar The parallel archive.
-            /// \param[in] t The parallel object to store.
-            /// \return The parallel archive.
-            template <typename Q>
-            static inline
-            typename std::enable_if<std::is_base_of<ParallelSerializableObject, Q>::value, const ParallelOutputArchive<localarchiveT>&>::type
-            wrap_store(const ParallelOutputArchive<localarchiveT>& ar, const Q& t) {
-                ArchiveStoreImpl<ParallelOutputArchive<localarchiveT>,T>::store(ar,t);
-                return ar;
-            }
-
-=======
-        template <class T>
-        struct ArchiveImpl<ParallelOutputArchive, T, std::enable_if_t<!std::is_base_of_v<ParallelSerializableObject, T>>> {
->>>>>>> e8bf851c
+        struct ArchiveImpl<ParallelOutputArchive<localarchiveT>, T, std::enable_if_t<!std::is_base_of_v<ParallelSerializableObject, T>>> {
             /// Store the data in the archive.
 
             /// Serial objects write only from process 0.
@@ -433,13 +409,8 @@
             /// \param[in] t The serial data.
             /// \return The parallel archive.
             static inline
-<<<<<<< HEAD
-            typename std::enable_if<!std::is_base_of<ParallelSerializableObject, Q>::value, const ParallelOutputArchive<localarchiveT>&>::type
-            wrap_store(const ParallelOutputArchive<localarchiveT>& ar, const Q& t) {
-=======
-            const ParallelOutputArchive&
-            wrap_store(const ParallelOutputArchive& ar, const T& t) {
->>>>>>> e8bf851c
+            const ParallelOutputArchive<localarchiveT>&
+            wrap_store(const ParallelOutputArchive<localarchiveT>& ar, const T& t) {
                 if (ar.get_world()->rank()==0) {
                     ar.local_archive() & t;
                 }
@@ -451,32 +422,8 @@
 
         /// \attention No type-checking is performed.
         /// \tparam T The data type.
-<<<<<<< HEAD
         template <class T, class localarchiveT>
-        struct ArchiveImpl<ParallelInputArchive<localarchiveT>, T> {
-            /// Load the data from the archive.
-
-            /// Parallel objects are forwarded to their implementation of parallel load.
-            ///
-            /// The function only appears (due to \c enable_if) if \c Q is a parallel
-            /// serializable object.
-            /// \todo Is \c Q necessary? I'm sure it is, but can't figure out why at a first glance.
-            /// \tparam Q Description needed.
-            /// \param[in] ar The parallel archive.
-            /// \param[out] t Where to put the loaded parallel object.
-            /// \return The parallel archive.
-            template <typename Q>
-            static inline
-            typename std::enable_if<std::is_base_of<ParallelSerializableObject, Q>::value, const ParallelInputArchive<localarchiveT>&>::type
-            wrap_load(const ParallelInputArchive<localarchiveT>& ar, const Q& t) {
-                ArchiveLoadImpl<ParallelInputArchive<localarchiveT>,T>::load(ar,const_cast<T&>(t));
-                return ar;
-            }
-
-=======
-        template <class T>
-        struct ArchiveImpl<ParallelInputArchive, T, std::enable_if_t<!std::is_base_of_v<ParallelSerializableObject, T>>> {
->>>>>>> e8bf851c
+        struct ArchiveImpl<ParallelInputArchive<localarchiveT>, T, std::enable_if_t<!std::is_base_of_v<ParallelSerializableObject, T>>> {
             /// Load the data from the archive.
 
             /// Serial objects are read only from process 0 and then broadcasted.
@@ -485,13 +432,8 @@
             /// \param[out] t Where to put the loaded data.
             /// \return The parallel archive.
             static inline
-<<<<<<< HEAD
-            typename std::enable_if<!std::is_base_of<ParallelSerializableObject, Q>::value, const ParallelInputArchive<localarchiveT>&>::type
-            wrap_load(const ParallelInputArchive<localarchiveT>& ar, const Q& t) {
-=======
-            const ParallelInputArchive&
-            wrap_load(const ParallelInputArchive& ar, const T& t) {
->>>>>>> e8bf851c
+            const ParallelInputArchive<localarchiveT>&
+            wrap_load(const ParallelInputArchive<localarchiveT>& ar, const T& t) {
                 if (ar.get_world()->rank()==0) {
                     ar.local_archive() & t;
                 }
@@ -534,7 +476,6 @@
             }
         };
 
-<<<<<<< HEAD
         /// Forward a fixed-size array to \c archive_array.
 
         /// \tparam T The array data type.
@@ -569,8 +510,6 @@
             }
         };
 
-=======
->>>>>>> e8bf851c
         /// @}
     }
 }
