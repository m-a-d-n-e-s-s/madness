/*
  This file is part of MADNESS.

  Copyright (C) 2007,2010 Oak Ridge National Laboratory

  This program is free software; you can redistribute it and/or modify
  it under the terms of the GNU General Public License as published by
  the Free Software Foundation; either version 2 of the License, or
  (at your option) any later version.

  This program is distributed in the hope that it will be useful,
  but WITHOUT ANY WARRANTY; without even the implied warranty of
  MERCHANTABILITY or FITNESS FOR A PARTICULAR PURPOSE. See the
  GNU General Public License for more details.

  You should have received a copy of the GNU General Public License
  along with this program; if not, write to the Free Software
  Foundation, Inc., 59 Temple Place, Suite 330, Boston, MA 02111-1307 USA

  For more information please contact:

  Robert J. Harrison
  Oak Ridge National Laboratory
  One Bethel Valley Road
  P.O. Box 2008, MS-6367

  email: harrisonrj@ornl.gov
  tel:   865-241-3937
  fax:   865-572-0680
*/

#ifndef MADNESS_WORLD_PARALLEL_ARCHIVE_H__INCLUDED
#define MADNESS_WORLD_PARALLEL_ARCHIVE_H__INCLUDED

/**
 \file parallel_archive.h
 \brief Implements \c ParallelInputArchive and \c ParallelOutputArchive for parallel serialization of data.
 \ingroup serialization
*/

#include <type_traits>
#include <madness/world/archive.h>
#include <madness/world/binary_fstream_archive.h>
#include <madness/world/world.h>
#include <madness/world/worldgop.h>

#include <unistd.h>
#include <cstring>
#include <cstdio>

namespace madness {
    namespace archive {

        /// \addtogroup serialization
        /// @{

        /// Objects that implement their own parallel archive interface should derive from this class.
        class ParallelSerializableObject {};


        /// Base class for input and output parallel archives.

        /// \tparam Archive The local archive. Only tested for \c BinaryFstreamInputArchive and \c BinaryFstreamOutputArchive.
        /// \todo Should this class derive from \c BaseArchive?
        template <typename Archive>
        class BaseParallelArchive {
            World* world; ///< The world.
            mutable Archive ar; ///< The local archive.
            int nio; ///< Number of I/O nodes (always includes node zero).
            bool do_fence=true; ///< If true (default), a read/write of parallel objects fences before and after I/O.
            char fname[256]; ///< Name of the archive.
            int nclient; ///< Number of clients of this node, including self. Zero if not I/O node.

        public:
            static const bool is_parallel_archive = true; ///< Mark this class as a parallel archive.

            BaseParallelArchive(World& world, Archive& ar, int nio)
                : world(&world)
                , ar(ar)
                , nio(nio)
            {
            	fname[0] = 0;
            	set_nclient(world);
            }


            /// Default constructor.
            template <typename X=Archive>
            BaseParallelArchive(typename std::enable_if_t<std::is_same<X,BinaryFstreamInputArchive>::value || std::is_same<X,BinaryFstreamOutputArchive>::value,int> nio=0)
                : world(nullptr), ar(), nio(nio), do_fence(true) {
            }

            /// Returns the process doing I/O for given node.

            /// Currently assigned in a round-robin fashion to the first
            /// \c nio processes, except on IBM BG/P where we use every 64th.
            /// \param[in] rank The node to check.
            /// \return The process doing I/O for process \c rank.
            ProcessID io_node(ProcessID rank) const {
                return rank%nio;
            }

            /// Returns the process doing I/O for this node.

            /// \return The process doing I/O for this node.
            ProcessID my_io_node() const {
                MADNESS_ASSERT(world);
                return io_node(world->rank());
            }

            /// Returns the number of I/O clients for this node, including self (zero if not an I/O node).

            /// \return The number of I/O clients for this node, including self (zero if not an I/O node).
            int num_io_clients() const {
                MADNESS_ASSERT(world);
                return nclient;
            }

            /// Returns true if this node is doing physical I/O.

            /// \return True if this node is doing physical I/O.
            bool is_io_node() const {
                MADNESS_ASSERT(world);
                return world->rank() == my_io_node();
            }

            /// Returns a pointer to the world.

            /// \return A pointer to the world.
            World* get_world() const {
                MADNESS_ASSERT(world);
                return world;
            }

            /// Opens the parallel archive.

            /// \attention When writing to a new archive, the number of writers
            /// specified is used. When reading from an existing archive,
            /// the number of `ionode`s is adjusted to to be the same as
            /// the number that wrote the original archive. Presently,
            /// we don't have logic to handle reading an archive using
            /// fewer processes originally used to write it. If you
            /// want to fix this have a look in worlddc.h for the only
            /// spot that currently needs changing to make that work.
            ///
            /// \note The default number of I/O nodes is one and there is an
            /// arbitrary maximum of 50 set. On IBM BG/P the maximum
            /// is nproc/64.
            /// \param[in] world The world.
            /// \param[in] filename Name of the file.
            /// \param[in] nwriter The number of writers.

            template <typename X=Archive>
            typename std::enable_if_t<std::is_same<X,BinaryFstreamInputArchive>::value || std::is_same<X,BinaryFstreamOutputArchive>::value,
                                      void>
            open(World& world, const char* filename, int nwriter=1) {
                this->world = &world;
                nio = nwriter;
#if defined(HAVE_IBMBGP) || defined(HAVE_IBMBGQ)
                /* Jeff believes that BG is designed to handle up to *
                 * one file per node and I assume no more than 8 ppn */
                int maxio = world.size()/8;
#else
                int maxio = 50;
#endif
                if (nio > maxio) nio = maxio; // Sanity?
                if (nio > world.size()) nio = world.size();

                MADNESS_ASSERT(filename);
                MADNESS_ASSERT(strlen(filename)-1<sizeof(fname));
                strcpy(fname,filename); // Save the filename for later
                std::size_t bufsize=256;
                char buf[bufsize];
                MADNESS_ASSERT(strlen(filename)+7 <= sizeof(buf));
<<<<<<< HEAD
                snprintf(buf, 256, "%s.%5.5d", filename, world.rank());
=======
                snprintf(buf, bufsize, "%s.%5.5d", filename, world.rank());
>>>>>>> 22b860d2

                if (world.rank() == 0) {
                    ar.open(buf);
                    ar & nio; // read/write nio from/to the archive
                    MADNESS_ASSERT(nio <= world.size());
                }

                // Ensure all agree on value of nio that may also have changed if reading
                world.gop.broadcast(nio, 0);

                // Other reader/writers can now open the local archive
                if (is_io_node() && world.rank()) {
                    ar.open(buf);
                }

                set_nclient(world);
            }

            // Count #client
            void set_nclient(World& world) {
				ProcessID me = world.rank();
				nclient=0;
				for (ProcessID p=0; p<world.size(); ++p) if (io_node(p) == me) ++nclient;

		//                 if (is_io_node()) {
		//                     madness::print("I am an IO node with",nclient,"clients and file",buf);
		//                 }
		//                 else {
		//                     madness::print("I am a client served by",my_io_node(),fname);
		//                 }
            }

            /// Returns true if the named, unopened archive exists on disk with read access.

            /// This is a collective operation.
            /// \param[in] world The world.
            /// \param[in] filename Name of the file.
            /// \return True if the named, unopened archive exists and is readable.
            template <typename X=Archive>
            static
            typename std::enable_if_t<std::is_same<X,BinaryFstreamInputArchive>::value || std::is_same<X,BinaryFstreamOutputArchive>::value,
                                      bool>
            exists(World& world, const char* filename) {
                std::size_t bufsize=256;
                char buf[bufsize];
                MADNESS_ASSERT(strlen(filename)+7 <= sizeof(buf));
<<<<<<< HEAD
                snprintf(buf, 256, "%s.%5.5d", filename, world.rank());
=======
                snprintf(buf,bufsize, "%s.%5.5d", filename, world.rank());
>>>>>>> 22b860d2
                bool status;
                if (world.rank() == 0)
                    status = (access(buf, F_OK|R_OK) == 0);

                world.gop.broadcast(status);

                return status;
            }

            /// Closes the parallel archive.
            void close() {
                MADNESS_ASSERT(world);
                if (is_io_node()) ar.close();
            }

            /// Returns a reference to the local archive.

            /// \throw MadnessException If not an I/O node.
            /// \return A reference to the local archive.
            Archive& local_archive() const {
                MADNESS_ASSERT(world);
                MADNESS_ASSERT(is_io_node());
                return ar;
            }

            /// Same as `world.gop.broadcast_serializable(obj, root)`.

            /// \tparam objT Type of object to broadcast.
            /// \param[in] obj The object to broadcast.
            /// \param[in] root The root process for broadcasting.
            template <typename objT>
            void broadcast(objT& obj, ProcessID root) const {
                get_world()->gop.broadcast_serializable(obj, root);
            }

            /// Deletes the files associated with the archive of the given name.

            /// Presently assumes a shared file system since process zero does the
            /// deleting.
            /// \param[in] world The world.
            /// \param[in] filename Base name of the file.
            template <typename X=Archive>
            static
            typename std::enable_if_t<std::is_same<X,BinaryFstreamInputArchive>::value || std::is_same<X,BinaryFstreamOutputArchive>::value,
                                      void>
            remove(World& world, const char* filename) {
                if (world.rank() == 0) {
                    std::size_t bufsize=268;
                    char buf[bufsize];
                    MADNESS_ASSERT(strlen(filename)+7 <= sizeof(buf));
                    for (ProcessID p=0; p<world.size(); ++p) {
<<<<<<< HEAD
                        snprintf(buf,268, "%s.%5.5d", filename, p);
=======
                        snprintf(buf,bufsize, "%s.%5.5d", filename, p);
>>>>>>> 22b860d2
                        if (::remove(buf)) break;
                    }
                }
            }

            /// Removes the files associated with the current archive.
            void remove() {
                MADNESS_ASSERT(world);
                remove(*world, fname);
            }

            /// Check if we should fence around a read/write operation.

            /// \return True if we should fence; false otherwise.
            bool dofence() const {
                return this->do_fence;
            }

            /// Set the flag for fencing around a read/write operation.

            /// \param[in] dofence True if we should fence; false otherwise.
            void set_dofence(bool dofence) {
                do_fence = dofence;
            }
        };


        /// An archive for storing local or parallel data wrapping a \c BinaryFstreamOutputArchive.

        /// \note Writes of process-local objects only store the data from process zero.
        ///
        /// \note Writes of parallel containers (presently only \c WorldContainer) store all data.
        ///
        /// Each of the server or I/O nodes creates a
        /// \c BinaryFstreamOutputArchive with the name `filename.rank`. Client
        /// processes send their data to servers in a round-robin fashion.
        ///
        /// Process zero records the number of writers so that, when the archive is opened
        /// for reading, the number of readers is forced to match.
        template <class localarchiveT=BinaryFstreamOutputArchive>
        class ParallelOutputArchive : public BaseParallelArchive<localarchiveT>, public BaseOutputArchive {
        public:
            using basear = BaseParallelArchive<localarchiveT>;

            /// Default constructor.
            //ParallelOutputArchive() {}

            ParallelOutputArchive(World& world, localarchiveT& ar, int nio=1) : basear(world, ar, nio) {}

            /// Creates a parallel archive for output with given base filename and number of I/O nodes.

            /// \param[in] world The world.
            /// \param[in] filename Base name of the file.
            /// \param[in] nio The number of I/O nodes.
            ParallelOutputArchive(World& world, const char* filename, int nio=1)  {
                basear::open(world, filename, nio);
            }

            /// Creates a parallel archive for output with given base filename and number of I/O nodes.

            /// \param[in] world The world.
            /// \param[in] filename Base name of the file.
            /// \param[in] nio The number of I/O nodes.
            ParallelOutputArchive(World& world, const std::string filename, int nio=1)  {
                basear::open(world, filename.c_str(), nio);
            }

            /// Flush any data in the archive.
            void flush() {
                if (basear::is_io_node()) basear::local_archive().flush();
            }
        };

        /// An archive for storing local or parallel data, wrapping a \c BinaryFstreamInputArchive.

        /// \note Reads of process-local objects load the values originally stored by process zero,
        /// which is then broadcast to all processes.
        ///
        /// \note Reads of parallel containers (presently only \c WorldContainer) load all data.
        ///
        /// The number of I/O nodes or readers is presently ignored. It is
        /// forced to be the same as the original number of writers and,
        /// therefore, you cannot presently read an archive from a parallel job
        /// with fewer total processes than the number of writers.
        template <class localarchiveT=BinaryFstreamInputArchive>
        class ParallelInputArchive : public BaseParallelArchive<localarchiveT>, public  BaseInputArchive {
        public:
            using basear = BaseParallelArchive<localarchiveT>;
            /// Default constructor.
            //ParallelInputArchive() {}

            ParallelInputArchive(World& world, localarchiveT& ar, int nio=1) : basear(world, ar, nio) {}

            /// Creates a parallel archive for input.

            /// \param[in] world The world.
            /// \param[in] filename Base name of the file.
            /// \param[in] nio The number of writers. Ignored, see above.
            ParallelInputArchive(World& world, const char* filename, int nio=1) {
                basear::open(world, filename, nio);
            }

            /// Creates a parallel archive for input.

            /// \param[in] world The world.
            /// \param[in] filename Base name of the file.
            /// \param[in] nio The number of writers. Ignored, see above.
            ParallelInputArchive(World& world, const std::string filename, int nio=1) {
                basear::open(world, filename.c_str(), nio);
            }
        };

        /// Disable type info for parallel output archives.

        /// \tparam T The data type.
        template <class T, class localarchiveT>
        struct ArchivePrePostImpl<ParallelOutputArchive<localarchiveT>,T> {
            /// Store the preamble for this data type in the parallel archive.

            /// \param[in] ar The archive.
            static void preamble_store(const ParallelOutputArchive<localarchiveT>& ar) {}

            /// Store the postamble for this data type in the parallel archive.

            /// \param[in] ar The archive.
            static inline void postamble_store(const ParallelOutputArchive<localarchiveT>& ar) {}
        };

        /// Disable type info for parallel input archives.

        /// \tparam T The data type.
        template <class T, class localarchiveT>
        struct ArchivePrePostImpl<ParallelInputArchive<localarchiveT>,T> {
            /// Load the preamble for this data type in the parallel archive.

            /// \param[in] ar The archive.
            static inline void preamble_load(const ParallelInputArchive<localarchiveT>& ar) {}

            /// Load the postamble for this data type in the parallel archive.

            /// \param[in] ar The archive.
            static inline void postamble_load(const ParallelInputArchive<localarchiveT>& ar) {}
        };

        /// Specialization of \c ArchiveImpl for parallel output archives.

        /// \attention No type-checking is performed.
        /// \tparam T The data type.
        template <class T, class localarchiveT>
        struct ArchiveImpl<ParallelOutputArchive<localarchiveT>, T> {
            /// Store the data in the archive.

            /// Parallel objects are forwarded to their implementation of parallel store.
            ///
            /// The function only appears (due to \c enable_if) if \c Q is a parallel
            /// serializable object.
            /// \todo Is \c Q necessary? I'm sure it is, but can't figure out why at a first glance.
            /// \tparam Q Description needed.
            /// \param[in] ar The parallel archive.
            /// \param[in] t The parallel object to store.
            /// \return The parallel archive.
            template <typename Q>
            static inline
            typename std::enable_if<std::is_base_of<ParallelSerializableObject, Q>::value, const ParallelOutputArchive<localarchiveT>&>::type
            wrap_store(const ParallelOutputArchive<localarchiveT>& ar, const Q& t) {
                ArchiveStoreImpl<ParallelOutputArchive<localarchiveT>,T>::store(ar,t);
                return ar;
            }

            /// Store the data in the archive.

            /// Serial objects write only from process 0.
            ///
            /// The function only appears (due to \c enable_if) if \c Q is not
            /// a parallel serializable object.
            /// \todo Same question about \c Q.
            /// \tparam Q Description needed.
            /// \param[in] ar The parallel archive.
            /// \param[in] t The serial data.
            /// \return The parallel archive.
            template <typename Q>
            static inline
            typename std::enable_if<!std::is_base_of<ParallelSerializableObject, Q>::value, const ParallelOutputArchive<localarchiveT>&>::type
            wrap_store(const ParallelOutputArchive<localarchiveT>& ar, const Q& t) {
                if (ar.get_world()->rank()==0) {
                    ar.local_archive() & t;
                }
                return ar;
            }
        };

        /// Specialization of \c ArchiveImpl for parallel input archives.

        /// \attention No type-checking is performed.
        /// \tparam T The data type.
        template <class T, class localarchiveT>
        struct ArchiveImpl<ParallelInputArchive<localarchiveT>, T> {
            /// Load the data from the archive.

            /// Parallel objects are forwarded to their implementation of parallel load.
            ///
            /// The function only appears (due to \c enable_if) if \c Q is a parallel
            /// serializable object.
            /// \todo Is \c Q necessary? I'm sure it is, but can't figure out why at a first glance.
            /// \tparam Q Description needed.
            /// \param[in] ar The parallel archive.
            /// \param[out] t Where to put the loaded parallel object.
            /// \return The parallel archive.
            template <typename Q>
            static inline
            typename std::enable_if<std::is_base_of<ParallelSerializableObject, Q>::value, const ParallelInputArchive<localarchiveT>&>::type
            wrap_load(const ParallelInputArchive<localarchiveT>& ar, const Q& t) {
                ArchiveLoadImpl<ParallelInputArchive<localarchiveT>,T>::load(ar,const_cast<T&>(t));
                return ar;
            }

            /// Load the data from the archive.

            /// Serial objects are read only from process 0 and then broadcasted.
            ///
            /// The function only appears (due to \c enable_if) if \c Q is not
            /// a parallel serializable object.
            /// \todo Same question about \c Q.
            /// \tparam Q Description needed.
            /// \param[in] ar The parallel archive.
            /// \param[out] t Where to put the loaded data.
            /// \return The parallel archive.
            template <typename Q>
            static inline
            typename std::enable_if<!std::is_base_of<ParallelSerializableObject, Q>::value, const ParallelInputArchive<localarchiveT>&>::type
            wrap_load(const ParallelInputArchive<localarchiveT>& ar, const Q& t) {
                if (ar.get_world()->rank()==0) {
                    ar.local_archive() & t;
                }
                ar.broadcast(const_cast<T&>(t), 0);
                return ar;
            }
        };


        /// Write the archive array only from process zero.

        /// \tparam T The array data type.
        template <class T, class localarchiveT>
        struct ArchiveImpl< ParallelOutputArchive<localarchiveT>, archive_array<T> > {
            /// Store the \c archive_array in the parallel archive.

            /// \param[in] ar The parallel archive.
            /// \param[in] t The array to store.
            /// \return The parallel archive.
            static inline const ParallelOutputArchive<localarchiveT>& wrap_store(const ParallelOutputArchive<localarchiveT>& ar, const archive_array<T>& t) {
                if (ar.get_world()->rank() == 0) ar.local_archive() & t;
                return ar;
            }
        };

        /// Read the archive array and broadcast.

        /// \tparam T The array data type.
        template <class T, class localarchiveT>
        struct ArchiveImpl< ParallelInputArchive<localarchiveT>, archive_array<T> > {
            /// Load the \c archive_array from the parallel archive and broadcast it.

            /// \param[in] ar The parallel archive.
            /// \param[out] t Where to put the loaded array.
            /// \return The parallel archive.
            static inline const ParallelInputArchive<localarchiveT>& wrap_load(const ParallelInputArchive<localarchiveT>& ar, const archive_array<T>& t) {
                if (ar.get_world()->rank() == 0) ar.local_archive() & t;
                ar.broadcast(t, 0);
                return ar;
            }
        };

        /// Forward a fixed-size array to \c archive_array.

        /// \tparam T The array data type.
        /// \tparam n The number of items in the array.
        template <class T, std::size_t n, typename localarchiveT>
        struct ArchiveImpl<ParallelOutputArchive<localarchiveT>, T[n]> {
            /// Store the array in the parallel archive.

            /// \param[in] ar The parallel archive.
            /// \param[in] t The array to store.
            /// \return The parallel archive.
            static inline const ParallelOutputArchive<localarchiveT>& wrap_store(const ParallelOutputArchive<localarchiveT>& ar, const T(&t)[n]) {
                ar << wrap(&t[0],n);
                return ar;
            }
        };

        /// Forward a fixed-size array to \c archive_array.

        /// \tparam T The array data type.
        /// \tparam n The number of items in the array.
        template <class T, std::size_t n, typename localarchiveT>
        struct ArchiveImpl<ParallelInputArchive<localarchiveT>, T[n]> {
            /// Load the array from the parallel archive.

            /// \param[in] ar The parallel archive.
            /// \param[out] t Where to put the loaded array.
            /// \return The parallel archive.
            static inline const ParallelInputArchive<localarchiveT>& wrap_load(const ParallelInputArchive<localarchiveT>& ar, const T(&t)[n]) {
                ar >> wrap(&t[0],n);
                return ar;
            }
        };

        /// @}
    }
}

#endif // MADNESS_WORLD_PARALLEL_ARCHIVE_H__INCLUDED<|MERGE_RESOLUTION|>--- conflicted
+++ resolved
@@ -172,11 +172,7 @@
                 std::size_t bufsize=256;
                 char buf[bufsize];
                 MADNESS_ASSERT(strlen(filename)+7 <= sizeof(buf));
-<<<<<<< HEAD
-                snprintf(buf, 256, "%s.%5.5d", filename, world.rank());
-=======
                 snprintf(buf, bufsize, "%s.%5.5d", filename, world.rank());
->>>>>>> 22b860d2
 
                 if (world.rank() == 0) {
                     ar.open(buf);
@@ -223,11 +219,7 @@
                 std::size_t bufsize=256;
                 char buf[bufsize];
                 MADNESS_ASSERT(strlen(filename)+7 <= sizeof(buf));
-<<<<<<< HEAD
-                snprintf(buf, 256, "%s.%5.5d", filename, world.rank());
-=======
                 snprintf(buf,bufsize, "%s.%5.5d", filename, world.rank());
->>>>>>> 22b860d2
                 bool status;
                 if (world.rank() == 0)
                     status = (access(buf, F_OK|R_OK) == 0);
@@ -279,11 +271,7 @@
                     char buf[bufsize];
                     MADNESS_ASSERT(strlen(filename)+7 <= sizeof(buf));
                     for (ProcessID p=0; p<world.size(); ++p) {
-<<<<<<< HEAD
-                        snprintf(buf,268, "%s.%5.5d", filename, p);
-=======
                         snprintf(buf,bufsize, "%s.%5.5d", filename, p);
->>>>>>> 22b860d2
                         if (::remove(buf)) break;
                     }
                 }
