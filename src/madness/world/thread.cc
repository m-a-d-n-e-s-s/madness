--- conflicted
+++ resolved
@@ -357,14 +357,8 @@
         argv[0]=(char*)malloc(2*sizeof(char));
         char tmp[] = "t";
         strcpy(argv[0], tmp);
-<<<<<<< HEAD
         argv[1] = NULL;
-        int nb_threads = ThreadPool::default_nthread();
-=======
-	//argv[1] = NULL;
-	argv[1] = NULL;
-	int nb_threads = ThreadPool::default_nthread() + 1;
->>>>>>> e59e4316
+        int nb_threads = ThreadPool::default_nthread() + 1;
         ThreadPool::parsec = dague_init(nb_threads, &argc, &argv);
 
         if( 0 != dague_enqueue(ThreadPool::parsec, &madness_handle) ) {
