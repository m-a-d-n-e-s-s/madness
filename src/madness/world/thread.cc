/*
  This file is part of MADNESS.

  Copyright (C) 2007,2010 Oak Ridge National Laboratory

  This program is free software; you can redistribute it and/or modify
  it under the terms of the GNU General Public License as published by
  the Free Software Foundation; either version 2 of the License, or
  (at your option) any later version.

  This program is distributed in the hope that it will be useful,
  but WITHOUT ANY WARRANTY; without even the implied warranty of
  MERCHANTABILITY or FITNESS FOR A PARTICULAR PURPOSE. See the
  GNU General Public License for more details.

  You should have received a copy of the GNU General Public License
  along with this program; if not, write to the Free Software
  Foundation, Inc., 59 Temple Place, Suite 330, Boston, MA 02111-1307 USA

  For more information please contact:

  Robert J. Harrison
  Oak Ridge National Laboratory
  One Bethel Valley Road
  P.O. Box 2008, MS-6367

  email: harrisonrj@ornl.gov
  tel:   865-241-3937
  fax:   865-572-0680
*/

/**
 \file thread.cc
 \brief Implements Dqueue, Thread, ThreadBase and ThreadPool.
 \ingroup threads
*/

#include <madness/world/worldinit.h>
#include <madness/world/thread.h>
#include <madness/world/worldprofile.h>
#include <madness/world/madness_exception.h>
#include <madness/world/print.h>
#include <madness/world/worldpapi.h>
#include <madness/world/safempi.h>
#include <madness/world/atomicint.h>
#include <cstring>
#include <fstream>

#if defined(HAVE_IBMBGQ) and defined(HPM)
extern "C" unsigned int HPM_Prof_init_thread(void);
extern "C" void HPM_Prof_start(unsigned int);
extern "C" void HPM_Prof_stop(unsigned int);
#endif

#if defined(HAVE_IBMBGP)
// This header causes tinyxml.h to barf but we only need it in the implementation, not the header.
#  include <spi/kernel_interface.h>
#  include <spi/bgp_kernel_inlines.h>
#  include <common/bgp_personality.h>
#  include <common/bgp_personality_inlines.h>
#endif

#if defined(HAVE_IBMBGQ)
#  include <spi/include/kernel/location.h>
#  include <spi/include/kernel/process.h>
#endif

#include <thread>

namespace madness {
    int ThreadBase::cpulo[3];
    int ThreadBase::cpuhi[3];
    bool ThreadBase::bind[3];
    pthread_key_t ThreadBase::thread_key;

    ThreadPool* ThreadPool::instance_ptr = 0;
    double ThreadPool::await_timeout = 900.0;
#if HAVE_INTEL_TBB
    std::unique_ptr<tbb::global_control> ThreadPool::tbb_control = nullptr;
#endif
#ifdef MADNESS_TASK_PROFILING
    Mutex profiling::TaskProfiler::output_mutex_;
    const char* profiling::TaskProfiler::output_file_name_;
#endif // MADNESS_TASK_PROFILING
#if defined(HAVE_IBMBGQ) and defined(HPM)
    unsigned int ThreadPool::main_hpmctx;
    bool ThreadBase::main_instrumented;
    bool ThreadBase::all_instrumented;
    int ThreadBase::hpm_thread_id;
#endif

    void* ThreadBase::main(void* self) {
#ifdef HAVE_PAPI
        begin_papi_measurement();
#endif
#if defined(HAVE_IBMBGQ) and defined(HPM)
	unsigned int slave_hpmctx; // HPM context for the slave threads
	int pool_num = static_cast<ThreadBase*>(self)->pool_num;
	// int all_instrumented = static_cast<ThreadBase*>(self)->all_instrumented;
	// int hpm_thread_id = static_cast<ThreadBase*>(self)->hpm_thread_id;
	bool this_slave_instrumented;

	if ((hpm_thread_id == pool_num) || all_instrumented) {
	  this_slave_instrumented = true;
	} else
	  this_slave_instrumented = false;

	if (this_slave_instrumented) {
	  slave_hpmctx = HPM_Prof_init_thread();
	  HPM_Prof_start(slave_hpmctx);
	}
#endif
	const int rc = pthread_setspecific(thread_key, self);
        if(rc != 0)
            MADNESS_EXCEPTION("pthread_setspecific failed", rc);

        // mark as a MADNESS thread
        set_thread_tag(ThreadTag_MADNESS);

        try {
            ((ThreadBase*)(self))->run();
        }
        catch (const SafeMPI::Exception& e) {
            print(e);
            error("caught an MPI exception");
        }
        catch (const madness::MadnessException& e) {
            print(e);
            error("caught a MADNESS exception");
        }
        catch (const char* s) {
            print(s);
            error("caught a string exception");
        }
        catch (const std::string& s) {
            print(s);
            error("caught a string (class) exception");
        }
        catch (const std::exception& e) {
            print(e.what());
            error("caught an STL exception");
        }
        catch (...) {
            error("caught unhandled exception");
        }

#ifdef HAVE_PAPI
        end_papi_measurement();
#endif

#if defined(HAVE_IBMBGQ) and defined(HPM)
	if (this_slave_instrumented) HPM_Prof_stop(slave_hpmctx);
#endif
        return 0;
    }

    // Start the thread running
    void ThreadBase::start() {
        pthread_attr_t attr;
        // Want detached thread with kernel scheduling so can use multiple cpus
        // RJH ... why not checking success/failure????
        pthread_attr_init(&attr);
        pthread_attr_setdetachstate(&attr,PTHREAD_CREATE_DETACHED);
#ifndef HAVE_IBMBGP
        pthread_attr_setscope(&attr, PTHREAD_SCOPE_SYSTEM);
#endif
        int result = pthread_create(&id, &attr, &ThreadBase::main, (void *) this);
        if (result) MADNESS_EXCEPTION("failed creating thread", result);

        pthread_attr_destroy(&attr);
    }

    // Get no. of actual hardware processors
    int ThreadBase::num_hw_processors() {
#if defined(HAVE_IBMBGP)
    #if 0 /* total overkill - what was i thinking? */
        int ncpu=0;
        _BGP_Personality_t pers;
        Kernel_GetPersonality(&pers, sizeof(pers));
        if      ( BGP_Personality_processConfig(&pers) == _BGP_PERS_PROCESSCONFIG_SMP ) ncpu = 4;
        else if ( BGP_Personality_processConfig(&pers) == _BGP_PERS_PROCESSCONFIG_2x2 ) ncpu = 2;
        else if ( BGP_Personality_processConfig(&pers) == _BGP_PERS_PROCESSCONFIG_VNM ) ncpu = 1;
        return ncpu;
    #else
        /* Returns the number of Processes (Virtual Nodes) running on this Physical Node. */
        return 4/Kernel_ProcessCount();
    #endif
#elif defined(HAVE_IBMBGQ)
        /* Return number of processors (hardware threads) within the current process. */
        return Kernel_ProcessorCount();
#elif defined(_SC_NPROCESSORS_CONF)
        int ncpu = sysconf(_SC_NPROCESSORS_CONF);
        if (ncpu <= 0)
           MADNESS_EXCEPTION("ThreadBase: set_affinity_pattern: sysconf(_SC_NPROCESSORS_CONF)", ncpu);
        return ncpu;
#elif defined(HC_NCPU)
        int mib[2]={CTL_HW,HW_NCPU};
        size_t len = sizeof(ncpu);
        if (sysctl(mib, 2, &ncpu, &len, nullptr, 0) != 0)
            MADNESS_EXCEPTION("ThreadBase: sysctl(CTL_HW,HW_NCPU) failed", 0);
        //std::cout << "NCPU " << ncpu << std::endl;
#else
        return std::thread::hardware_concurrency();
#endif
    }

    // Specify the affinity pattern or how to bind threads to cpus
    void ThreadBase::set_affinity_pattern(const bool bind[3], const int cpu[3]) {
        memcpy(ThreadBase::bind, bind, 3*sizeof(bool));
        memcpy(ThreadBase::cpulo, cpu, 3*sizeof(int));

        int ncpu = num_hw_processors();

        // impose sanity and compute cpuhi
        for (int i=0; i<3; ++i) {
            if (cpulo[i] < 0) cpulo[i] = 0;
            if (cpulo[i] >= ncpu) cpulo[i] = ncpu-1;

            if (i<2 && bind[i]) cpuhi[i] = cpulo[i];
            else cpuhi[i] = ncpu-1;

            //std::cout << "PATTERN " << i << " " << bind[i] << " " << cpulo[i] << " " << cpuhi[i] << std::endl;
        }
    }

    void ThreadBase::set_affinity(int logical_id, int ind) {
        if (logical_id < 0 || logical_id > 2) {
            std::cout << "ThreadBase: set_affinity: logical_id bad?" << std::endl;
            return;
        }

        if (!bind[logical_id]) return;

        // If binding the main or rmi threads the cpu id is a specific cpu.
        //
        // If binding a pool thread, the cpuid is the lowest cpu
        // to be used.
        //
        // If floating any thread it is floated from the cpuid to ncpu-1

        int lo=cpulo[logical_id], hi=cpuhi[logical_id];

        if (logical_id == 2) {
            if (ind < 0) {
                std::cout << "ThreadBase: set_affinity: pool thread index bad?" << std::endl;
                return;
            }
            if (bind[2]) {
                int nnn = hi-lo+1;
                lo += (ind % nnn);
                hi = lo;
            }
        }

#ifndef ON_A_MAC
        cpu_set_t mask;
        CPU_ZERO(&mask);
        for (int i=lo; i<=hi; ++i) CPU_SET(i,&mask);
        if (sched_setaffinity(0, sizeof(mask), &mask) == -1) {
            perror("system error message");
            std::cout << "ThreadBase: set_affinity: Could not set cpu affinity" << std::endl;
        }
        //else {
        //    printf("managed to set affinity\n");
        //}
#endif
    }

#if defined(HAVE_IBMBGQ) and defined(HPM)
  void ThreadBase::set_hpm_thread_env(int hpm_thread_id) {
    if (hpm_thread_id == ThreadBase::hpm_thread_id_all) {
      ThreadBase::main_instrumented = true;
      ThreadBase::all_instrumented = true;
    } else if (hpm_thread_id == ThreadBase::hpm_thread_id_main) {
      ThreadBase::main_instrumented = true;
      ThreadBase::all_instrumented = false;
    } else {
      ThreadBase::main_instrumented = false;
      ThreadBase::all_instrumented = false;
    }
    ThreadBase::hpm_thread_id = hpm_thread_id;
  }
#endif

#ifdef MADNESS_TASK_PROFILING

    namespace profiling {

        void TaskProfiler::write_to_file() {
            // Get output filename: NAME_[rank]x[threads + 1]
            if(output_file_name_ != nullptr) {
                // Construct the actual output filename
                std::stringstream file_name;
                file_name << output_file_name_ << "_"
                        << SafeMPI::COMM_WORLD.Get_rank() << "x"
                        << ThreadPool::size() + 1;

                // Lock file for output
                ScopedMutex<Mutex> locker(TaskProfiler::output_mutex_);

                // Open the file for output
                std::ofstream file(file_name.str().c_str(), std::ios_base::out | std::ios_base::app);
                if(! file.fail()) {
                    // Print the task profile data
                    // and delete the data since it is not needed anymore
                    const TaskEventListBase* next = nullptr;
                    while(head_ != nullptr) {
                        next = head_->next();
                        file << *head_;
                        delete head_;
                        head_ = const_cast<TaskEventListBase*>(next);
                    }

                    tail_ = nullptr;
                } else {
                    std::cerr << "!!! ERROR: TaskProfiler cannot open file: "
                            << file_name.str() << "\n";
                }

                // close the file
                file.close();
            } else {
                // Nothing is written so just cleanup data
                const TaskEventListBase* next = nullptr;
                while(head_ != nullptr) {
                    next = head_->next();
                    delete head_;
                    head_ = const_cast<TaskEventListBase*>(next);
                }

                tail_ = nullptr;
            }
        }


    } // namespace profiling

#endif // MADNESS_TASK_PROFILING

#if HAVE_PARSEC
    ParsecRuntime *ThreadPool::parsec_runtime = nullptr;
#endif

    // The constructor is private to enforce the singleton model
    ThreadPool::ThreadPool(int nthread)
    : threads(nullptr)
    , main_thread()
    , nthreads(nthread)
    , finish(false)
    {
        nfinished = 0;
        instance_ptr = this;
        if (nthreads < 0) nthreads = default_nthread();
        MADNESS_ASSERT(nthreads >= 0);

        const int rc = pthread_setspecific(ThreadBase::thread_key,
                static_cast<void*>(&main_thread));
        if(rc != 0)
            MADNESS_EXCEPTION("pthread_setspecific failed", rc);
#if HAVE_PARSEC
<<<<<<< HEAD
        //////////// Parsec Related Begin ////////////////////
        /* Scheduler init*/
        int argc = 1;
        char ** argv = (char**)malloc(2*sizeof(char*));
        argv[0] = strdup("madness-app");
        argv[1] = NULL;
        int nb_threads = nthreads + 1;
        ThreadPool::parsec = parsec_init(nb_threads, &argc, &argv);
        MPI_Comm parsec_comm  = MPI_COMM_SELF;
        parsec_remote_dep_set_ctx(ThreadPool::parsec, (intptr_t)parsec_comm);
#ifdef PARSEC_PROF_TRACE
        madness_parsec_tp.profiling_array = (int*)malloc(2*sizeof(int));
        parsec_profiling_add_dictionary_keyword("MADNESS TASK", "fill:CC2828", 0, "",
                                                (int *)&madness_parsec_tp.profiling_array[0],
                                                (int *)&madness_parsec_tp.profiling_array[1]);
#endif
        if( 0 != parsec_context_add_taskpool(ThreadPool::parsec, &madness_parsec_tp) ) {
            std::cerr << "ERROR: parsec_context_add_taskpool failed!!" << std::endl;
        }
        parsec_taskpool_update_runtime_nbtask(&madness_parsec_tp, 1);
        if( 0 != parsec_context_start(ThreadPool::parsec) ) {
            std::cerr << "ERROR: context_context_start failed!!" << std::endl;
	}
        //////////// Parsec Related End ////////////////////
=======
        assert(nullptr == parsec_runtime);
        parsec_runtime = new ParsecRuntime(nthread);
>>>>>>> b7c31ed3
#elif HAVE_INTEL_TBB
// #if HAVE_INTEL_TBB

        if(nthreads < 1)
            nthreads = 1;

        //  nranks > 1: there are nthreads+2 because the main and communicator thread
        //              are counted as part of tbb.
        // nranks == 1: there are nthreads+1 because the main
        //              is counted as part of tbb.
        const int num_tbb_threads = (SafeMPI::COMM_WORLD.Get_size() > 1) ? nthreads + 2 : nthreads + 1;
        tbb_control = std::make_unique<tbb::global_control>(tbb::global_control::max_allowed_parallelism, num_tbb_threads);
#else

        try {
            if (nthreads > 0)
                threads = new ThreadPoolThread[nthreads];
            else
                threads = 0;
        }
        catch (...) {
            MADNESS_EXCEPTION("memory allocation failed", 0);
        }

        for (int i=0; i<nthreads; ++i) {
            threads[i].set_pool_thread_index(i);
            threads[i].start(pool_thread_main, (void *)(threads+i));
        }
#endif
        /****************************/
    }

    // Get number of threads from the environment
    int ThreadPool::default_nthread() {
        int nthread;
        int shift = 0;
        char *cnthread = getenv("MAD_NUM_THREADS");
        // MAD_NUM_THREADS is total no. of application threads whereas
        // POOL_NTHREAD is just the number in the pool (one less)
        if (cnthread) shift = 1;
        if (cnthread == 0) cnthread = getenv("POOL_NTHREAD");

        if (cnthread) {
            int result = sscanf(cnthread, "%d", &nthread);
            if (result != 1)
                MADNESS_EXCEPTION("POOL_NTHREAD is not an integer", result);
            nthread -= shift;
        }
        else {
            nthread = ThreadBase::num_hw_processors();
            if (nthread < 2)
                nthread = 2;
            nthread = nthread - 1; // One less than # physical processors
        }
        return nthread;
    }

    void ThreadPool::thread_main(ThreadPoolThread* const thread) {
        PROFILE_MEMBER_FUNC(ThreadPool);
        thread->set_affinity(2, thread->get_pool_thread_index());

#if !HAVE_PARSEC
#define MULTITASK
#ifdef  MULTITASK
        while (!finish) {
            run_tasks(true, thread);
        }
#else
        while (!finish) {
            run_task(true, thread);
        }
#endif
#endif

#ifdef MADNESS_TASK_PROFILING
        thread->profiler().write_to_file();
#endif // MADNESS_TASK_PROFILING

        nfinished++;
    }

    // Forwards thread to bound member function
    void* ThreadPool::pool_thread_main(void *v) {
        instance()->thread_main((ThreadPoolThread*)(v));
        return 0;
    }

    void ThreadPool::begin(int nthread) {
        // Check that the singleton has not been previously initialized
        if(instance_ptr) return;

        ThreadBase::init_thread_key();

        // Construct the thread pool singleton
        instance_ptr = new ThreadPool(nthread);

        const char* mad_wait_timeout = getenv("MAD_WAIT_TIMEOUT");
        if(mad_wait_timeout) {
            std::stringstream ss(mad_wait_timeout);
            ss >> await_timeout;
            if(await_timeout < 0.0) {
                if(SafeMPI::COMM_WORLD.Get_rank() == 0 && !madness::quiet())
                    std::cout << "!!MADNESS WARNING: Invalid wait timeout.\n"
                              << "!!MADNESS WARNING: MAD_WAIT_TIMEOUT = " << mad_wait_timeout << "\n";
                await_timeout = 900.0;
            }
            if(SafeMPI::COMM_WORLD.Get_rank() == 0 && !madness::quiet()) {
                if(await_timeout >= 1.0) {
                    std::cout << "MADNESS wait timeout set to " << await_timeout << " seconds.\n";
                } else {
                    std::cout << "MADNESS wait timeout disabled.\n";
                }
            }
        }

#ifdef MADNESS_TASK_PROFILING
        // Initialize the output file name for the task profiler.
        profiling::TaskProfiler::output_file_name_ =
                getenv("MAD_TASKPROFILER_NAME");
        if(! profiling::TaskProfiler::output_file_name_) {
            if(SafeMPI::COMM_WORLD.Get_rank() == 0)
                std::cerr
                    << "!!! WARNING: MAD_TASKPROFILER_NAME not set.\n"
                    << "!!! WARNING: There will be no task profile output.\n";
        } else {
            // Construct the actual output filename
            std::stringstream file_name;
            file_name << profiling::TaskProfiler::output_file_name_ << "_"
                    << SafeMPI::COMM_WORLD.Get_rank() << "x"
                    << ThreadPool::size() + 1;

            // Erase the profiler output file
            std::ofstream file(file_name.str().c_str(), std::ios_base::out | std::ios_base::trunc);
            file.close();
        }
#endif  // MADNESS_TASK_PROFILING

#if defined(HAVE_IBMBGQ) and defined(HPM)
	if (ThreadBase::main_instrumented) {
	  main_hpmctx = HPM_Prof_init_thread();
	  HPM_Prof_start(main_hpmctx);
	}
#endif
    }

    void ThreadPool::end() {
#if !HAVE_INTEL_TBB
        if (!instance_ptr) return;
        instance()->finish = true;
#if !HAVE_PARSEC
        for (int i=0; i<instance()->nthreads; ++i) {
            add(new PoolTaskNull);
        }
	instance_ptr->flush_prebuf();
        while (instance_ptr->nfinished != instance_ptr->nthreads);
#else  /* HAVE_PARSEC */
        /* Remove the fake task we used to keep the engine up and running */
        parsec_runtime->wait();
#endif
#ifdef MADNESS_TASK_PROFILING
        instance_ptr->main_thread.profiler().write_to_file();
#endif // MADNESS_TASK_PROFILING

        ThreadBase::delete_thread_key();
#endif

#if defined(HAVE_IBMBGQ) and defined(HPM)
	if (ThreadBase::main_instrumented) HPM_Prof_stop(main_hpmctx);
#endif
        delete instance_ptr;
        instance_ptr = nullptr;
    }

    // Returns queue statistics
    const DQStats& ThreadPool::get_stats() {
        return instance()->queue.get_stats();
    }

#if defined(MADNESS_DQ_USE_PREBUF) && defined(MADNESS_CXX_COMPILER_IS_ICC)
    thread_local PoolTaskInterface* DQueue<PoolTaskInterface*>::prebuf[DQueue<PoolTaskInterface*>::NPREBUF] = {};
    thread_local PoolTaskInterface* DQueue<PoolTaskInterface*>::prebufhi[DQueue<PoolTaskInterface*>::NPREBUF] = {};
    thread_local size_t DQueue<PoolTaskInterface*>::ninprebuf = 0;
    thread_local size_t DQueue<PoolTaskInterface*>::ninprebufhi = 0;
#endif

} // namespace madness<|MERGE_RESOLUTION|>--- conflicted
+++ resolved
@@ -358,35 +358,8 @@
         if(rc != 0)
             MADNESS_EXCEPTION("pthread_setspecific failed", rc);
 #if HAVE_PARSEC
-<<<<<<< HEAD
-        //////////// Parsec Related Begin ////////////////////
-        /* Scheduler init*/
-        int argc = 1;
-        char ** argv = (char**)malloc(2*sizeof(char*));
-        argv[0] = strdup("madness-app");
-        argv[1] = NULL;
-        int nb_threads = nthreads + 1;
-        ThreadPool::parsec = parsec_init(nb_threads, &argc, &argv);
-        MPI_Comm parsec_comm  = MPI_COMM_SELF;
-        parsec_remote_dep_set_ctx(ThreadPool::parsec, (intptr_t)parsec_comm);
-#ifdef PARSEC_PROF_TRACE
-        madness_parsec_tp.profiling_array = (int*)malloc(2*sizeof(int));
-        parsec_profiling_add_dictionary_keyword("MADNESS TASK", "fill:CC2828", 0, "",
-                                                (int *)&madness_parsec_tp.profiling_array[0],
-                                                (int *)&madness_parsec_tp.profiling_array[1]);
-#endif
-        if( 0 != parsec_context_add_taskpool(ThreadPool::parsec, &madness_parsec_tp) ) {
-            std::cerr << "ERROR: parsec_context_add_taskpool failed!!" << std::endl;
-        }
-        parsec_taskpool_update_runtime_nbtask(&madness_parsec_tp, 1);
-        if( 0 != parsec_context_start(ThreadPool::parsec) ) {
-            std::cerr << "ERROR: context_context_start failed!!" << std::endl;
-	}
-        //////////// Parsec Related End ////////////////////
-=======
         assert(nullptr == parsec_runtime);
         parsec_runtime = new ParsecRuntime(nthread);
->>>>>>> b7c31ed3
 #elif HAVE_INTEL_TBB
 // #if HAVE_INTEL_TBB
 
