# src/madness/tensor

# Add targets for generated header files
find_package(Python3)
if(Python3_Interpreter_FOUND)
  add_custom_command(
      OUTPUT ${CMAKE_CURRENT_SOURCE_DIR}/tensoriter_spec.h
             ${CMAKE_CURRENT_SOURCE_DIR}/tensor_spec.h
      COMMAND ${Python3_EXECUTABLE} tempspec.py
      MAIN_DEPENDENCY tempspec.py
      WORKING_DIRECTORY ${CMAKE_CURRENT_SOURCE_DIR}
      COMMENT "Generating tensoriter_spec.h and tensor_spec.h")
elseif(NOT EXISTS ${CMAKE_CURRENT_SOURCE_DIR}/tensoriter_spec.h.h
    OR NOT EXISTS ${CMAKE_CURRENT_SOURCE_DIR}/tensor_spec.h)
  message(FATAL_ERROR "PYTHON executable is not available to generate required source files")
endif()

# Source lists for MADtensor
set(MADTENSOR_HEADERS 
    aligned.h mxm.h tensorexcept.h tensoriter_spec.h type_data.h basetensor.h
    tensor.h tensor_macros.h vector_factory.h slice.h tensoriter.h
    tensor_spec.h vmath.h systolic.h gentensor.h srconf.h distributed_matrix.h
    tensortrain.h SVDTensor.h)
set(MADTENSOR_SOURCES tensor.cc tensoriter.cc basetensor.cc vmath.cc)

# logically these headers should be part of their own library (MADclapack)
# however CMake right now does not support a mechanism to properly handle header-only libs.
# so will keep this a part of MADlinalg, add an install rule for these header only
# and will remember that these files depend on LAPACK
#
# Source lists for MADclapack
set(MADCLAPACK_HEADERS cblas.h cblas_types.h
        clapack.h clapack_fortran.h
        lapacke_types.h linalg_wrappers.h ) # this part of MADlinalg is purely independent of MADtensor

# Source lists for MADlinalg
<<<<<<< HEAD
set(MADLINALG_HEADERS ${MADCLAPACK_HEADERS} tensor_lapack.h solvers.h elem.h)
set(MADLINALG_SOURCES lapack.cc solvers.cc elem.cc SVDTensor.cc RandomizedMatrixDecomposition linalg_wrappers.cc )
=======
set(MADLINALG_HEADERS ${MADCLAPACK_HEADERS} tensor_lapack.h solvers.h elem.h jacobi.h)
set(MADLINALG_SOURCES lapack.cc solvers.cc elem.cc SVDTensor.cc RandomizedMatrixDecomposition.cc linalg_wrappers.cc )
>>>>>>> b7c31ed3

# Create libraries MADtensor and MADlinalg
add_mad_library(tensor MADTENSOR_SOURCES MADTENSOR_HEADERS "misc" "madness/tensor")
#add_mad_library(clapack MADLINALG_HEADERS "" "madness/tensor")
add_mad_library(linalg MADLINALG_SOURCES MADLINALG_HEADERS "tensor" "madness/tensor")

  set(l_target MADlinalg)
  set(t_target MADtensor)

  target_link_libraries(${l_target} PUBLIC ${LAPACK_LIBRARIES}) # logically it's MADclapack that depends on LAPACK
  target_link_libraries(${t_target} PUBLIC ${LAPACK_LIBRARIES}) # some of the tests depend on MKL/Blas
  if (LAPACK_INCLUDE_DIRS)
    target_include_directories(${l_target} PUBLIC ${LAPACK_INCLUDE_DIRS})
    target_include_directories(${t_target} PUBLIC ${LAPACK_INCLUDE_DIRS})
  endif (LAPACK_INCLUDE_DIRS)
  if (LAPACK_COMPILE_OPTIONS)
    target_compile_options(${l_target} PUBLIC ${LAPACK_COMPILE_OPTIONS})
    target_compile_options(${t_target} PUBLIC ${LAPACK_COMPILE_OPTIONS})
  endif (LAPACK_COMPILE_OPTIONS)
  if (LAPACK_COMPILE_DEFINITIONS)
    target_compile_definitions(${l_target} PUBLIC ${LAPACK_COMPILE_DEFINITIONS})
    target_compile_definitions(${t_target} PUBLIC ${LAPACK_COMPILE_DEFINITIONS})
  endif (LAPACK_COMPILE_DEFINITIONS)

  if (HAVE_IBMBGQ)
    message(FATAL_ERROR "IBM BG/Q support ended")
  elseif (HAVE_IBMBGP)
    message(FATAL_ERROR "IBM BG/P support ended")
  endif ()

  if (ELEMENTAL_FOUND AND MADNESS_HAS_ELEMENTAL_EMBEDDED)
    target_link_libraries(${l_target} PUBLIC ${ELEMENTAL_PACKAGE_NAME})
  endif ()

# Add unit tests
if(BUILD_TESTING)
  
  # The list of unit test source files
  set(TENSOR_TEST_SOURCES test_tensor.cc oldtest.cc test_mtxmq.cc
      jimkernel.cc test_distributed_matrix.cc test_Zmtxmq.cc test_systolic.cc)
  set(LINALG_TEST_SOURCES test_linalg.cc test_solvers.cc testseprep.cc test_jacobi.cc)
  if(ENABLE_GENTENSOR)
    list(APPEND LINALG_TEST_SOURCES test_gentensor.cc test_lowranktensor.cc)
  endif()

  add_unittests(tensor "${TENSOR_TEST_SOURCES}" "MADtensor;MADgtest")
  add_unittests(linalg "${LINALG_TEST_SOURCES}" "MADlinalg;MADgtest")
  
endif()<|MERGE_RESOLUTION|>--- conflicted
+++ resolved
@@ -34,13 +34,8 @@
         lapacke_types.h linalg_wrappers.h ) # this part of MADlinalg is purely independent of MADtensor
 
 # Source lists for MADlinalg
-<<<<<<< HEAD
-set(MADLINALG_HEADERS ${MADCLAPACK_HEADERS} tensor_lapack.h solvers.h elem.h)
-set(MADLINALG_SOURCES lapack.cc solvers.cc elem.cc SVDTensor.cc RandomizedMatrixDecomposition linalg_wrappers.cc )
-=======
 set(MADLINALG_HEADERS ${MADCLAPACK_HEADERS} tensor_lapack.h solvers.h elem.h jacobi.h)
 set(MADLINALG_SOURCES lapack.cc solvers.cc elem.cc SVDTensor.cc RandomizedMatrixDecomposition.cc linalg_wrappers.cc )
->>>>>>> b7c31ed3
 
 # Create libraries MADtensor and MADlinalg
 add_mad_library(tensor MADTENSOR_SOURCES MADTENSOR_HEADERS "misc" "madness/tensor")
