--- conflicted
+++ resolved
@@ -181,16 +181,10 @@
 	    print("orbital #   irrep   energy    occupation  localize_set");
         for (int i=mo.size()-1; i>=0; --i) {
 //            double n=get_mos()[i].norm2();
-<<<<<<< HEAD
-            char buf[1024];
-            snprintf(buf,1024,"%5d %10s %12.8f  %6.2f  %8d", i, irreps[i].c_str(),get_eps()[i],
-                   get_occ()[i],get_localize_sets()[i]);
-=======
             std::size_t bufsize=1024;
             char buf[bufsize];
             snprintf(buf,bufsize,"%5d %10s %12.8f  %6.2f  %8d  %15s", i, irreps[i].c_str(),get_eps()[i],
                    get_occ()[i],get_localize_sets()[i], flags[i].c_str());
->>>>>>> 22b860d2
             cout << std::string(buf) <<endl;
 	    }
 	}
