--- conflicted
+++ resolved
@@ -1189,23 +1189,6 @@
 
 }
 
-<<<<<<< HEAD
-
-void Znemo::save_orbitals(std::string suffix) const {
-	suffix="_"+suffix;
-	const real_function_3d& dia=diafac->factor();
-	for (size_t i=0; i<amo.size(); ++i) save(amo[i],"amo"+stringify(i)+suffix);
-	for (size_t i=0; i<bmo.size(); ++i) save(bmo[i],"bmo"+stringify(i)+suffix);
-	for (size_t i=0; i<amo.size(); ++i) save(real(amo[i]),"amo_real"+stringify(i)+suffix);
-	for (size_t i=0; i<amo.size(); ++i) save(imag(amo[i]),"amo_imag"+stringify(i)+suffix);
-	for (size_t i=0; i<amo.size(); ++i) save(real(bmo[i]),"bmo_real"+stringify(i)+suffix);
-	for (size_t i=0; i<amo.size(); ++i) save(imag(bmo[i]),"bmo_imag"+stringify(i)+suffix);
-	for (size_t i=0; i<amo.size(); ++i) save(madness::abs(amo[i]),"absamo"+stringify(i)+suffix);
-	for (size_t i=0; i<bmo.size(); ++i) save(madness::abs(bmo[i]),"absbmo"+stringify(i)+suffix);
-	for (size_t i=0; i<amo.size(); ++i) save(madness::abs(amo[i]*dia),"diaamo"+stringify(i)+suffix);
-	for (size_t i=0; i<bmo.size(); ++i) save(madness::abs(bmo[i]*dia),"diabmo"+stringify(i)+suffix);
-
-=======
 void Znemo::save_orbitals(std::string suffix) const
 {
 	suffix = "_" + suffix;
@@ -1230,7 +1213,6 @@
 		save(madness::abs(amo[i] * dia), "diaamo" + stringify(i) + suffix);
 	for (size_t i = 0; i < bmo.size(); ++i)
 		save(madness::abs(bmo[i] * dia), "diabmo" + stringify(i) + suffix);
->>>>>>> 4e2c648b
 }
 
 } // namespace madness