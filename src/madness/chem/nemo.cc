/*
 This file is part of MADNESS.

 Copyright (C) 2007,2010 Oak Ridge National Laboratory

 This program is free software; you can redistribute it and/or modify
 it under the terms of the GNU General Public License as published by
 the Free Software Foundation; either version 2 of the License, or
 (at your option) any later version.

 This program is distributed in the hope that it will be useful,
 but WITHOUT ANY WARRANTY; without even the implied warranty of
 MERCHANTABILITY or FITNESS FOR A PARTICULAR PURPOSE. See the
 GNU General Public License for more details.

 You should have received a copy of the GNU General Public License
 along with this program; if not, write to the Free Software
 Foundation, Inc., 59 Temple Place, Suite 330, Boston, MA 02111-1307 USA

 For more information please contact:

 Robert J. Harrison
 Oak Ridge National Laboratory
 One Bethel Valley Road
 P.O. Box 2008, MS-6367

 email: harrisonrj@ornl.gov
 tel:   865-241-3937
 fax:   865-572-0680
*/

/*!
 \file examples/nemo.cc
 \brief solve the HF equations using numerical exponential MOs

 The source is
 <a href=http://code.google.com/p/m-a-d-n-e-s-s/source/browse/local
 /trunk/src/apps/examples/nemo.h>here</a>.

 */

#include<madness/chem/nemo.h>
#include<madness/chem/projector.h>
#include<madness/chem/molecular_optimizer.h>
#include<madness/chem/SCFOperators.h>
#include <madness/constants.h>
#include<madness/chem/vibanal.h>
#include<madness/chem/pcm.h>
#include<madness/chem/pointgroupsymmetry.h>
#include<madness/chem/BSHApply.h>
#include<madness/chem/localizer.h>
#include <madness/mra/macrotaskq.h>
#include <madness/mra/memory_measurement.h>


using namespace madchem;
namespace madness {

struct dens_inv{

    void operator()(const Key<3>& key, Tensor<double>& U, const Tensor<double>& t,
            const Tensor<double>& inv) const {
//        real_tensor U,
//        const real_tensor& rho) const {
ITERATOR(U,
     double d = t(IND);
     double p = inv(IND);
         U(IND) = d/p;
     );
    }
    template <typename Archive>
    void serialize(Archive& ar) {}

};


class atomic_attraction : public FunctionFunctorInterface<double,3> {
    const Molecule& molecule;
    const size_t iatom;
public:
    atomic_attraction(const Molecule& mol, const size_t iatom1)
        : molecule(mol), iatom(iatom1) {}

    double operator()(const coord_3d& xyz) const {
        return -molecule.atomic_attraction_potential(iatom, xyz[0], xyz[1], xyz[2]);
    }

    std::vector<coord_3d> special_points() const {
        return molecule.get_all_coords_vec();
    }
};


/// compute the nuclear gradients
Tensor<double> NemoBase::compute_gradient(const real_function_3d& rhonemo, const Molecule& molecule) const {

    // the following block computes the gradients more precisely than the
    // direct evaluation of the derivative of the nuclear potential
    vecfuncT bra(3);
    for (int axis=0; axis<3; ++axis) {

        // compute \frac{\partial \rho}{\partial x_i}
        real_derivative_3d D = free_space_derivative<double, 3>(world,axis);
        const real_function_3d Drhonemo=D(rhonemo);

        // compute the second term of the bra
        const real_function_3d tmp=2.0*rhonemo*ncf->U1(axis);
        bra[axis]=(Drhonemo-tmp);
    }

    Tensor<double> grad(3*molecule.natom());

    // linearly scaling code
    bra=bra*R_square;
    compress(world,bra);
    for (size_t iatom=0; iatom<molecule.natom(); ++iatom) {
        atomic_attraction aa(molecule,iatom);
        for (int iaxis=0; iaxis<3; iaxis++) {
            grad(3*iatom + iaxis)=-inner(bra[iaxis],aa);
        }
    }

    // add the nuclear contribution
    for (size_t atom = 0; atom < molecule.natom(); ++atom) {
        for (int axis = 0; axis < 3; ++axis) {
            grad[atom * 3 + axis] +=
                    molecule.nuclear_repulsion_derivative(atom,axis);
        }
    }
    return grad;
}


Nemo::Nemo(World& world, const commandlineparser &parser) :
        NemoBase(world),
        calc(std::make_shared<SCF>(world, parser)),
        param(calc->param),
        coords_sum(-1.0),
        ac(world,calc) {
    if (do_pcm()) pcm=PCM(world,this->molecule(),param.pcm_data(),true);

    // reading will not overwrite the derived and defined values
    param.read_input_and_commandline_options(world,parser,"dft");

    symmetry_projector=projector_irrep(param.pointgroup())
            .set_ordering("keep").set_verbosity(0).set_orthonormalize_irreps(true);;
    if (symmetry_projector.get_verbosity()>1) symmetry_projector.print_character_table();
    calc->param=param;
};


double Nemo::value(const Tensor<double>& x) {

    // fast return if the reference is already solved at this geometry
	double xsq = x.sumsq();
	if (xsq == coords_sum) return calc->current_energy;

    if (world.rank()==0) print_header2("computing the nemo wave function");

    if ((xsq-calc->molecule.get_all_coords()).normf()>1.e-12) invalidate_factors_and_potentials();

    calc->molecule.set_all_coords(x.reshape(calc->molecule.natom(), 3));
	coords_sum = xsq;

	SCFProtocol p(world,param);

	// read (pre-) converged wave function from disk if there is one
	if (param.no_compute() or param.restart()) {
	    set_protocol(param.econv());	// set thresh to current value
        if (world.rank()==0 and param.print_level()>2) print("reading orbitals from disk");
	    calc->load_mos(world);
        if (world.rank()==0 and param.print_level()>2) {
            print("orbitals are converged to ",calc->converged_for_thresh);
        }
        p.start_prec=calc->converged_for_thresh;

	    calc->ao=calc->project_ao_basis(world,calc->aobasis);

	} else {		// we need a guess

		FunctionDefaults<3>::set_thresh(p.start_prec);
		set_protocol(p.start_prec);	// set thresh to initial value

	    calc->ao=calc->project_ao_basis(world,calc->aobasis);

		calc->initial_guess(world);
		real_function_3d R_inverse = ncf->inverse();
		calc->amo = R_inverse*calc->amo;
		truncate(world,calc->amo);

	}

    bool skip_solve=(param.no_compute()) or (calc->converged_for_thresh*0.9999<p.end_prec);
    if (skip_solve) {
        if (world.rank()==0) {
            print("skipping the solution of the SCF equations:");
            if (param.no_compute()) print(" -> the option no_compute =1");
            if (calc->converged_for_thresh*0.9999<p.end_prec) print(" -> orbitals are converged to the required threshold of",p.end_prec);
        }

    } else {

		for (p.initialize() ; not p.finished(); ++p) {

			set_protocol(p.current_prec);
			calc->current_energy=solve(p);

		}
    }


    // save the converged orbitals and nemos
    for (std::size_t imo = 0; imo < calc->amo.size(); ++imo) {
        save(calc->amo[imo], "nemo" + stringify(imo));
    }

	// compute the dipole moment
	const real_function_3d rhonemo=2.0*make_density(calc->aocc, calc->amo);
	const real_function_3d rho = (R_square*rhonemo);
	save(rho,"rho");
	save(rhonemo,"rhonemo");
	Tensor<double> dipole=calc->dipole(world,rho);

	if(world.rank()==0) std::cout << "Nemo Orbital Energies: " << calc->aeps << "\n";

    calc->output_calc_info_schema();

    if (world.rank()==0) print_header2("end computing the nemo wave function");
    return calc->current_energy;
}


/// localize the nemo orbitals according to Pipek-Mezey or Foster-Boys
vecfuncT Nemo::localize(const vecfuncT& nemo, const double dconv, const bool randomize) const {

    Localizer localizer(world, get_calc()->aobasis, molecule(), get_calc()->ao);
    localizer.set_metric(ncf->function()).set_method(calc->param.localize_method());

    MolecularOrbitals<double, 3> mo(nemo, calc->aeps, {}, calc->aocc, calc->aset);
    Tensor<double> UT = localizer.compute_localization_matrix(world, mo, randomize);

    vecfuncT localnemo = transform(world, nemo, transpose(UT));
    truncate(world, localnemo);
    normalize(localnemo, R);
    return localnemo;
}

std::shared_ptr<Fock<double, 3>> Nemo::make_fock_operator() const {
    MADNESS_CHECK(param.spin_restricted());
    const int ispin = 0;

    std::shared_ptr<Fock<double,3> > fock(new Fock<double,3>(world));
    Coulomb<double,3> J(world,this);
    fock->add_operator("J",std::make_shared<Coulomb<double,3> >(J));
    fock->add_operator("V",std::make_shared<Nuclear<double,3> >(world,this));
    fock->add_operator("T",std::make_shared<Kinetic<double,3> >(world));
    if (calc->xc.hf_exchange_coefficient()>0.0) {
        Exchange<double,3> K=Exchange<double,3>(world,this,ispin).set_symmetric(false);
        fock->add_operator("K",{-1.0,std::make_shared<Exchange<double,3>>(K)});
    }
    if (calc->xc.is_dft()) {
        XCOperator<double,3> xcoperator(world,this,ispin);
        real_function_3d xc_pot = xcoperator.make_xc_potential();

        // compute the asymptotic correction of exchange-correlation potential
        if(do_ac()) {
            std::cout << "Computing asymtotic correction!\n";
            double charge = double(molecule().total_nuclear_charge())-param.charge();
            real_function_3d scaledJ = -1.0/charge*J.potential()*(1.0-calc->xc.hf_exchange_coefficient());
            xc_pot = ac.apply(xc_pot, scaledJ);
        }
        LocalPotentialOperator<double,3> xcpot(world);
        xcpot.set_potential(xc_pot);
        xcpot.set_info("xc potential");
        if (do_ac()) xcpot.set_info("xc potential with ac");
        fock->add_operator("Vxc",std::make_shared<LocalPotentialOperator<double,3>>(xcpot));
    }


    // compute the solvent (PCM) contribution to the potential
    if (do_pcm()) {
        const real_function_3d vpcm = pcm.compute_pcm_potential(J.potential());
        LocalPotentialOperator<double,3> pcmpot(world);
        pcmpot.set_potential(vpcm);
        pcmpot.set_info("pcm potential");
        fock->add_operator("Vpcm",std::make_shared<LocalPotentialOperator<double,3>>(pcmpot));
    }
    return fock;
}

/// compute the Fock matrix from scratch
tensorT Nemo::compute_fock_matrix(const vecfuncT& nemo, const tensorT& occ) const {
	// apply all potentials (J, K, Vnuc) on the nemos
	vecfuncT Jnemo, Knemo, xcnemo, pcmnemo, JKVpsi, Unemo;

    vecfuncT R2nemo=mul(world,R_square,nemo);
    truncate(world,R2nemo);

    // compute potentials the Fock matrix: J - K + Vnuc
	compute_nemo_potentials(nemo, Jnemo, Knemo, xcnemo, pcmnemo, Unemo);

//    vecfuncT JKUpsi=add(world, sub(world, Jnemo, Knemo), Unemo);
    vecfuncT JKUpsi=Unemo+Jnemo-Knemo;
    if (do_pcm()) JKUpsi+=pcmnemo;
    if (calc->xc.is_dft()) JKUpsi+=xcnemo;
    tensorT fock=matrix_inner(world,R2nemo,JKUpsi,false);   // not symmetric actually
    Kinetic<double,3> T(world);
    fock+=T(R2nemo,nemo);
    JKUpsi.clear();

	return 0.5*(fock+transpose(fock));
}

/// solve the HF equations
double Nemo::solve(const SCFProtocol& proto) {

	// guess has already been performed in value()
	vecfuncT& nemo = calc->amo;
	//long nmo = nemo.size();

	// NOTE that nemos are somewhat sensitive to sparse operations (why??)
	// Therefore set all tolerance thresholds to zero, also in the mul_sparse

	// apply all potentials (J, K, Vnuc) on the nemos
	vecfuncT Jnemo, Knemo, xcnemo, pcmnemo, Unemo;

	std::vector<double> energies(1,0.0);	// contains the total energy and all its contributions
	double energy=0.0;
	bool converged = false;
	bool localized=param.do_localize();
	real_function_3d density=real_factory_3d(world); 	// for testing convergence

    auto solver= nonlinear_vector_solver<double,3>(world,nemo.size());

	// iterate the residual equations
	for (int iter = 0; iter < param.maxiter(); ++iter) {

	    if (localized) nemo=localize(nemo,proto.dconv,iter==0);
	    std::vector<std::string> str_irreps;
	    if (do_symmetry()) nemo=symmetry_projector(nemo,R_square,str_irreps);
	    if (world.rank()==0 and param.print_level()>9) print("orbital irreps",str_irreps);
	    vecfuncT R2nemo=mul(world,R_square,nemo);
	    truncate(world,R2nemo);
        if (iter==0) solver.initialize(nemo);

		// compute potentials the Fock matrix: J - K + Vnuc
		compute_nemo_potentials(nemo, Jnemo, Knemo, xcnemo, pcmnemo, Unemo);

		// compute the energy
		std::vector<double> oldenergies=energies;
		energies = compute_energy_regularized(nemo, Jnemo, Knemo, Unemo);
        energy=energies[0];

		// compute the fock matrix
        timer t_fock(world,param.print_level()>2);
		vecfuncT Vnemo=Unemo+Jnemo-Knemo;
		if (do_pcm()) Vnemo+=pcmnemo;
        if (calc->xc.is_dft()) Vnemo+=xcnemo;
		tensorT fock=matrix_inner(world,R2nemo,Vnemo,false);   // not symmetric actually
		Kinetic<double,3> T(world);
		fock+=T(R2nemo,nemo);
		t_fock.end("compute fock matrix");


        // Diagonalize the Fock matrix to get the eigenvalues and eigenvectors
        if (not localized) {
            timer t(world,param.print_level()>2);
    		// report the off-diagonal fock matrix elements
            tensorT fock_offdiag=copy(fock);
            for (int i=0; i<fock.dim(0); ++i) fock_offdiag(i,i)=0.0;
            double max_fock_offidag=fock_offdiag.absmax();
            if (world.rank()==0 and param.print_level()>3) print("F max off-diagonal  ",max_fock_offidag);

            // canonicalize the orbitals, rotate subspace and potentials
            tensorT overlap = matrix_inner(world, R2nemo, nemo, true);
            tensorT U=calc->get_fock_transformation(world,overlap,
                    fock,calc->aeps,calc->aocc,FunctionDefaults<3>::get_thresh());

            nemo = transform(world, nemo, U, trantol(), true);
            Vnemo = transform(world, Vnemo, U, trantol(), true);
            // rotate_subspace(world, U, solver, 0, nemo.size());

            truncate(world, nemo);
            normalize(nemo,R);
            t.end("canonicalize orbitals");

        } else {
        	// if localized the orbital energies are the diagonal fock matrix elements
        	for (int i=0; i<calc->aeps.size(); ++i) calc->aeps[i]=fock(i,i);
        }

        timer t_bsh(world,param.print_level()>2);
		BSHApply<double,3> bsh_apply(world);
		bsh_apply.metric=R_square;
		bsh_apply.ret_value=BSHApply<double,3>::update;
		bsh_apply.lo=get_calc()->param.lo();
		bsh_apply.levelshift=param.orbitalshift();
		auto [update,eps_update] =bsh_apply(nemo,fock,Vnemo);
	    auto residual=nemo-update;
		t_bsh.tag("BSH apply");

		const double bsh_norm = norm2(world, residual) / sqrt(nemo.size());

<<<<<<< HEAD
=======
        // MemoryMeasurer::measure_and_print(world);

>>>>>>> b7c6e013
		// vecfuncT nemo_new = truncate(solver.update(nemo, residual));
		vecfuncT nemo_new = truncate(solver.update(update));
        t_bsh.tag("solver.update");
		normalize(nemo_new,R);

		calc->do_step_restriction(world,nemo,nemo_new,"ab spin case");
		orthonormalize(nemo_new,R);
		nemo=nemo_new;

		real_function_3d olddensity=density;
		density=R_square*compute_density(nemo);
		double deltadens=(density-olddensity).norm2();
		converged=check_convergence(energies,oldenergies,bsh_norm,deltadens,param,
				proto.econv,proto.dconv);

		if (param.save()) calc->save_mos(world);
        t_bsh.tag("orbital update");

		if (world.rank() == 0 and param.print_level()>1) {
			printf("finished iteration %2d at time %8.1fs with energy  %12.8f\n",
					iter, wall_time(), energy);
		}

		if (converged) break;
	}

	if (converged) {
		if (world.rank()==0) print("\nIterations converged\n");
        calc->converged_for_thresh=param.econv();
        if (param.save()) calc->save_mos(world);
    } else {
		if (world.rank()==0) print("\nIterations failed\n");
		energy = 0.0;
	}

	return energy;
}

/// given nemos, compute the HF energy using the regularized expressions for T and V
std::vector<double> Nemo::compute_energy_regularized(const vecfuncT& nemo, const vecfuncT& Jnemo,
        const vecfuncT& Knemo, const vecfuncT& Unemo) const {
    timer t(world,param.print_level()>2);

    vecfuncT R2nemo=R_square*nemo;
    truncate(world,R2nemo);

    const tensorT U = inner(world, R2nemo, Unemo);
    const double pe = 2.0 * U.sum();  // closed shell

//    real_function_3d dens=dot(world,nemo,nemo)*R_square;
//    double pe1=2.0*inner(dens,calc->potentialmanager->vnuclear());

    // compute \sum_i <F_i | R^2 T | F_i>
    double ke = 0.0;
    for (int axis = 0; axis < 3; axis++) {
        real_derivative_3d D = free_space_derivative<double, 3>(world, axis);
        const vecfuncT dnemo = apply(world, D, nemo);
        const vecfuncT dr2nemo = apply(world, D, R2nemo);
        ke += 0.5 * (inner(world, dnemo, dr2nemo)).sum();
    }
    ke *= 2.0; // closed shell


    double ke0=compute_kinetic_energy(nemo);
//    double ke1=compute_kinetic_energy1(nemo);
//    double ke2=compute_kinetic_energy2(nemo);

    const double J = inner(world, R2nemo, Jnemo).sum();
    double K = inner(world, R2nemo, Knemo).sum();

    int ispin=0;
    double exc=0.0;
    if (calc->xc.is_dft()) {
        XCOperator<double,3> xcoperator(world,this,ispin);
        exc=xcoperator.compute_xc_energy();
    }

    double pcm_energy=0.0;
    if (do_pcm()) pcm_energy=pcm.compute_pcm_energy();
    const double nucrep = calc->molecule.nuclear_repulsion_energy();

    double energy = ke + J - K + exc + pe + nucrep + pcm_energy;

    if (world.rank() == 0 and param.print_level()>2) {
        printf("\n  nuclear and kinetic %16.8f\n", ke + pe);
        printf("         kinetic only %16.8f\n",  ke0);
//        printf("\n  kinetic only  %16.8f\n",  ke2);
//        printf("\n  kinetic plain %16.8f\n",  ke3);
//        printf("\n  nuclear only  %16.8f\n",  pe1);
//        printf("\n  nuclear and kinetic each  %16.8f\n",  pe1+ke1);
        printf("              coulomb %16.8f\n", J);
        if (is_dft()) printf(" exchange-correlation %16.8f\n", exc);
        if (calc->xc.hf_exchange_coefficient()!=0.0) printf("       exact exchange %16.8f\n", -K);
        if (do_pcm()) printf("   polarization (PCM) %16.8f\n", pcm_energy);
        printf("    nuclear-repulsion %16.8f\n", nucrep);
        printf("   regularized energy %16.8f\n", energy);
    }
    t.end( "compute energy");

    return std::vector<double>{energy,ke0,ke+pe,J,exc,-K,pcm_energy,nucrep};
}

/// compute the reconstructed orbitals, and all potentials applied on nemo

/// to use these potentials in the fock matrix computation they must
/// be multiplied by the nuclear correlation factor
/// @param[in]	nemo	the nemo orbitals
/// @param[out]	psi		the reconstructed, full orbitals
/// @param[out]	Jnemo	Coulomb operator applied on the nemos
/// @param[out]	Knemo	exchange operator applied on the nemos
/// @param[out]	Vnemo	nuclear potential applied on the nemos
/// @param[out]	Unemo	regularized nuclear potential applied on the nemos
void Nemo::compute_nemo_potentials(const vecfuncT& nemo,
		vecfuncT& Jnemo, vecfuncT& Knemo, vecfuncT& xcnemo, vecfuncT& pcmnemo,
		vecfuncT& Unemo) const {

    {
        timer t(world,param.print_level()>2);
        real_function_3d vcoul;
        int ispin = 0;
        auto taskq = std::shared_ptr<MacroTaskQ>(new MacroTaskQ(world, world.size()));
        Coulomb<double, 3> J = Coulomb<double, 3>(world, this).set_taskq(taskq);
        {
            t.tag("initialize Coulomb operator");

            // compute the density and the coulomb potential
            Jnemo = J(nemo);

            // compute the exchange potential
            int ispin = 0;
            Knemo = zero_functions_compressed<double, 3>(world, nemo.size());
            if (calc->xc.hf_exchange_coefficient() > 0.0) {
                Exchange<double, 3> K = Exchange<double, 3>(world, this, ispin).set_symmetric(true).set_taskq(taskq);
	            K.set_algorithm(Exchange<double,3>::Algorithm::multiworld_efficient_row);
                Knemo = K(nemo);
            }
            t.tag("initialize K operator");
            taskq->set_printlevel(param.print_level());
            if (param.print_level()>9) taskq->print_taskq();
            taskq->run_all();

            t.tag("compute Knemo");
            scale(world, Knemo, calc->xc.hf_exchange_coefficient());
            truncate(world, Knemo);
        }

        // compute the exchange-correlation potential
        if (calc->xc.is_dft()) {
            XCOperator<double, 3> xcoperator(world, this, ispin);
            //double exc = 0.0;
            //if (ispin == 0) exc = xcoperator.compute_xc_energy();
            real_function_3d xc_pot = xcoperator.make_xc_potential();

            // compute the asymptotic correction of exchange-correlation potential
            if (do_ac()) {
                std::cout << "Computing asymtotic correction!\n";
                double charge = double(molecule().total_nuclear_charge()) - param.charge();
                real_function_3d scaledJ = -1.0 / charge * J.potential() * (1.0 - calc->xc.hf_exchange_coefficient());
                xc_pot = ac.apply(xc_pot, scaledJ);
            }

            xcnemo=truncate(xc_pot*nemo);
            t.tag("compute XCnemo");
        }


        // compute the solvent (PCM) contribution to the potential
        if (do_pcm()) {
            const real_function_3d vpcm = pcm.compute_pcm_potential(J.potential());
            pcmnemo = vpcm * nemo;
            double size = get_size(world, pcmnemo);
            t.tag("compute PCMnemo " + stringify(size));
        }

        Nuclear<double, 3> Unuc(world, this->ncf);
        Unemo = Unuc(nemo);
        double size1 = get_size(world, Unemo);
        t.tag("compute Unemo " + stringify(size1));
    }
    world.gop.fence();

}



/// return the Coulomb potential
real_function_3d Nemo::get_coulomb_potential(const vecfuncT& psi) const {
	MADNESS_ASSERT(param.spin_restricted());
	functionT rho = make_density(calc->aocc, psi).scale(2.0);
	return calc->make_coulomb_potential(rho);
}

real_function_3d Nemo::make_density(const Tensor<double>& occ,
        const vecfuncT& nemo) const {
    return calc->make_density(world,occ,nemo);
}

real_function_3d Nemo::make_density(const tensorT & occ,
        const vecfuncT& bra, const vecfuncT& ket, const bool do_refine) const {

    // density may be twice as precise as the orbitals, if you refine
    if (do_refine) {
        refine(world,bra,false);
        if (&bra!=&ket) refine(world,ket,true);
    }

    vecfuncT vsq = mul(world, bra, ket);
    compress(world, vsq);
    functionT rho = factoryT(world).compressed();
    for (unsigned int i = 0; i < vsq.size(); ++i) {
        if (calc->get_aocc()[i])
            rho.gaxpy(1.0, vsq[i], calc->get_aocc()[i], false);
    }
    world.gop.fence();
    return rho;
}


real_function_3d Nemo::make_ddensity(const real_function_3d& rhonemo,
        const int axis) const {

    // 2 RXR * rhonemo
    NuclearCorrelationFactor::U1_functor U1_func(ncf.get(),axis);
    real_function_3d RXR=real_factory_3d(world).functor(U1_func).truncate_on_project();
    real_function_3d term1=-2.0*RXR*rhonemo;

    // R^2 * \nabla \rho
    real_derivative_3d D = free_space_derivative<double, 3>(world,axis);
    real_function_3d rhonemo_copy=copy(rhonemo).refine();
    real_function_3d Drhonemo=D(rhonemo_copy);
    return R_square*(term1+Drhonemo);
}


real_function_3d Nemo::make_laplacian_density(const real_function_3d& rhonemo) const {

    // U1^2 operator
    NuclearCorrelationFactor::U1_dot_U1_functor u1_dot_u1(ncf.get());
    const real_function_3d U1dot=real_factory_3d(world).functor(u1_dot_u1).truncate_on_project();

    real_function_3d result=(2.0*U1dot*rhonemo).truncate();

    // U2 operator
    const Nuclear<double,3> U_op(world,this->ncf);
    const Nuclear<double,3> V_op(world,this->get_calc().get());

    const real_function_3d Vrho=V_op(rhonemo);  // eprec is important here!
    const real_function_3d Urho=U_op(rhonemo);

    real_function_3d term2=4.0*(Urho-Vrho).truncate();
    result-=term2;

    // derivative contribution: R2 \Delta rhonemo
    real_function_3d laplace_rhonemo=real_factory_3d(world).compressed();
    real_function_3d rhonemo_refined=copy(rhonemo).refine();
    for (int axis=0; axis<3; ++axis) {
        real_derivative_3d D = free_space_derivative<double, 3>(world,axis);
        real_function_3d drhonemo=D(rhonemo_refined).refine();
        smoothen(drhonemo);
        real_function_3d d2rhonemo=D(drhonemo);
        laplace_rhonemo+=d2rhonemo;
    }
    save(laplace_rhonemo,"laplace_rhonemo");

    result+=(laplace_rhonemo).truncate();
    result=(R_square*result).truncate();
    save(result,"d2rho");

    // double check result: recompute the density from its laplacian
    real_function_3d rho_rec=-1./(4.*constants::pi)*(*poisson)(result);
    save(rho_rec,"rho_reconstructed");

    return result;
}



real_function_3d Nemo::kinetic_energy_potential(const vecfuncT& nemo) const {

    const Nuclear<double,3> U_op(world,this->ncf);
    const Nuclear<double,3> V_op(world,this->get_calc().get());

    const vecfuncT Vnemo=V_op(nemo);  // eprec is important here!
    const vecfuncT Unemo=U_op(nemo);

    // nabla^2 nemo
    Laplacian<double,3> Laplace(world,0.0);
    vecfuncT laplace_nemo=Laplace(nemo);
    real_function_3d laplace_sum=sum(world,laplace_nemo);
    save(laplace_sum,"laplace_sum");

    // result=-2.0*(Unemo-Vnemo)  + laplace_nemo;
//    vecfuncT tmp=sub(world,Unemo,Vnemo);
//    vecfuncT tmp=Unemo;
    vecfuncT tmp=sub(world,Unemo,mul(world,this->ncf->U2(),nemo));
    gaxpy(world,1.0,laplace_nemo,-2.0,tmp);
    vecfuncT D2Rnemo=mul(world,R,laplace_nemo);

    // double check result: recompute the density from its laplacian
    vecfuncT nemo_rec=apply(world,*poisson,D2Rnemo);
    scale(world,nemo_rec,-1./(4.*constants::pi));
    vecfuncT Rnemo=mul(world,R,nemo);
    vecfuncT diff=sub(world,Rnemo,nemo_rec);
    double dnorm=norm2(world,diff);
    print("dnorm of laplacian phi ",dnorm);

    // compute \sum_i \phi_i \Delta \phi_i
    real_function_3d phiD2phi=dot(world,Rnemo,D2Rnemo);
    save(phiD2phi,"phiD2phi");

    // compute \sum_i \phi_i \epsilon_i \phi_i
    vecfuncT R2nemo=mul(world,R_square,nemo);
    real_function_3d rho=2.0*dot(world,nemo,R2nemo);

    std::vector<double> eps(nemo.size());
    for (std::size_t i=0; i<eps.size(); ++i) eps[i]=calc->aeps(i);
    scale(world,R2nemo,eps);
    real_function_3d phiepsilonphi=dot(world,R2nemo,nemo);

    // divide by the density
    real_function_3d numerator=-0.5*phiD2phi-phiepsilonphi;
    real_function_3d nu_bar=binary_op(numerator,rho,dens_inv());

    // smooth the smooth part of the potential
    SeparatedConvolution<double,3> smooth=SmoothingOperator3D(world,0.001);
    nu_bar=smooth(nu_bar);
    save(nu_bar,"nu_bar_bare_smoothed");

    // reintroduce the nuclear potential *after* smoothing
    real_function_3d uvnuc=0.5*(calc->potentialmanager->vnuclear()-ncf->U2());
    nu_bar=nu_bar-uvnuc;

    return nu_bar;
}


/// compute the reduced densities sigma (gamma) for GGA functionals

/// the reduced density is given by
/// \f[
///   \sigma = \nabla\rho_1 \nabla\rho_2
///          = (\nabla R^2 \rho_{R,1} + R^2 \nabla \rho_{R,1}) \cdot
///              (\nabla R^2 \rho_{R,2} + R^2 \nabla \rho_{R,2})
///          = 4R^4 U_1^2 \rho_{R,1}\rho_{R,2}
///             + 2R^4 \vec U_1 \left(\rho_{R,1}\nabla \rho_{R,2} + \nabla\rho_{R,1} \rho_{R,2}\right)
///             + R^4 \nabla \rho_{R,1}\cdot \nabla\rho_{R,2}
/// \f]
///
real_function_3d Nemo::make_sigma(const real_function_3d& rho1,
        const real_function_3d& rho2) const {

    const double tight=FunctionDefaults<3>::get_thresh()*0.001;
    const double thresh=FunctionDefaults<3>::get_thresh();
    FunctionDefaults<3>::set_thresh(tight);

    // do refine to have sigma more precise
    std::vector<real_function_3d> drho1=grad(rho1,true);
    std::vector<real_function_3d> drho2=grad(rho2,true);

    // first term
    NuclearCorrelationFactor::U1_dot_U1_functor u1_dot_u1(ncf.get());
    const real_function_3d U1dot=real_factory_3d(world).functor(u1_dot_u1);
    real_function_3d result=(4.0*U1dot*rho1*rho2);

    std::vector<real_function_3d> uvec=ncf->U1vec();
    real_function_3d term2=-2.0*(rho1*dot(world,uvec,drho2) + rho2*dot(world,uvec,drho1));

    real_function_3d term3=dot(world,drho1,drho2);
    FunctionDefaults<3>::set_thresh(thresh);
    result+=term2+term3;
    return result*R_square*R_square;

}



/// compute the nuclear gradients
Tensor<double> Nemo::gradient(const Tensor<double>& x) {

    const vecfuncT& nemo=calc->amo;

    // the pseudo-density made up of the square of the nemo orbitals
    functionT rhonemo = make_density(calc->aocc, nemo).scale(2.0);
    rhonemo=rhonemo.refine();

    Tensor<double> grad=NemoBase::compute_gradient(rhonemo,calc->molecule);


    if (world.rank() == 0) {
        print("\n Derivatives (a.u.)\n -----------\n");
        print(
              "  atom        x            y            z          dE/dx        dE/dy        dE/dz");
        print(
              " ------ ------------ ------------ ------------ ------------ ------------ ------------");
        for (size_t i = 0; i < calc->molecule.natom(); ++i) {
            const Atom& atom = calc->molecule.get_atom(i);
            printf(" %3s %3d %12.6f %12.6f %12.6f %12.6f %12.6f %12.6f\n", atomic_number_to_symbol(atom.atomic_number).c_str(),int(i),
                   atom.x, atom.y, atom.z, grad[i * 3 + 0], grad[i * 3 + 1],
                   grad[i * 3 + 2]);
        }
    }
    return grad;
}


/// compute the nuclear hessian
Tensor<double> Nemo::hessian(const Tensor<double>& x) {

    const bool hessdebug=(false and (world.rank()==0));

    const size_t natom=molecule().natom();
    const vecfuncT& nemo=get_calc()->amo;
    vecfuncT R2nemo=mul(world,R_square,nemo);
    truncate(world,R2nemo);

    Tensor<double> hessian(3*natom,3*natom);

    // the perturbed MOs determined by the CPHF equations
    std::vector<vecfuncT> xi=compute_all_cphf();

    timer time_hessian(world,param.print_level()>2);

    // compute the derivative of the density d/dx rho; 2: closed shell
    const real_function_3d rhonemo=2.0*make_density(get_calc()->get_aocc(),nemo);
    const real_function_3d dens=R_square*rhonemo;
    vecfuncT drho(3);
    drho[0]=make_ddensity(rhonemo,0);
    drho[1]=make_ddensity(rhonemo,1);
    drho[2]=make_ddensity(rhonemo,2);

    // compute the perturbed densities
    // \rho_pt = R2 F_i F_i^X + R^X R2 F_i F_i
    vecfuncT dens_pt(3*natom);
    vecfuncT pre_dens_pt(3*natom);
    std::vector<vecfuncT> pre_mo_pt(3*natom);
    std::vector<vecfuncT> R2mo_pt(3*natom);

    for (size_t iatom=0; iatom<natom; ++iatom) {
        for (int iaxis=0; iaxis<3; ++iaxis) {
            int i=iatom*3 + iaxis;

            real_function_3d FXF=4.0*make_density(calc->get_aocc(),nemo,xi[i]);
            NuclearCorrelationFactor::RX_functor rxr_func(ncf.get(),iatom,iaxis,-1);
            const real_function_3d RXR=real_factory_3d(world).functor(rxr_func).truncate_on_project();
            pre_dens_pt[i]=(FXF+2.0*RXR*rhonemo);//.truncate();
            pre_mo_pt[i]=(RXR*nemo + xi[i]);
            R2mo_pt[i]=R_square*pre_mo_pt[i];
        }
    }

    dens_pt=R_square * pre_dens_pt;
    save_function(dens_pt,"full_dens_pt");

    // add the electronic contribution to the hessian
    for (size_t iatom=0; iatom<natom; ++iatom) {
        for (int iaxis=0; iaxis<3; ++iaxis) {
            int i=iatom*3 + iaxis;

            for (size_t jatom=0; jatom<natom; ++jatom) {
                for (int jaxis=0; jaxis<3; ++jaxis) {
                    int j=jatom*3 + jaxis;

                    // skip diagonal elements because they are extremely noisy!
                    // use translational symmetry to reconstruct them from other
                    // hessian matrix elements (see below)
                    if (i==j) continue;

                    MolecularDerivativeFunctor mdf(molecule(), jatom, jaxis);
                    hessian(i,j)=inner(dens_pt[i],mdf);

                    // integration by parts < 0 | H^{YX} | 0 >
                    if (iatom==jatom) hessian(i,j)+=inner(drho[iaxis],mdf);

                }
            }
        }
    }
//    if (hessdebug) {
        print("\n raw electronic Hessian (a.u.)\n");
        print(hessian);
//    }
    for (size_t i=0; i<3*natom; ++i) hessian(i,i)=0.0;
    if (param.get<bool>("purify_hessian")) hessian=purify_hessian(hessian);

    Tensor<double> asymmetric=0.5*(hessian-transpose(hessian));
    const double max_asymmetric=asymmetric.absmax();
    if (hessdebug) {
        print("\n asymmetry in the electronic Hessian (a.u.)\n");
        print(asymmetric);
    }
    if (world.rank()==0) print("max asymmetric element in the Hessian matrix: ",max_asymmetric);

    // symmetrize hessian
    hessian+=transpose(hessian);
    hessian.scale(0.5);

    // exploit translational symmetry to compute the diagonal elements:
    // translating all atoms in the same direction will make no energy change,
    // therefore the respective sum of hessian matrix elements will be zero:
    for (size_t i=0; i<3*natom; ++i) {
        double sum=0.0;
        for (size_t j=0; j<3*natom; j+=3) sum+=hessian(i,j+(i%3));
        hessian(i,i)=-sum;
    }

//    if (hessdebug) {
        print("\n electronic Hessian (a.u.)\n");
        print(hessian);
//    }

    // add the nuclear-nuclear contribution
    hessian+=molecule().nuclear_repulsion_hessian();
        print("\n nuclear Hessian (a.u.)\n");
        print(molecule().nuclear_repulsion_hessian());

//    if (hessdebug) {
        print("\n Hessian (a.u.)\n");
        print(hessian);
//    }

    time_hessian.end("compute hessian");

    Tensor<double> normalmodes;
    Tensor<double> frequencies=compute_frequencies(molecule(),hessian,normalmodes,false,hessdebug);

    if (hessdebug) {
        print("\n vibrational frequencies (unprojected) (a.u.)\n");
        print(frequencies);
        print("\n vibrational frequencies (unprojected) (cm-1)\n");
        print(constants::au2invcm*frequencies);
    }

    frequencies=compute_frequencies(molecule(),hessian, normalmodes,true,hessdebug);
    Tensor<double> intensities=compute_IR_intensities(normalmodes,dens_pt);
    Tensor<double> reducedmass=compute_reduced_mass(molecule(),normalmodes);

    if (world.rank() == 0) {
        print("\nprojected vibrational frequencies (cm-1)\n");
        printf("frequency in cm-1   ");
        for (int i=0; i<frequencies.size(); ++i) {
            printf("%10.3f",constants::au2invcm*frequencies(i));
        }
        printf("\n");
        printf("intensity in km/mol ");
        for (int i=0; i<intensities.size(); ++i) {
            printf("%10.3f",intensities(i));
        }
        printf("\n");
        printf("reduced mass in amu ");
        for (int i=0; i<intensities.size(); ++i) {
            printf("%10.3f",reducedmass(i));
        }
        printf("\n\n");
        printf("done with computing the hessian matrix at time %8.1fs \n",wall_time());
        printf("final energy %16.8f", calc->current_energy);
    }

    return hessian;

}

/// purify and symmetrize the hessian

Tensor<double> Nemo::purify_hessian(const Tensor<double>& hessian) const {

    Tensor<double> purified=copy(hessian);
    double maxasymmetric=0.0;

    const size_t natom=calc->molecule.natom();

    for (size_t iatom=0; iatom<natom; ++iatom) {
        for (int iaxis=0; iaxis<3; ++iaxis) {
            int i=iatom*3 + iaxis;

            for (size_t jatom=0; jatom<natom; ++jatom) {
                for (int jaxis=0; jaxis<3; ++jaxis) {
                    int j=jatom*3 + jaxis;

                    double mean=(purified(i,j)+purified(j,i))*0.5;
                    double diff=0.5*fabs(purified(i,j)-purified(j,i));
                    maxasymmetric=std::max(maxasymmetric,diff);

                    unsigned int ZA=calc->molecule.get_atomic_number(iatom);
                    unsigned int ZB=calc->molecule.get_atomic_number(jatom);
                    if (ZA<ZB) purified(i,j)=purified(j,i);
                    if (ZA>ZB) purified(j,i)=purified(i,j);
                    if (ZA==ZB) {
                        purified(i,j)=mean;
                        purified(j,i)=mean;
                    }
                }
            }
        }
    }
    print("purify: max asymmetric element ",maxasymmetric);
    print("purify: raw hessian ");
    print(hessian);
    print("purify: purified hessian ");
    print(purified);

    return purified;
}



Tensor<double> Nemo::make_incomplete_hessian() const {

    const size_t natom=molecule().natom();
    vecfuncT& nemo=get_calc()->amo;
    refine(world,nemo);
    real_function_3d rhonemo=2.0*make_density(get_calc()->get_aocc(),nemo);
    real_function_3d rho=R_square*rhonemo;

    Tensor<double> incomplete_hessian=molecule().nuclear_repulsion_hessian();

    // compute the perturbed densities (partial only!)
    // \rho_pt = R2 F_i F_i^X + R^X R2 F_i F_i
    vecfuncT dens_pt(3*natom);
    for (size_t iatom=0; iatom<natom; ++iatom) {
        for (int iaxis=0; iaxis<3; ++iaxis) {
            int i=iatom*3 + iaxis;
            NuclearCorrelationFactor::RX_functor rxr_func(ncf.get(),iatom,iaxis,2);
            const real_function_3d RXR=real_factory_3d(world).functor(rxr_func);//.truncate_on_project();
            dens_pt[i]=2.0*RXR*rhonemo;//.truncate();
        }
    }

    // add the electronic contribution to the hessian
    for (size_t iatom=0; iatom<natom; ++iatom) {
        for (int iaxis=0; iaxis<3; ++iaxis) {
            int i=iatom*3 + iaxis;

            for (size_t jatom=0; jatom<natom; ++jatom) {
                for (int jaxis=0; jaxis<3; ++jaxis) {
                    int j=jatom*3 + jaxis;

                    MolecularDerivativeFunctor mdf(molecule(), jatom, jaxis);
                    double result=inner(dens_pt[i],mdf);

                    // no integration by parts
                    MolecularSecondDerivativeFunctor m2df(molecule(), jatom, jaxis,iaxis);
                    if (iatom==jatom) result+=inner(rho,m2df);

                    // skip diagonal elements because they are extremely noisy!
                    // use translational symmetry to reconstruct them from other
                    // hessian matrix elements (see below)
                    incomplete_hessian(i,j)+=result;
                    if (i==j) incomplete_hessian(i,j)=0.0;
                }
            }
        }
    }

    return incomplete_hessian;
}

/// compute the complementary incomplete hessian

/// @param[in]  xi the response functions including the parallel part
Tensor<double> Nemo::make_incomplete_hessian_response_part(
        const std::vector<vecfuncT>& xi) const {

    size_t natom=calc->molecule.natom();
    const vecfuncT& nemo=calc->amo;

    Tensor<double> complementary_hessian(3*natom,3*natom);
    for (size_t i=0, iatom=0; iatom<natom; ++iatom) {
        for (int iaxis=0; iaxis<3; ++iaxis, ++i) {

            real_function_3d dens_pt=dot(world,xi[i],nemo);
            dens_pt=4.0*R_square*dens_pt;
            Tensor<double> h(3*molecule().natom());

            for (size_t jatom=0, j=0; jatom<molecule().natom(); ++jatom) {
                for (int jaxis=0; jaxis<3; ++jaxis, ++j) {
                    if ((iatom==jatom) and (iaxis==jaxis)) continue;
                    MolecularDerivativeFunctor mdf(molecule(), jatom, jaxis);
                    h(j)=inner(dens_pt,mdf);
                }
            }
            complementary_hessian(i,_)=h;
        }
    }
    return complementary_hessian;
}


vecfuncT Nemo::make_cphf_constant_term(const size_t iatom, const int iaxis,
        const vecfuncT& R2nemo, const real_function_3d& rhonemo) const {
    // guess for the perturbed MOs
    const vecfuncT nemo=calc->amo;
    const int nmo=nemo.size();

    const Tensor<double> occ=get_calc()->get_aocc();
    QProjector<double,3> Q(R2nemo,nemo);

    DNuclear<double,3> Dunuc(world,this,iatom,iaxis);
    vecfuncT Vpsi2b=Dunuc(nemo);
    truncate(world,Vpsi2b);

    // construct some intermediates
    NuclearCorrelationFactor::RX_functor rxr_func(ncf.get(),iatom,iaxis,2);
    const real_function_3d RXR=real_factory_3d(world).functor(rxr_func).truncate_on_project();

    // part of the Coulomb operator with the derivative of the NCF
    // J <- \int dr' 1/|r-r'| \sum_i R^XR F_iF_i
    Coulomb<double,3> Jconst(world);
    Jconst.potential()=Jconst.compute_potential(2.0*RXR*rhonemo);        // factor 2 for cphf
    vecfuncT Jconstnemo=Jconst(nemo);
    truncate(world,Jconstnemo);

    // part of the exchange operator with the derivative of the NCF
    // K <- \sum_k |F_k> \int dr' 1/|r-r'| 2R^XR F_k F_i
    // there is no constant term for DFT, since the potentials are not
    // linear in the density
    vecfuncT Kconstnemo=zero_functions_compressed<double,3>(world,nmo);
    if (not is_dft()) {
        Exchange<double,3> Kconst(world,param.lo());
        vecfuncT kbra=2.0*RXR*nemo;
        truncate(world,kbra);
        Kconst.set_bra_and_ket(kbra, nemo);
        Kconstnemo=Kconst(nemo);
        truncate(world,Kconstnemo);
    }

    vecfuncT rhsconst=Vpsi2b+Jconstnemo-Kconstnemo;
    truncate(world,rhsconst);
    rhsconst=Q(rhsconst);
    return rhsconst;

}


/// solve the CPHF equation for the nuclear displacements

/// @param[in]  iatom   the atom A to be moved
/// @param[in]  iaxis   the coordinate X of iatom to be moved
/// @return     \frac{\partial}{\partial X_A} \varphi
vecfuncT Nemo::solve_cphf(const size_t iatom, const int iaxis, const Tensor<double> fock,
        const vecfuncT& guess, const vecfuncT& rhsconst,
        const Tensor<double> incomplete_hessian, const vecfuncT& parallel,
        const SCFProtocol& proto, const std::string& xc_data) const {

    print("\nsolving nemo cphf equations for atom, axis",iatom,iaxis);

    vecfuncT xi=guess;
    // guess for the perturbed MOs
    const vecfuncT nemo=calc->amo;
    const int nmo=nemo.size();
    const Tensor<double> occ=get_calc()->get_aocc();
    const real_function_3d rhonemo=2.0*make_density(occ,nemo); // closed shell
    const real_function_3d arho=0.5*R_square*rhonemo;
    NuclearCorrelationFactor::RX_functor rxr_func(ncf.get(),iatom,iaxis,2);
    const real_function_3d RXR=real_factory_3d(world).functor(rxr_func).truncate_on_project();

    int ii=3*iatom+iaxis;
    Tensor<double> ihr=incomplete_hessian(ii,_);
    Tensor<double> old_h(3*molecule().natom());


    vecfuncT R2nemo=mul(world,R_square,nemo);
    truncate(world,R2nemo);
    QProjector<double,3> Q(R2nemo,nemo);

    // construct quantities that are independent of xi

    // construct the BSH operator
    tensorT eps(nmo);
    for (int i = 0; i < nmo; ++i) eps(i) = fock(i, i);
    std::vector<poperatorT> bsh = calc->make_bsh_operators(world, eps,param);
    for (poperatorT& b : bsh) b->destructive()=true;    // make it memory efficient

    // derivative of the (regularized) nuclear potential

    // construct the KAIN solver
    typedef vector_function_allocator<double, 3> allocT;
    typedef XNonlinearSolver<std::vector<Function<double, 3> >, double, allocT> solverT;
    allocT alloc(world, nemo.size());
    solverT solver(allocT(world, nemo.size()));
    solver.set_maxsub(5);

    // construct unperturbed operators
    const Coulomb<double,3> J(world,this);
    const Exchange<double,3> K=Exchange<double,3>(world,this,0);
    const XCOperator<double,3> xc(world, xc_data, not param.spin_restricted(), arho, arho);
    const Nuclear<double,3> V(world,this);

    Tensor<double> h_diff(3l);
    for (int iter=0; iter<10; ++iter) {


        // make the rhs
        vecfuncT Vpsi1=V(xi) + J(xi);
        if (is_dft()) {
            Vpsi1+=(xc(xi));
        } else {
            Vpsi1-=(K(xi));
        }

        truncate(world,Vpsi1);


        // construct perturbed operators
        Coulomb<double,3> Jp(world);
        const vecfuncT xi_complete=xi-parallel;

        // factor 4 from: closed shell (2) and cphf (2)
        real_function_3d density_pert=4.0*make_density(occ,R2nemo,xi_complete);
        Jp.potential()=Jp.compute_potential(density_pert);
        vecfuncT Kp;
        if (is_dft()) {
            // reconstruct the full perturbed density: do not truncate!
            const real_function_3d full_dens_pt=(density_pert + 2.0*RXR*rhonemo);
            real_function_3d gamma=-1.0*xc.apply_xc_kernel(full_dens_pt);
            Kp=truncate(gamma*nemo);
        } else {
            Exchange<double,3> Kp1(world,param.lo());
            Kp1.set_bra_and_ket(R2nemo, xi_complete).set_symmetric(true);
            vecfuncT R2xi=mul(world,R_square,xi_complete);
            truncate(world,R2xi);
            Exchange<double,3> Kp2(world,param.lo());
            Kp2.set_bra_and_ket(R2xi, nemo);
            Kp=truncate(Kp1(nemo) + Kp2(nemo));
        }
        vecfuncT Vpsi2=truncate(Jp(nemo)-Kp+rhsconst);
        Vpsi2=Q(Vpsi2);
        truncate(world,Vpsi2);

        vecfuncT Vpsi=truncate(Vpsi1+Vpsi2);
        Vpsi1.clear();
        Vpsi2.clear();


        // add the coupling elements in case of localized orbitals
        if (get_calc()->param.do_localize()) {
            Tensor<double> fcopy=copy(fock);
            for (int i = 0; i < nmo; ++i) fcopy(i, i) -= eps(i);
            vecfuncT fnemo= transform(world, xi, fcopy, trantol(), true);
            gaxpy(world, 1.0, Vpsi, -1.0, fnemo);
            truncate(Vpsi);
        }

        // apply the BSH operator on the wave function
        scale(world,Vpsi,-2.0);
        vecfuncT tmp = apply(world, bsh,Vpsi);
        Vpsi.clear();
        truncate(world, tmp);

        tmp=Q(tmp);
        truncate(world,tmp);

        vecfuncT residual = xi-tmp;

        std::vector<double> rnorm = norm2s(world, residual);
        double rms, maxval;
        calc->vector_stats(rnorm, rms, maxval);
        const double norm = norm2(world,xi);

        if (rms < 1.0) {
            xi = solver.update(xi, residual);
        } else {
            xi = tmp;
        }
        truncate(xi);

        // measure for hessian matrix elements
        real_function_3d dens_pt=dot(world,xi-parallel,nemo);
        dens_pt=4.0*R_square*dens_pt;
        Tensor<double> h(3*molecule().natom());
        for (size_t jatom=0, j=0; jatom<molecule().natom(); ++jatom) {
            for (int jaxis=0; jaxis<3; ++jaxis, ++j) {
                if ((iatom==jatom) and (iaxis==jaxis)) continue;
                MolecularDerivativeFunctor mdf(molecule(), jatom, jaxis);
                h(j)=inner(dens_pt,mdf);
            }
        }
        h_diff=h-old_h;

        if (world.rank() == 0)
            print("xi_"+stringify(ii),"CPHF BSH residual: rms", rms,
                    "   max", maxval, "H, Delta H", h.normf(), h_diff.absmax());
        print("h+ihr");
        print(h+ihr);
        old_h=h;

        if (rms/norm<proto.dconv and (h_diff.absmax()<1.e-2)) break;
    }
    return xi;

}


std::vector<vecfuncT> Nemo::compute_all_cphf() {

    const int natom=molecule().natom();
    std::vector<vecfuncT> xi(3*natom);
    const vecfuncT& nemo=calc->amo;

    // read CPHF vectors from file if possible
    if (get_calc()->param.get<bool>("read_cphf")) {
        for (int i=0; i<3*natom; ++i) {
            load_function(xi[i],"xi_"+stringify(i));
            real_function_3d dens_pt=dot(world,xi[i],nemo);
            dens_pt=4.0*R_square*dens_pt;
            save(dens_pt,"dens_pt"+stringify(i));
        }
        return xi;
    }


    timer t1(world,param.print_level()>2);
    vecfuncT R2nemo=mul(world,R_square,nemo);
    const real_function_3d rhonemo=2.0*make_density(calc->aocc, nemo);
    t1.tag("make density");

    // compute some intermediates

    // compute those contributions to the hessian that do not depend on the response
    Tensor<double> incomplete_hessian=make_incomplete_hessian();
    t1.tag("make incomplete hessian");
    print(incomplete_hessian);

    // compute the initial guess for the response
    const Tensor<double> fock=compute_fock_matrix(nemo,get_calc()->get_aocc());
    const int nmo=nemo.size();
    tensorT eps(nmo);
    for (int i = 0; i < nmo; ++i) eps(i) = fock(i, i);
    std::vector<poperatorT> bsh = calc->make_bsh_operators(world, eps,param);
    t1.tag("make fock matrix");

    // construct the leading and constant term rhs involving the derivative
    // of the nuclear potential
    std::vector<vecfuncT> parallel(3*natom);
    std::vector<vecfuncT> rhsconst(3*natom);

    for (int i=0, iatom=0; iatom<natom; ++iatom) {
        for (int iaxis=0; iaxis<3; ++iaxis, ++i) {
            parallel[i]=compute_cphf_parallel_term(iatom,iaxis);
            rhsconst[i]=make_cphf_constant_term(iatom,iaxis,R2nemo,rhonemo);
        }
    }
    t1.tag("make constant and parallel terms");


    // initial guess from the constant rhs or from restart
    if (get_calc()->param.restart_cphf()) {
        for (int i=0; i<3*natom; ++i) {
            load_function(xi[i],"xi_guess"+stringify(i));
        }
        t1.tag("read guess from file");
    } else {
        for (std::size_t i=0; i<rhsconst.size(); ++i) {
            xi[i]=apply(world, bsh, -2.0*rhsconst[i]);
            truncate(world,xi[i]);
            save_function(xi[i],"xi_guess"+stringify(i));
        }
        t1.tag("make initial guess");
    }


    // do some pre-iterations using fast LDA xc functional
    if (world.rank()==0) {
        print("\ngenerating CPHF guess using the LDA functional\n");
    }

    SCFProtocol preiterations(world,param);
    preiterations.end_prec*=10.0;
    preiterations.initialize();
    for (; not preiterations.finished(); ++preiterations) {
        set_protocol(preiterations.current_prec);

        if (world.rank()==0) {
            printf("\nstarting initial CPHF equations at time %8.1fs \n",wall_time());
        }

        // double loop over all nuclear displacements
        for (int i=0, iatom=0; iatom<natom; ++iatom) {
            for (int iaxis=0; iaxis<3; ++iaxis, ++i) {
                if (xi[i].size()>0) {
                    for (real_function_3d& xij : xi[i]) xij.set_thresh(preiterations.current_prec);
                }
                xi[i]=solve_cphf(iatom,iaxis,fock,xi[i],rhsconst[i],
                        incomplete_hessian,parallel[i],preiterations,"LDA");
                save_function(xi[i],"xi_guess"+stringify(i));
            }
        }
        if (world.rank()==0) {
            printf("\nfinished CPHF equations at time %8.1fs \n",wall_time());
        }

        std::vector<vecfuncT> full_xi(3*natom);
        for (int i=0; i<3*natom; ++i) full_xi[i]=xi[i]-parallel[i];
        Tensor<double> complementary_hessian=make_incomplete_hessian_response_part(full_xi);
        print("full hessian matrix");
        print(incomplete_hessian+complementary_hessian);

    }

    // solve the response equations
    SCFProtocol p(world,param);
    p.start_prec=p.end_prec;
    p.initialize();

    for ( ; not p.finished(); ++p) {
        set_protocol(p.current_prec);

        if (world.rank()==0) {
            printf("\nstarting CPHF equations at time %8.1fs \n",wall_time());
            print("solving CPHF with the density functional",param.xc());
        }

        // double loop over all nuclear displacements
        for (int i=0, iatom=0; iatom<natom; ++iatom) {
            for (int iaxis=0; iaxis<3; ++iaxis, ++i) {
                if (xi[i].size()>0) {
                    for (real_function_3d& xij : xi[i]) xij.set_thresh(p.current_prec);
                }
                xi[i]=solve_cphf(iatom,iaxis,fock,xi[i],rhsconst[i],
                        incomplete_hessian,parallel[i],p,param.xc());
                save_function(xi[i],"xi_guess"+stringify(i));
            }
        }
        if (world.rank()==0) {
            printf("\nfinished CPHF equations at time %8.1fs \n",wall_time());
        }

        std::vector<vecfuncT> full_xi(3*natom);
        for (int i=0; i<3*natom; ++i) full_xi[i]=xi[i]-parallel[i];
        Tensor<double> complementary_hessian=make_incomplete_hessian_response_part(full_xi);
        print("full hessian matrix");
        print(incomplete_hessian+complementary_hessian);

    }

    // reset the initial thresholds
    set_protocol(get_calc()->param.econv());

    if (world.rank()==0) print("\nadding the inhomogeneous part to xi\n");

    // double loop over all nuclear displacements
    for (int i=0, iatom=0; iatom<natom; ++iatom) {
        for (int iaxis=0; iaxis<3; ++iaxis, ++i) {

            load_function(xi[i],"xi_guess"+stringify(i));
            xi[i]-=parallel[i];
            truncate(world,xi[i]);
            save_function(xi[i],"xi_"+stringify(i));
        }
    }

    if (world.rank()==0) {
        printf("finished solving the CPHF equations at time %8.1fs \n", wall_time());
    }

    return xi;

}


vecfuncT Nemo::compute_cphf_parallel_term(const size_t iatom, const int iaxis) const {

    const vecfuncT& nemo=calc->amo;
    vecfuncT parallel(nemo.size());
    NuclearCorrelationFactor::RX_functor rxr_func(ncf.get(),iatom,iaxis,2);
    const real_function_3d RXR=real_factory_3d(world).functor(rxr_func).truncate_on_project();
    vecfuncT RXRnemo=mul(world,RXR,nemo);   // skipping factor 2
    truncate(world,RXRnemo);

    Tensor<double> FRXRF=matrix_inner(world,nemo,RXRnemo);  // skipping factor 0.5
    parallel=transform(world,nemo,FRXRF);
    truncate(world,parallel);
    return parallel;

}



Tensor<double> Nemo::compute_IR_intensities(const Tensor<double>& normalmodes,
        const vecfuncT& dens_pt) const {

    // compute the matrix of the normal modes: x -> q
    Tensor<double> M=molecule().massweights();
    Tensor<double> D=MolecularOptimizer::projector_external_dof(molecule(),{"tx","ty","tz","rx","ry","rz"});
    Tensor<double> DL=inner(D,normalmodes);
    Tensor<double> nm=inner(M,DL);

    // square of the dipole derivative wrt the normal modes Q
    Tensor<double> mu_Qxyz2(dens_pt.size());

    // compute the derivative of the dipole moment wrt nuclear displacements X
    for (std::size_t component=0; component<3; ++component) {
        // electronic and nuclear dipole derivative wrt nucl. displacements X
        Tensor<double> mu_X(dens_pt.size()), mu_X_nuc(dens_pt.size());

        for (size_t iatom=0; iatom<molecule().natom(); ++iatom) {
            for (int iaxis=0; iaxis<3; ++iaxis) {
                int i=iatom*3 + iaxis;
                mu_X(i)=-inner(dens_pt[i],DipoleFunctor(component));
                Tensor<double> dnucdipole=molecule().nuclear_dipole_derivative(iatom,iaxis);
                mu_X_nuc(i)=dnucdipole(component);
            }
        }
        Tensor<double> mu_X_total=mu_X+mu_X_nuc;
        Tensor<double> mu_Q=inner(nm,mu_X_total,0,0);
        mu_Qxyz2+=mu_Q.emul(mu_Q);
    }

    // have fun with constants
    // unit of the dipole moment:
    const double mu_au_to_SI=constants::atomic_unit_of_electric_dipole_moment;
    // unit of the dipole derivative
    const double dmu_au_to_SI=mu_au_to_SI/constants::atomic_unit_of_length;
    // unit of the mass-weighted dipole derivative
    const double dmuq_au_to_SI=dmu_au_to_SI*sqrt(constants::atomic_mass_in_au/
            constants::atomic_mass_constant);
    // some more fundamental constants
    const double pi=constants::pi;
    const double N=constants::Avogadro_constant;
    const double e=constants::dielectric_constant;
    const double c=constants::speed_of_light_in_vacuum;
    // final conversion: Eqs (13) and (14) of
    // J. Neugebauer, M. Reiher, C. Kind, and B. A. Hess,
    // J. Comp. Chem., vol. 23, no. 9, pp. 895–910, Apr. 2002.
    const double conversion=pi*N*dmuq_au_to_SI*dmuq_au_to_SI/(3.0*4.0*pi*e*c*c)/1.e3;
    return mu_Qxyz2.scale(conversion);
}




} // namespace madness<|MERGE_RESOLUTION|>--- conflicted
+++ resolved
@@ -401,11 +401,8 @@
 
 		const double bsh_norm = norm2(world, residual) / sqrt(nemo.size());
 
-<<<<<<< HEAD
-=======
         // MemoryMeasurer::measure_and_print(world);
 
->>>>>>> b7c6e013
 		// vecfuncT nemo_new = truncate(solver.update(nemo, residual));
 		vecfuncT nemo_new = truncate(solver.update(update));
         t_bsh.tag("solver.update");
