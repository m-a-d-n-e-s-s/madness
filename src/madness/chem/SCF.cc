/*
  This file is part of MADNESS.

  Copyright (C) 2007,2010 Oak Ridge National Laboratory

  This program is free software; you can redistribute it and/or modify
  it under the terms of the GNU General Public License as published by
  the Free Software Foundation; either version 2 of the License, or
  (at your option) any later version.

  This program is distributed in the hope that it will be useful,
  but WITHOUT ANY WARRANTY; without even the implied warranty of
  MERCHANTABILITY or FITNESS FOR A PARTICULAR PURPOSE. See the
  GNU General Public License for more details.

  You should have received a copy of the GNU General Public License
  along with this program; if not, write to the Free Software
  Foundation, Inc., 59 Temple Place, Suite 330, Boston, MA 02111-1307 USA

  For more information please contact:

  Robert J. Harrison
  Oak Ridge National Laboratory
  One Bethel Valley Road
  P.O. Box 2008, MS-6367

  email: harrisonrj@ornl.gov
  tel:   865-241-3937
  fax:   865-572-0680
 */

/// \file SCF.cc
/// \brief Molecular HF and DFT code
/// \defgroup moldft The molecular density functional and Hartree-Fock code



#include <madness/world/worldmem.h>
#include <madness.h>
#include <madness/chem/SCF.h>
#include <madchem.h>

#if defined(__has_include)
#  if __has_include(<filesystem>)
#    define MADCHEM_HAS_STD_FILESYSTEM
// <filesystem> is not reliably usable on Linux with gcc < 9
#    if defined(__GNUC__)
#      if __GNUC__ >= 7 && __GNUC__ < 9
#        undef MADCHEM_HAS_STD_FILESYSTEM
#      endif
#    endif
#    if defined(MADCHEM_HAS_STD_FILESYSTEM)

#      include <filesystem>

#    endif
#  endif
#endif

using namespace madchem;
namespace madness {

//    // moved to vmra.h
//    template <typename T, std::size_t NDIM>
//    DistributedMatrix<T> matrix_inner(const DistributedMatrixDistribution& d,
//                                      const std::vector< Function<T,NDIM> >& f,
//                                      const std::vector< Function<T,NDIM> >& g,
//                                      bool sym=false)


template<typename T, std::size_t NDIM>
static void verify_tree(World& world, const std::vector<Function<T, NDIM> >& v) {
    for (unsigned int i = 0; i < v.size(); i++) {
        v[i].verify_tree();
    }
}

template<int NDIM>
struct unaryexp {
    void operator()(const Key<NDIM>& key, Tensor<double_complex>& t) const {
        //vzExp(t.size, t.ptr(), t.ptr());
        UNARY_OPTIMIZED_ITERATOR(double_complex, t, *_p0 = exp(*_p0););
    }

    template<typename Archive>
    void serialize(Archive& ar) {}
};


static double rsquared(const coordT& r) {
    return r[0] * r[0] + r[1] * r[1] + r[2] * r[2];
}

// // Returns exp(-I*t*V)
// static Function<double_complex, 3> make_exp(double t, const Function<double, 3>& v) {
//     v.reconstruct();
//     Function<double_complex, 3> expV = double_complex(0.0, -t) * v;
//     expV.unaryop(unaryexp<3>());
//     //expV.truncate(); expV.reconstruct();
//     return expV;
// }

// Timer modified to correctly nest
static bool print_timings = false;
static std::vector<double> ttt, sss;

static void START_TIMER(World& world) {
    world.gop.fence();
    ttt.push_back(wall_time());
    sss.push_back(cpu_time());
}

static double pop(std::vector<double>& v) {
    MADNESS_ASSERT(v.size());
    double x = v.back();
    v.pop_back();
    return x;
}

static void END_TIMER(World& world, const char *msg) {
    double wall = wall_time() - pop(ttt), cpu = cpu_time() - pop(sss);
    if (world.rank() == 0 and print_timings) printf("timer: %20.20s %8.2fs %8.2fs\n", msg, cpu, wall);
}


/// Given overlap matrix, return rotation with 3rd order error to orthonormalize the vectors
tensorT Q3(const tensorT& s) {
    tensorT Q = inner(s, s);
    Q.gaxpy(0.2, s, -2.0 / 3.0);
    for (int i = 0; i < s.dim(0); ++i) Q(i, i) += 1.0;
    return Q.scale(15.0 / 8.0);
}

/// Given overlap matrix, return rotation with 2nd order error to orthonormalize the vectors
tensorT Q2(const tensorT& s) {
    tensorT Q = -0.5 * s;
    for (int i = 0; i < s.dim(0); ++i) Q(i, i) += 1.5;
    return Q;
}

<<<<<<< HEAD
}// namespace madness
void SCF::output_scf_info_schema(const std::map<std::string, double> &vals,
                                 const tensorT &dipole_T) const {
    nlohmann::json j = {};
    // if it exists figure out the size.  pushback for each protocol
    const double thresh = FunctionDefaults<3>::get_thresh();
    const int k = FunctionDefaults<3>::get_k();
    j["scf_threshold"] = thresh;
    j["scf_k"] = k;
    for (auto const &[key, val]: vals) {
        j[key] = val;
    }
    j["scf_dipole_moment"] = tensor_to_json(dipole_T);
    int num = 0;
    update_schema(param.prefix()+".scf_info", j);
}
=======
// void SCF::output_scf_info_schema(const std::map<std::string, double> &vals,
//                                  const tensorT &dipole_T) const {
//     nlohmann::json j = {};
//     // if it exists figure out the size.  pushback for each protocol
//     const double thresh = FunctionDefaults<3>::get_thresh();
//     const int k = FunctionDefaults<3>::get_k();
//     j["scf_threshold"] = thresh;
//     j["scf_k"] = k;
//     for (auto const &[key, val]: vals) {
//         j[key] = val;
//     }
//     j["scf_dipole_moment"] = tensor_to_json(dipole_T);
//     int num = 0;
//     update_schema(param.prefix()+".scf_info", j);
// }
>>>>>>> c80f0e1d

void SCF::output_calc_info_schema() const {
    nlohmann::json j = {};
    World& world=amo.front().world();
    if (world.rank()==0) {
        vec_pair_ints int_vals;
        vec_pair_T<double> double_vals;
        vec_pair_tensor_T<double> double_tensor_vals;


        int_vals.emplace_back("calcinfo_nmo", param.nmo_alpha() + param.nmo_beta());
        int_vals.emplace_back("calcinfo_nalpha", param.nalpha());
        int_vals.emplace_back("calcinfo_nbeta", param.nbeta());
        int_vals.emplace_back("calcinfo_natom", molecule.natom());
        int_vals.emplace_back("k", FunctionDefaults<3>::get_k());

        to_json(j, int_vals);
        //    double_vals.push_back({"return_energy", value(molecule.get_all_coords().flat())});
        double_vals.emplace_back("return_energy", current_energy);
        to_json(j, double_vals);
        double_tensor_vals.emplace_back("scf_eigenvalues_a", aeps);
        if (param.nbeta() != 0 && !param.spin_restricted()) {
            double_tensor_vals.emplace_back("scf_eigenvalues_b", beps);
        }

        to_json(j, double_tensor_vals);
        param.to_json(j);
        e_data.to_json(j);

        //    output_schema(param.prefix()+".calc_info", j);
        update_schema(param.prefix()+".calc_info", j);
    }
}

void scf_data::add_data(std::map<std::string, double> values) {
    //print("ADDING DATA");

    iter++;
    std::for_each(e_data.begin(), e_data.end(), [&values](auto &v) {
    //    print(v.first, " : ", values[v.first]);
        v.second.push_back(values[v.first]);
    });
}

scf_data::scf_data() : iter(0) {

    e_data.insert({"e_kinetic", std::vector<double>(0)});
    e_data.insert({"e_local", std::vector<double>(0)});
    e_data.insert({"e_nuclear", std::vector<double>(0)});
    e_data.insert({"e_coulomb", std::vector<double>(0)});
    e_data.insert({"e_pcm", std::vector<double>(0)});
    e_data.insert({"e_xc", std::vector<double>(0)});
    e_data.insert({"e_nrep", std::vector<double>(0)});
    e_data.insert({"e_tot", std::vector<double>(0)});
}


void scf_data::to_json(json &j) const {
    madness::print("SCF DATA TO JSON");

    j["scf_e_data"] = json();
    j["scf_e_data"]["iterations"] = iter;

    for (const auto &e: e_data) {
        //::print(e.second);
        j["scf_e_data"].push_back({e.first, e.second});
    }
}

void scf_data::print_data() {
    for (const auto &[key, value]: e_data) { print(key, " : ", value); }
}

void scf_data::add_gradient(const Tensor<double> &grad) {
    gradient = tensor_to_json(grad);
}


//    SCF::SCF(World & world, const char *filename) : SCF(world, (world.rank() == 0 ? std::make_shared<std::ifstream>(filename) : nullptr)){
//    }

/// collective constructor, reads \c input on rank 0, broadcasts to all
SCF::SCF(World& world, const commandlineparser& parser) : param(CalculationParameters(world, parser)) {
    PROFILE_MEMBER_FUNC(SCF);

    molecule=Molecule(world,parser);

//    param.read(world,parser.value("input"),"dft");
    if (world.rank() == 0) {

//        // read input parameters from the input file
//        if (parser.key_exists("structure"))
//            param.set_user_defined_value("molecular_structure", parser.value("structure"));
//
//        std::string molecular_structure = param.get<std::string>("molecular_structure");
//        if (molecular_structure == "inputfile") {
//            std::ifstream ifile(parser.value("input"));
//            molecule.read(ifile);
//        } else {
//            molecule.read_structure_from_library(molecular_structure);
//        }
//
//        // set derived parameters for the molecule
//
//        //if psp_calc is true, set all atoms to PS atoms
//        //if not, check whether some atoms are PS atoms or if this a pure AE calculation
//        if (param.get<bool>("psp_calc")) {
//            for (size_t iatom = 0; iatom < molecule.natom(); iatom++) {
//                molecule.set_pseudo_atom(iatom, true);
//            }
//        }
//
//        //modify atomic charge for complete PSP calc or individual PS atoms
//        for (size_t iatom = 0; iatom < molecule.natom(); iatom++) {
//            if (molecule.get_pseudo_atom(iatom)) {
//                unsigned int an = molecule.get_atomic_number(iatom);
//                double zeff = get_charge_from_file("gth.xml", an);
//                molecule.set_atom_charge(iatom, zeff);
//            }
//        }

        if (molecule.parameters.core_type() != "none") {
            molecule.read_core_file(molecule.parameters.core_type());
        }

//        if (not molecule.parameters.no_orient()) molecule.orient();

        //account for nwchem aobasis generation
        if (param.nwfile() == "none") reset_aobasis(param.aobasis());
        else aobasis.read_nw_file(param.nwfile());
        param.set_derived_values(molecule, aobasis, parser);

    }
    world.gop.broadcast_serializable(molecule, 0);
    world.gop.broadcast_serializable(param, 0);
    world.gop.broadcast_serializable(aobasis, 0);

    if (param.print_level() > 2) print_timings = true;

    xc.initialize(param.xc(), !param.spin_restricted(), world, param.print_level() >= 10);
    //xc.plot();

    FunctionDefaults<3>::set_cubic_cell(-param.L(), param.L());
    //set_protocol < 3 > (world, param.econv());
    FunctionDefaults<3>::set_truncate_mode(1);

}

void SCF::set_print_timings(const bool value) {
    print_timings=value;
}

void SCF::copy_data(World& world, const SCF& other) {
    aeps = copy(other.aeps);
    beps = copy(other.beps);
    aocc = copy(other.aocc);
    bocc = copy(other.bocc);
    amo = copy(world, other.amo);
    bmo = copy(world, other.bmo);
    aset = other.aset;
    bset = other.bset;
    ao = copy(world, other.ao);
    at_to_bf = other.at_to_bf;
    at_nbf = other.at_nbf;
}

void SCF::save_mos(World& world) {
    PROFILE_MEMBER_FUNC(SCF);
    auto archivename=param.prefix()+".restartdata";
    archive::ParallelOutputArchive<archive::BinaryFstreamOutputArchive> ar(world, archivename.c_str(), param.get<int>("nio"));
    // IF YOU CHANGE ANYTHING HERE MAKE SURE TO UPDATE THIS VERSION NUMBER
    /*
     * After spin restricted
      double L;
      int k;
      Molecule molecule;
      std::string xc;
      */
    unsigned int version = 4;
    ar & version;
    ar & current_energy & param.spin_restricted();
    ar & param.L() & FunctionDefaults<3>::get_k() & molecule & param.xc() & param.localize_method() & converged_for_thresh;
    // Re order so it doesn't effect orbital data

    ar & (unsigned int) (amo.size());
    ar & aeps & aocc & aset;
    for (unsigned int i = 0; i < amo.size(); ++i) ar & amo[i];
    if (!param.spin_restricted()) {
        ar & (unsigned int) (bmo.size());
        ar & beps & bocc & bset;
        for (unsigned int i = 0; i < bmo.size(); ++i) ar & bmo[i];
    }

    // Do not make a restartaodata file if nwchem orbitals used,
    // as no aoamo/aobmo overlap matrix can be computed
    if (param.nwfile() == "none") {
        tensorT Saoamo = matrix_inner(world, ao, amo);
        tensorT Saobmo = (!param.spin_restricted()) ? matrix_inner(world, ao, bmo) : tensorT();
        if (world.rank() == 0) {
            archive::BinaryFstreamOutputArchive arao(param.prefix()+".restartaodata");
            arao << Saoamo << aeps << aocc << aset;
            if (!param.spin_restricted()) arao << Saobmo << beps << bocc << bset;
        }
    }
}

void SCF::load_mos(World& world) {
    PROFILE_MEMBER_FUNC(SCF);
    //        const double trantol = vtol / std::min(30.0, double(param.nalpha));
    const double thresh = FunctionDefaults<3>::get_thresh();
    const int k = FunctionDefaults<3>::get_k();
    unsigned int nmo = 0;
    bool spinrest = false;

    amo.clear();
    bmo.clear();

    archive::ParallelInputArchive<archive::BinaryFstreamInputArchive> ar(world, param.prefix()+".restartdata");

    /*
      File format:
          unsigned int version;
          double current energy;
      bool spinrestricted --> if true only alpha orbitals are present
      double L;
      int k;
      Molecule molecule;
      std::string xc;
    std::string localize;
      unsigned int nmo_alpha;
      Tensor<double> aeps;
      Tensor<double> aocc;
      vector<int> aset;
      for i from 0 to nalpha-1:
      .   Function<double,3> amo[i]
      repeat for beta if !spinrestricted
     */
    // Local copies for a basic check
    double L=0;
    int k1=0;                    // Ignored for restarting, used in response only
    unsigned int version = 4;// UPDATE THIS IF YOU CHANGE ANYTHING
    unsigned int archive_version=0;

    ar & archive_version;

    if (archive_version != version) {
        if (world.rank() == 0)
            print(
                    "Loading from a different version of archive. Archive version", archive_version, "MADNESS version",
                    version);
        throw "Invalid archive";
    }

    // LOTS OF LOGIC MISSING HERE TO CHANGE OCCUPATION NO., SET,
    // EPS, SWAP, ... sigh
    ar & current_energy & spinrest;
    // Reorder
    ar & L & k1 & molecule & param.xc() & param.localize_method() & converged_for_thresh;

    ar & nmo;
    MADNESS_ASSERT(nmo >= unsigned(param.nmo_alpha()));
    ar & aeps & aocc & aset;
    // Some basic checks
    if (L != param.L()) {
        if (world.rank() == 0)
            print(
                    "Warning: Box size mismatch between archive and input parameter. "
                    "Archive value",
                    L,
                    "Param value",
                    param.L());
        throw "Mismatch in box sizes";
    }
    if (world.rank() == 0) {
        print("Restarting from this molecular geometry");
        molecule.print();
    }
    amo.resize(nmo);
    for (unsigned int i = 0; i < amo.size(); ++i) ar & amo[i];
    unsigned int n_core = molecule.n_core_orb_all();
    if (nmo > unsigned(param.nmo_alpha())) {
        aset = vector<int>(aset.begin() + n_core, aset.begin() + n_core + param.nmo_alpha());
        amo = vecfuncT(amo.begin() + n_core, amo.begin() + n_core + param.nmo_alpha());
        aeps = copy(aeps(Slice(n_core, n_core + param.nmo_alpha() - 1)));
        aocc = copy(aocc(Slice(n_core, n_core + param.nmo_alpha() - 1)));
    }

    if (amo[0].k() != k) {
        reconstruct(world, amo);
        for (unsigned int i = 0; i < amo.size(); ++i) amo[i] = madness::project(amo[i], k, thresh, false);
        world.gop.fence();
    }
    set_thresh(world, amo, thresh);

    //        normalize(world, amo);
    //        amo = transform(world, amo, Q3(matrix_inner(world, amo, amo)),
    //        trantol, true); truncate(world, amo); normalize(world, amo);

    if (!param.spin_restricted()) {
        if (spinrest) {  // Only alpha spin orbitals were on disk
            MADNESS_ASSERT(param.nmo_alpha() >= param.nmo_beta());
            bmo.resize(param.nmo_beta());
            bset.resize(param.nmo_beta());
            beps = copy(aeps(Slice(0, param.nmo_beta() - 1)));
            bocc = copy(aocc(Slice(0, param.nmo_beta() - 1)));
            for (int i = 0; i < param.nmo_beta(); ++i) bmo[i] = copy(amo[i]);
        } else {
            ar & nmo;
            ar & beps & bocc & bset;

            bmo.resize(nmo);
            for (unsigned int i = 0; i < bmo.size(); ++i) ar & bmo[i];

            if (nmo > unsigned(param.nmo_beta())) {
                bset = vector<int>(bset.begin() + n_core, bset.begin() + n_core + param.nmo_beta());
                bmo = vecfuncT(bmo.begin() + n_core, bmo.begin() + n_core + param.nmo_beta());
                beps = copy(beps(Slice(n_core, n_core + param.nmo_beta() - 1)));
                bocc = copy(bocc(Slice(n_core, n_core + param.nmo_beta() - 1)));
            }

            if (bmo[0].k() != k) {
                reconstruct(world, bmo);
                for (unsigned int i = 0; i < bmo.size(); ++i) bmo[i] = madness::project(bmo[i], k, thresh, false);
                world.gop.fence();
            }
            set_thresh(world, amo, thresh);

            //                normalize(world, bmo);
            //                bmo = transform(world, bmo, Q3(matrix_inner(world, bmo,
            //                bmo)), trantol, true); truncate(world, bmo);
            //                normalize(world, bmo);
        }
    }
}

void SCF::do_plots(World& world) {
    PROFILE_MEMBER_FUNC(SCF);
    START_TIMER(world);

    std::vector<long> npt(3, static_cast<long>(param.get<int>("npt_plot")));

    if (param.plot_cell().size() == 0)
        param.plot_cell() = copy(FunctionDefaults<3>::get_cell());

    if (param.get<bool>("plotdens") || param.get<bool>("plotcoul")) {
        functionT rho;
        rho = make_density(world, aocc, amo);

        if (param.spin_restricted()) {
            rho.scale(2.0);
        } else {
            functionT rhob = make_density(world, bocc, bmo);
            functionT rho_spin = rho - rhob;
            rho += rhob;
            plotdx(rho_spin, "spin_density.dx", param.plot_cell(), npt, true);

        }
        plotdx(rho, "total_density.dx", param.plot_cell(), npt, true);
        if (param.get<bool>("plotcoul")) {
            real_function_3d vnuc = potentialmanager->vnuclear();
            functionT vlocl = vnuc + apply(*coulop, rho);
            vlocl.truncate();
            vlocl.reconstruct();
            plotdx(vlocl, "coulomb.dx", param.plot_cell(), npt, true);
        }
    }

    for (int i = param.get<int>("plotlo"); i <= param.get<int>("plothi"); ++i) {
        std::size_t bufsize=256;
        char fname[bufsize];
        if (i < param.nalpha()) {
            snprintf(fname,bufsize, "amo-%5.5d.dx", i);
            plotdx(amo[i], fname, param.plot_cell(), npt, true);
        }
        if (!param.spin_restricted() && i < param.nbeta()) {
            snprintf(fname,bufsize, "bmo-%5.5d.dx", i);
            plotdx(bmo[i], fname, param.plot_cell(), npt, true);
        }
    }
    END_TIMER(world, "plotting");
}

void SCF::project(World& world) {
    PROFILE_MEMBER_FUNC(SCF);
    reconstruct(world, amo);
    for (unsigned int i = 0; i < amo.size(); ++i) {
        amo[i] = madness::project(amo[i], FunctionDefaults<3>::get_k(),
                                  FunctionDefaults<3>::get_thresh(), false);
    }
    world.gop.fence();
    truncate(world, amo);
    normalize(world, amo);
    if (param.nbeta() && !param.spin_restricted()) {
        reconstruct(world, bmo);
        for (unsigned int i = 0; i < bmo.size(); ++i) {
            bmo[i] = madness::project(bmo[i], FunctionDefaults<3>::get_k(),
                                      FunctionDefaults<3>::get_thresh(), false);
        }
        world.gop.fence();
        truncate(world, bmo);
        normalize(world, bmo);
    }
}

void SCF::make_nuclear_potential(World& world) {
    PROFILE_MEMBER_FUNC(SCF);
    START_TIMER(world);
    potentialmanager = std::shared_ptr<PotentialManager
    >(new PotentialManager(molecule, molecule.parameters.core_type()));
    gthpseudopotential = std::shared_ptr<GTHPseudopotential<double>
    >(new GTHPseudopotential<double>(world, molecule));

    if (!molecule.parameters.pure_ae()) {
        gthpseudopotential->make_pseudo_potential(world);
    }
    if (!molecule.parameters.psp_calc()) {
        potentialmanager->make_nuclear_potential(world);
    }
    END_TIMER(world, "Project vnuclear");
}

vecfuncT SCF::project_ao_basis(World& world, const AtomicBasisSet& aobasis) {
    PROFILE_MEMBER_FUNC(SCF);
    // Make at_to_bf, at_nbf ... map from atom to first bf on atom, and nbf/atom
    aobasis.atoms_to_bfn(molecule, at_to_bf, at_nbf);

    return SCF::project_ao_basis_only(world, aobasis, molecule);
}

vecfuncT SCF::project_ao_basis_only(World& world, const AtomicBasisSet& aobasis,
                                    const Molecule& molecule) {
    vecfuncT ao = vecfuncT(aobasis.nbf(molecule));
    for (int i = 0; i < aobasis.nbf(molecule); ++i) {
        functorT aofunc(new AtomicBasisFunctor(
                aobasis.get_atomic_basis_function(molecule, i)));
        ao[i] = factoryT(world).functor(aofunc).truncate_on_project().nofence().truncate_mode(1);
    }
    world.gop.fence();
    truncate(world, ao);
    normalize(world, ao);
    return ao;
}

void SCF::analyze_vectors(World& world, const vecfuncT& mo, const tensorT& occ,
                          const tensorT& energy, const std::vector<int>& set) {
    START_TIMER(world);
    PROFILE_MEMBER_FUNC(SCF);
    tensorT Saomo = matrix_inner(world, ao, mo);
    tensorT Saoao = matrix_inner(world, ao, ao, true);
    int nmo1 = mo.size();
    tensorT rsq, dip(3, nmo1);
    {
        functionT frsq = factoryT(world).f(rsquared).initial_level(4);
        rsq = inner(world, mo, mul_sparse(world, frsq, mo, vtol));
        for (int axis = 0; axis < 3; ++axis) {
            functionT fdip = factoryT(world).functor(
                    functorT(new DipoleFunctor(axis))).initial_level(4);
            dip(axis, _) = inner(world, mo, mul_sparse(world, fdip, mo, vtol));
            for (int i = 0; i < nmo1; ++i)
                rsq(i) -= dip(axis, i) * dip(axis, i);

        }
    }
    tensorT C;
    END_TIMER(world, "Analyze vectors");

    START_TIMER(world);
    gesvp(world, Saoao, Saomo, C);
    END_TIMER(world, "Compute eigen gesv analyze vectors");
    C = transpose(C);
    long nmo = mo.size();
    size_t ncoeff = 0;
    for (long i = 0; i < nmo; ++i) {
        size_t ncoeffi = mo[i].size();
        ncoeff += ncoeffi;
        if (world.rank() == 0 and (param.print_level() > 1)) {
            printf("  MO%4ld : ", i);
            if (set.size())
                printf("set=%d : ", set[i]);

            if (occ.size())
                printf("occ=%.2f : ", occ(i));

            if (energy.size())
                printf("energy=%13.8f : ", energy(i));

            printf("ncoeff=%.2e:", (double) ncoeffi);

            printf("center=(%.2f,%.2f,%.2f) : radius=%.2f\n", dip(0, i),
                   dip(1, i), dip(2, i), sqrt(rsq(i)));
            aobasis.print_anal(molecule, C(i, _));
            printf("total number of coefficients = %.8e\n\n", double(ncoeff));
        }
    }
}

// this version is faster than the previous version on BG/Q
distmatT SCF::kinetic_energy_matrix(World& world, const vecfuncT& v) const {
    PROFILE_MEMBER_FUNC(SCF);
    int n = v.size();
    distmatT r = column_distributed_matrix<double>(world, n, n);
    START_TIMER(world);
    reconstruct(world, v);
    END_TIMER(world, "KEmat reconstruct");
    START_TIMER(world);
    vecfuncT dvx = apply(world, *(gradop[0]), v, false);
    vecfuncT dvy = apply(world, *(gradop[1]), v, false);
    vecfuncT dvz = apply(world, *(gradop[2]), v, false);
    world.gop.fence();
    END_TIMER(world, "KEmat differentiate");
    START_TIMER(world);
    compress(world, dvx, false);
    compress(world, dvy, false);
    compress(world, dvz, false);
    world.gop.fence();
    END_TIMER(world, "KEmat compress");
    START_TIMER(world);
    r += matrix_inner(r.distribution(), dvx, dvx, true);
    r += matrix_inner(r.distribution(), dvy, dvy, true);
    r += matrix_inner(r.distribution(), dvz, dvz, true);
    END_TIMER(world, "KEmat inner products");
    r *= 0.5;
    //tensorT p(v.size(),v.size());
    //r.copy_to_replicated(p);
    return r;
}

bool SCF::restart_aos(World& world) {
    tensorT Saoamo, Saobmo;
    bool OK = true;
    if (world.rank() == 0) {
        try {
            archive::BinaryFstreamInputArchive arao(param.prefix()+".restartaodata");
            arao >> Saoamo >> aeps >> aocc >> aset;
            if (Saoamo.dim(0) != int(ao.size()) || Saoamo.dim(1) != param.nmo_alpha()) {
                print(" AO alpha restart data size mismatch --- starting from atomic guess instead", Saoamo.dim(0),
                      ao.size(), Saoamo.dim(1), param.nmo_alpha());
                OK = false;
            }
            if (!param.spin_restricted()) {
                arao >> Saobmo >> beps >> bocc >> bset;
                if (Saobmo.dim(0) != int(ao.size()) || Saobmo.dim(1) != param.nmo_beta()) {
                    print(" AO beta restart data size mismatch --- starting from atomic guess instead", Saobmo.dim(0),
                          ao.size(), Saobmo.dim(1), param.nmo_beta());
                    OK = false;
                }
            }
            print("\nRestarting from AO projections on disk\n");
        }
        catch (...) {
            print("\nAO restart file open/reading failed --- starting from atomic guess instead\n");
            OK = false;
        }
    }
    int fred = OK;
    world.gop.broadcast(fred, 0);
    OK = fred;
    if (!OK) return false;

    world.gop.broadcast_serializable(Saoamo, 0);
    if (!param.spin_restricted()) world.gop.broadcast_serializable(Saobmo, 0);

    tensorT S = matrix_inner(world, ao, ao), c;

    gesvp(world, S, Saoamo, c);
    amo = transform(world, ao, c, vtol, true);
    truncate(world, amo);
    orthonormalize(world, amo, param.nalpha());

    if (!param.spin_restricted()) {
        gesvp(world, S, Saobmo, c);
        bmo = transform(world, ao, c, vtol, true);
        truncate(world, bmo);
        orthonormalize(world, bmo, param.nbeta());
    }

    return true;
}

void SCF::initial_guess(World& world) {
    PROFILE_MEMBER_FUNC(SCF);
    START_TIMER(world);
    if (param.restart()) {
        load_mos(world);
    } else {

        //If not using nwchem, proceed as normal...
        if (param.nwfile() == "none") {

            // recalculate initial guess density matrix without core orbitals
            if (!molecule.parameters.pure_ae()) {
                for (size_t iatom = 0; iatom < molecule.natom(); iatom++) {
                    if (molecule.get_pseudo_atom(iatom)) {
                        double zeff = molecule.get_atom_charge(iatom);
                        int atn = molecule.get_atomic_number(iatom);
                        aobasis.modify_dmat_psp(atn, zeff);
                    }
                }
            }

            // Use the initial density and potential to generate a better process map
            functionT rho =
                    factoryT(world).functor(
                            functorT(
                                    new MolecularGuessDensityFunctor(molecule,
                                                                     aobasis))).truncate_on_project();
            double nel = rho.trace();
            if (world.rank() == 0 and param.print_level() > 3)
                print("guess dens trace", nel);
            END_TIMER(world, "guess density");
            rho.scale(std::round(nel) / nel);

            if (world.size() > 1) {
                START_TIMER(world);
                LoadBalanceDeux<3> lb(world);
                real_function_3d vnuc;
                if (molecule.parameters.psp_calc()) {
                    vnuc = gthpseudopotential->vlocalpot();
                } else if (molecule.parameters.pure_ae()) {
                    vnuc = potentialmanager->vnuclear();
                } else {
                    vnuc = potentialmanager->vnuclear();
                    vnuc = vnuc + gthpseudopotential->vlocalpot();
                }

                lb.add_tree(vnuc,
                            lbcost<double, 3>(param.vnucextra() * 1.0, param.vnucextra() * 8.0), false);
                lb.add_tree(rho, lbcost<double, 3>(1.0, 8.0), true);

                FunctionDefaults<3>::redistribute(world, lb.load_balance(param.get<int>("loadbalparts")));
                END_TIMER(world, "guess loadbal");
            }

            // Diag approximate fock matrix to get initial mos
            functionT vlocal;
            if (param.nalpha() + param.nbeta() > 1) {
                START_TIMER(world);
                real_function_3d vnuc;
                if (molecule.parameters.psp_calc()) {
                    vnuc = gthpseudopotential->vlocalpot();
                } else if (molecule.parameters.pure_ae()) {
                    vnuc = potentialmanager->vnuclear();
                } else {
                    vnuc = potentialmanager->vnuclear();
                    vnuc = vnuc + gthpseudopotential->vlocalpot();
                }
                vlocal = vnuc + apply(*coulop, rho);
                END_TIMER(world, "guess Coulomb potn");
                START_TIMER(world);
                vlocal = vlocal + make_lda_potential(world, rho);
                vlocal.truncate();
                END_TIMER(world, "guess lda potn");
            } else {
                real_function_3d vnuc;
                if (molecule.parameters.psp_calc()) {
                    vnuc = gthpseudopotential->vlocalpot();
                } else if (molecule.parameters.pure_ae()) {
                    vnuc = potentialmanager->vnuclear();
                } else {
                    vnuc = potentialmanager->vnuclear();
                    vnuc = vnuc + gthpseudopotential->vlocalpot();
                }
                vlocal = vnuc;
            }
            rho.clear();
            vlocal.reconstruct();
            if (world.size() > 1) {
                START_TIMER(world);
                LoadBalanceDeux<3> lb(world);
                real_function_3d vnuc;
                if (molecule.parameters.psp_calc()) {
                    vnuc = gthpseudopotential->vlocalpot();
                } else if (molecule.parameters.pure_ae()) {
                    vnuc = potentialmanager->vnuclear();
                } else {
                    vnuc = potentialmanager->vnuclear();
                    vnuc = vnuc + gthpseudopotential->vlocalpot();
                }
                lb.add_tree(vnuc,
                            lbcost<double, 3>(param.vnucextra() * 1.0, param.vnucextra() * 8.0), false);
                for (unsigned int i = 0; i < ao.size(); ++i) {
                    lb.add_tree(ao[i], lbcost<double, 3>(1.0, 8.0), false);
                }
                FunctionDefaults<3>::redistribute(world, lb.load_balance(param.get<int>("loadbalparts")));
                END_TIMER(world, "guess loadbal");
            }
            START_TIMER(world);
            tensorT overlap = matrix_inner(world, ao, ao, true);
            END_TIMER(world, "guess overlap");
            START_TIMER(world);

            tensorT kinetic(ao.size(), ao.size());
            {
                distmatT dkinetic = kinetic_energy_matrix(world, ao);
                dkinetic.copy_to_replicated(kinetic);
            }
            END_TIMER(world, "guess Kinet potn");

            START_TIMER(world);
            reconstruct(world, ao);
            vlocal.reconstruct();
            vecfuncT vpsi;

            //debug plots:
            /*{
                    int npt=1001;
                    functionT rhotmp =
                        factoryT(world).functor(
                                                functorT(
                                                         new MolecularGuessDensityFunctor(molecule,
                                                                                          aobasis))).truncate_on_project();
                    functionT vlda=make_lda_potential(world, rhotmp);
                    functionT coul=apply(*coulop, rhotmp);
                    plot_line("vlocal.dat",npt, {0.0,0.0,-50.0}, {0.0,0.0,50.0}, vlocal);
                    plot_line("vcoul.dat",npt, {0.0,0.0,-50.0}, {0.0,0.0,50.0}, vcoul);
                    plot_line("vlda.dat",npt, {0.0,0.0,-50.0}, {0.0,0.0,50.0}, vlda);
                    plot_line("dens.dat",npt, {0.0,0.0,-50.0}, {0.0,0.0,50.0}, rhotmp);

                    if (!param.pure_ae && !param.psp_calc){
                        real_function_3d vloc_ae;
                        vloc_ae = potentialmanager->vnuclear();
                        vloc_ae.reconstruct();
                        plot_line("vlocal_ae.dat",npt, {0.0,0.0,-50.0}, {0.0,0.0,50.0}, vloc_ae);
                        real_function_3d vloc_psp;
                        vloc_psp = gthpseudopotential->vlocalpot();
                        vloc_psp.reconstruct();
                        plot_line("vlocal_psp.dat",npt, {0.0,0.0,-50.0}, {0.0,0.0,50.0}, vloc_psp);
                    }
                }*/

            //vlocal treated in psp includes psp and ae contribution so don't need separate clause for mixed psp/AE
            if (!molecule.parameters.pure_ae()) {
                double enl;
                tensorT occ = tensorT(ao.size());
                for (int i = 0; i < param.nalpha(); ++i) {
                    occ[i] = 1.0;
                }
                for (int i = param.nalpha(); size_t(i) < ao.size(); ++i) {
                    occ[i] = 0.0;
                }
                vpsi = gthpseudopotential->apply_potential(world, vlocal, ao, occ, enl);
            } else {
                vpsi = mul_sparse(world, vlocal, ao, vtol);
            }

            compress(world, vpsi);
            truncate(world, vpsi);
            compress(world, ao);
            tensorT potential = matrix_inner(world, vpsi, ao, true);
            vpsi.clear();
            tensorT fock = kinetic + potential;
            fock = 0.5 * (fock + transpose(fock));
            tensorT c, e;

            //debug printing
            /*double ep = 0.0;
                double ek = 0.0;
                for(int i = 0;i < ao.size();++i){
                    ep += potential(i, i);
                    ek += kinetic(i, i);
                    std::cout << "pot/kin " << i << "  " << potential(i,i) << "  "<< kinetic(i,i) << std::endl;
                }

                if(world.rank() == 0){
                    printf("\n              epot, ekin, efock %16.8f  %16.8f  %16.8f\n", ek, ep, ek+ep);
             */

            END_TIMER(world, "guess fock");

            START_TIMER(world);
            sygvp(world, fock, overlap, 1, c, e);
            END_TIMER(world, "guess eigen sol");
            print_meminfo(world.rank(), "guess eigen sol");

            // NAR 7/5/2013
            // commented out because it generated a lot of output
            // if(world.rank() == 0 && 0){
            //   print("initial eigenvalues");
            //   print(e);
            //   print("\n\nWSTHORNTON: initial eigenvectors");
            //   print(c);
            // }

            START_TIMER(world);
            compress(world, ao);

            unsigned int ncore = 0;
            if (molecule.parameters.core_type() != "none") {
                ncore = molecule.n_core_orb_all();
            }

            amo = transform(world, ao, c(_, Slice(ncore, ncore + param.nmo_alpha() - 1)), vtol, true);
            truncate(world, amo);
            normalize(world, amo);
            aeps = e(Slice(ncore, ncore + param.nmo_alpha() - 1));

            aocc = tensorT(param.nmo_alpha());
            for (int i = 0; i < param.nalpha(); ++i)
                aocc[i] = 1.0;

            if (world.rank() == 0 and param.print_level() > 3) print("grouping alpha orbitals into sets");
            aset = group_orbital_sets(world, aeps, aocc, param.nmo_alpha());

            if (param.nbeta() && !param.spin_restricted()) {
                bmo = transform(world, ao, c(_, Slice(ncore, ncore + param.nmo_beta() - 1)), vtol, true);
                truncate(world, bmo);
                normalize(world, bmo);
                beps = e(Slice(ncore, ncore + param.nmo_beta() - 1));
                bocc = tensorT(param.nmo_beta());
                for (int i = 0; i < param.nbeta(); ++i)
                    bocc[i] = 1.0;

                if (world.rank() == 0 and param.print_level() > 3) print("grouping beta orbitals into sets");
                bset = group_orbital_sets(world, beps, bocc, param.nmo_beta());

            }
            END_TIMER(world, "guess orbital grouping");
        }
            // If using nwchem, read in and generate intial guess here
        else {
            START_TIMER(world);

            // Construct interfact object from slymer namespace
            slymer::NWChem_Interface nwchem(param.nwfile(), std::cout);

            // For parallel runs, silencing all but 1 slymer instance
            // If print_level is too low, silence all
            if (world.rank() != 0 or param.print_level() < 4) {
                std::ostream dev_null(nullptr);
                nwchem.err = dev_null;
            }

            // Read in basis set
            nwchem.read(slymer::Properties::Basis);

            // Read in the molecular orbital coefficients, energies,
            // and occupancies
            nwchem.read(slymer::Properties::Energies | slymer::Properties::MOs | slymer::Properties::Occupancies);

            // Shift madness atoms to match nwchem atoms
            if (world.rank() == 0 && param.print_level() > 3)
                print("\nAligning atoms by moving MADNESS atoms to match NWChem atoms.");

            // Verify at least same number of atoms first
            MADNESS_ASSERT(int(nwchem.atoms.size()) == molecule.natom());

            // Get center of charge for nwchem
            std::vector<double> nw_coc(3, 0);
            double total_charge = 0.0;
            if (world.rank() == 0 && param.print_level() > 3) print("NWChem coordinates:");
            for (auto atom: nwchem.atoms) {
                int charge = symbol_to_atomic_number(atom.symbol);
                total_charge += charge;
                if (world.rank() == 0 && param.print_level() > 3)
                    print(atom.symbol, atom.position[0], atom.position[1], atom.position[2]);
                nw_coc[0] += atom.position[0] * charge;
                nw_coc[1] += atom.position[1] * charge;
                nw_coc[2] += atom.position[2] * charge;
            }
            nw_coc[0] = nw_coc[0] / total_charge;
            nw_coc[1] = nw_coc[1] / total_charge;
            nw_coc[2] = nw_coc[2] / total_charge;

            // Get center of charge for madness
            std::vector<double> mad_coc(3, 0);
            for (size_t i = 0; i < molecule.natom(); ++i) {
                const Atom& atom = molecule.get_atom(i);
                int charge = atom.atomic_number;
                mad_coc[0] += atom.x * charge;
                mad_coc[1] += atom.y * charge;
                mad_coc[2] += atom.z * charge;
            }
            mad_coc[0] = mad_coc[0] / total_charge;
            mad_coc[1] = mad_coc[1] / total_charge;
            mad_coc[2] = mad_coc[2] / total_charge;

            // Now translate MADNESS to have same coc as NWChem
            Tensor<double> translation(3);
            for (unsigned int i = 0; i < 3; i++) {
                translation[i] = mad_coc[i] - nw_coc[i];
            }
            molecule.translate(translation);

            // Now construct the rotation such that the overlap between NWChem
            // and MADNESS is maximized.
            // First need the locations in a tensor for manipulations
            Tensor<double> nw_coords(nwchem.atoms.size(), 4);
            Tensor<double> mad_coords(molecule.natom(), 4);
            for (unsigned int i = 0; i < nwchem.atoms.size(); i++) {
                nw_coords(i, 0) = nwchem.atoms[i].position[0];
                nw_coords(i, 1) = nwchem.atoms[i].position[1];
                nw_coords(i, 2) = nwchem.atoms[i].position[2];
                nw_coords(i, 3) = symbol_to_atomic_number(nwchem.atoms[i].symbol) * 1000.0;

                const Atom& atom = molecule.get_atom(i);
                mad_coords(i, 0) = atom.x;
                mad_coords(i, 1) = atom.y;
                mad_coords(i, 2) = atom.z;
                mad_coords(i, 3) = atom.atomic_number * 1000.0;
            }

            // Using polar decomp to construct rotation
            Tensor<double> q = inner(transpose(mad_coords), nw_coords);
            Tensor<double> VT(4, 4);
            Tensor<double> U(4, 4);
            Tensor<double> sigma(4);
            svd(q, U, sigma, VT);
            q = inner(U, VT);

            // And rotate
            molecule.rotate(q(Slice(0, 2), Slice(0, 2)));
            if (world.rank() == 0 && param.print_level() > 3) print("New MADNESS coordinates:");
            for (size_t i = 0; i < molecule.natom(); ++i) {
                const Atom& atom = molecule.get_atom(i);
                if (world.rank() == 0 && param.print_level() > 3)
                    print(atomic_number_to_symbol(atom.atomic_number), atom.x, atom.y, atom.z);
            }

            // Construct nuclear potential
            make_nuclear_potential(world);
            real_function_3d vnuc = potentialmanager->vnuclear();

            // Pull out occupation numbers
            // NWChem orders occupied orbitals to be first
            aocc = tensorT(param.nalpha());
            for (int i = 0; i < param.nalpha(); i++) {
                // NWChem stores closed shell calculations
                // as the alpha orbital set with occupation 2.
                // Verifying no fractional occupations.
                MADNESS_ASSERT(nwchem.occupancies[i] == 2.0 or nwchem.occupancies[i] == 1.0);

                // Madness instead stores 2 identical sets
                // (alpha and beta) with occupation 1
                aocc[i] = 1.0;
            }

            // Pull out energies
            aeps = tensorT(param.nalpha());
            for (int i = 0; i < param.nalpha(); i++) {
                aeps[i] = nwchem.energies[i];
            }

            // Create the orbitals as madness functions
            // Just create the vector of atomic orbitals
            // and use the vector of MO coefficients and
            // the transform function, then take only
            // the occupied orbitals.
            if (world.rank() == 0 && param.print_level() > 3)
                print("\nCreating MADNESS functions from the NWChem orbitals.");

            // Cast the 'basis_set' into a gaussian basis
            // and iterate over it
            vector_real_function_3d temp1;
            int i = 0;
            for (auto basis: slymer::cast_basis<slymer::GaussianFunction>(nwchem.basis_set)) {
                // Get the center of gaussian as its special point
                std::vector<coord_3d> centers;
                coord_3d r;
                r[0] = basis.get().center[0];
                r[1] = basis.get().center[1];
                r[2] = basis.get().center[2];
                centers.push_back(r);

                // Now make the function
                temp1.push_back(factoryT(world).functor(functorT(new slymer::Gaussian_Functor(basis.get(), centers))));
                if (world.rank() == 0 and i % 10 == 0 and i != 0 && param.print_level() > 3)
                    print("Created", i, "functions.");
                i++;
            }
            if (world.rank() == 0 && param.print_level() > 3) print("Finished creating", temp1.size(), "functions.");

            // Transform ao's now
            vector_real_function_3d temp = transform(world, temp1, nwchem.MOs, vtol, true);

            // Now save all aos and only the occupied amo
            for (unsigned int i = 0; i < temp1.size(); i++) {
                // Save all AOs
                ao.push_back(copy(temp1[i]));

                // Only save occupied AMOs
                if (nwchem.occupancies[i] > 0) {
                    amo.push_back(copy(temp[i]));
                }
            }

            // Clean up
            truncate(world, amo);
            normalize(world, amo);

            if (world.rank() == 0 && param.print_level() > 3) print("\ngrouping alpha orbitals into sets");
            aset = group_orbital_sets(world, aeps, aocc, param.nmo_alpha());

            // Now for betas
            if (param.nbeta() && !param.spin_restricted()) {

                // Pull out occupation numbers
                // NWChem orders occupied orbitals to be first
                bocc = tensorT(param.nbeta());
                for (int i = 0; i < param.nbeta(); i++) {
                    MADNESS_ASSERT(nwchem.beta_occupancies[i] == 1.0);
                    bocc[i] = 1.0;
                }

                // Pull out energies
                beps = tensorT(param.nbeta());
                for (int i = 0; i < param.nbeta(); i++) {
                    beps[i] = nwchem.beta_energies[i];
                }

                // Transform ao's now
                temp = transform(world, temp1, nwchem.beta_MOs, vtol, true);

                // Now only take the occupied bmo
                for (unsigned int i = 0; i < temp1.size(); i++) {
                    if (nwchem.beta_occupancies[i] > 0) {
                        bmo.push_back(copy(temp[i]));
                    }
                }

                // Clean up
                truncate(world, bmo);
                normalize(world, bmo);

                if (world.rank() == 0 && param.print_level() > 3) print("\ngrouping beta orbitals into sets");
                bset = group_orbital_sets(world, beps, bocc, param.nmo_beta());
            }

            END_TIMER(world, "read nwchem file");
        }

    }
}

/// group orbitals into sets of similar orbital energies for localization

/// @param[in]	eps	orbital energies
/// @param[in]	occ	occupation numbers
/// @param[in]	nmo number of MOs for the given spin
/// @return		vector of length nmo with the set index for each MO
std::vector<int> SCF::group_orbital_sets(World& world, const tensorT& eps,
                                         const tensorT& occ, const int nmo) const {
    PROFILE_MEMBER_FUNC(SCF);

    std::vector<int> set = std::vector<int>(static_cast<size_t>(nmo), 0);
    for (int i = 1; i < nmo; ++i) {
        set[i] = set[i - 1];
        // Only the new/boys localizers can tolerate not separating out the core orbitals
        if (param.localize_pm() && (eps[i] - eps[i - 1] > 1.5 || occ[i] != 1.0)) ++(set[i]);
    }

    // pretty print out
    int lo = 0;
    int iset = 0;
    for (size_t i = 0; i < set.size(); ++i) {
        if (iset != set[i]) {
            if (world.rank() == 0 and (param.print_level() > 3)) print("set ", iset++, "  ", lo, " - ", i - 1);
            lo = i;
        }
    }
    if (world.rank() == 0 and (param.print_level() > 3)) print("set ", iset, "  ", lo, " - ", nmo - 1);
    return set;
}


void SCF::initial_load_bal(World& world) {
    PROFILE_MEMBER_FUNC(SCF);
    LoadBalanceDeux<3> lb(world);
    real_function_3d vnuc;
    if (molecule.parameters.psp_calc()) {
        vnuc = gthpseudopotential->vlocalpot();
    } else if (molecule.parameters.pure_ae()) {
        vnuc = potentialmanager->vnuclear();
    } else {
        vnuc = potentialmanager->vnuclear();
        vnuc = vnuc + gthpseudopotential->vlocalpot();
    }
    lb.add_tree(vnuc, lbcost<double, 3>(param.vnucextra() * 1.0, param.vnucextra() * 8.0));

    FunctionDefaults<3>::redistribute(world, lb.load_balance(param.loadbalparts()));
}

functionT SCF::make_density(World& world, const tensorT& occ,
                            const vecfuncT& v) const {
    PROFILE_MEMBER_FUNC(SCF);
    vecfuncT vsq = square(world, v);
    compress(world, vsq);
    functionT rho = factoryT(world);
    rho.compress();
    for (unsigned int i = 0; i < vsq.size(); ++i) {
        if (occ[i]) rho.gaxpy(1.0, vsq[i], occ[i], false);
    }
    world.gop.fence();
    vsq.clear();
    return rho;
}

functionT SCF::make_density(World& world, const tensorT& occ,
                            const cvecfuncT& v) {
    PROFILE_MEMBER_FUNC(SCF);
    reconstruct(world, v); // For max parallelism
    std::vector<functionT> vsq(v.size());
    for (unsigned int i = 0; i < v.size(); i++) {
        vsq[i] = abssq(v[i], false);
    }
    world.gop.fence();

    compress(world, vsq); // since will be using gaxpy for accumulation
    functionT rho = factoryT(world);
    rho.compress();

    for (unsigned int i = 0; i < vsq.size(); ++i) {
        if (occ[i])
            rho.gaxpy(1.0, vsq[i], occ[i], false);

    }
    world.gop.fence();
    vsq.clear();
    rho.truncate();

    return rho;
}

std::vector<poperatorT> SCF::make_bsh_operators(World& world, const tensorT& evals) const {
    PROFILE_MEMBER_FUNC(SCF);
    int nmo = evals.dim(0);
    std::vector<poperatorT> ops(nmo);
    double tol = FunctionDefaults<3>::get_thresh();
    for (int i = 0; i < nmo; ++i) {
        double eps = evals(i);
        if (eps > 0) {
            if (world.rank() == 0 and (param.print_level() > 3)) {
                print("bsh: warning: positive eigenvalue", i, eps);
            }
            eps = -0.1;
        }

        ops[i] = poperatorT(
                BSHOperatorPtr3D(world, sqrt(-2.0 * eps), param.lo(), tol));
    }

    return ops;
}


// Used only for initial guess that is always spin-restricted LDA
functionT SCF::make_lda_potential(World& world, const functionT& arho) {
    PROFILE_MEMBER_FUNC(SCF);
    functionT vlda = copy(arho);
    vlda.reconstruct();
    vlda.unaryop(xc_lda_potential());
    return vlda;
}

vecfuncT SCF::apply_potential(World& world, const tensorT& occ,
                              const vecfuncT& amo,
                              const functionT& vlocal, double& exc, double& enl, int ispin) {
    PROFILE_MEMBER_FUNC(SCF);
    functionT vloc = copy(vlocal);
    exc = 0.0;
    enl = 0.0;

    vecfuncT Vpsi;
    print_meminfo(world.rank(), "V*psi");
    if (xc.hf_exchange_coefficient()) {
        START_TIMER(world);
        //            vecfuncT Kamo = apply_hf_exchange(world, occ, amo, amo);
        Exchange<double, 3> K(world, this, ispin);
	if (param.hfexalg()=="multiworld") {
	  //if (world.rank() == 0) print("selecting exchange multi world");
	  K.set_algorithm(Exchange<double,3>::Algorithm::multiworld_efficient);
	}
	else if (param.hfexalg()=="largemem") {
	  //if (world.rank() == 0) print("selecting exchange large memory");
	  K.set_algorithm(Exchange<double,3>::Algorithm::large_memory);
	}
	else if (param.hfexalg()=="smallmem") {
	  //if (world.rank() == 0) print("selecting exchange small memory");
	  K.set_algorithm(Exchange<double,3>::Algorithm::small_memory);
	}
	
        K.set_symmetric(true).set_printlevel(param.print_level());
        vecfuncT Kamo = K(amo);
        tensorT excv = inner(world, Kamo, amo);
        double exchf = 0.0;
        for (unsigned long i = 0; i < amo.size(); ++i) {
            exchf -= 0.5 * excv[i] * occ[i];
        }
        if (!xc.is_spin_polarized()) exchf *= 2.0;
        Vpsi=-xc.hf_exchange_coefficient()* Kamo;
        Kamo.clear();
        END_TIMER(world, "HF exchange");
        exc = exchf * xc.hf_exchange_coefficient() + exc;
    }
    else {
      Vpsi = zero_functions<double,3>(world, amo.size());	  
    }

    // compute the local DFT potential for the MOs
    if (xc.is_dft() && !(xc.hf_exchange_coefficient() == 1.0)) { //??RJH?? Won't this incorrectly exclude hybrid DFT with coeff=1.0?
        START_TIMER(world);

        XCOperator<double, 3> xcoperator(world, this, ispin, param.dft_deriv());
        if (ispin == 0) exc = xcoperator.compute_xc_energy();
        vloc += xcoperator.make_xc_potential();

        END_TIMER(world, "DFT potential");
    }

    vloc.truncate();
    
    // need to come back to this for psp - when is this used?
    // RJH commented this out since it seems to never do anything useful ... if pure all-electron there is not a non-local part
    // if (molecule.parameters.pure_ae()) {
    //     potentialmanager->apply_nonlocal_potential(world, amo, Vpsi);
    // }

    START_TIMER(world);
    if (!molecule.parameters.pure_ae()) {
        gaxpy(world, 1.0, Vpsi, 1.0, gthpseudopotential->apply_potential(world, vloc, amo, occ, enl));
    } else {
        gaxpy(world, 1.0, Vpsi, 1.0, mul_sparse(world, vloc, amo, vtol));
    }

    END_TIMER(world, "V*psi");

    START_TIMER(world);
    truncate(world, Vpsi);
    END_TIMER(world, "Truncate Vpsi");
    print_meminfo(world.rank(), "Truncate Vpsi");
    world.gop.fence();
    return Vpsi;
}

tensorT SCF::derivatives(World& world, const functionT& rho) const {
    PROFILE_MEMBER_FUNC(SCF);
    START_TIMER(world);

    vecfuncT dv(molecule.natom() * 3);
    vecfuncT du = zero_functions<double, 3>(world, molecule.natom() * 3);
    tensorT rc(molecule.natom() * 3);
    for (size_t atom = 0; atom < molecule.natom(); ++atom) {
        for (int axis = 0; axis < 3; ++axis) {
            functorT func(new MolecularDerivativeFunctor(molecule, atom, axis));
            dv[atom * 3 + axis] =
                    functionT(
                            factoryT(world).functor(func).nofence().truncate_on_project().truncate_mode(0));
            if (molecule.parameters.core_type() != "none"
                && molecule.is_potential_defined_atom(atom)) {
                // core potential contribution
                func = functorT(
                        new CorePotentialDerivativeFunctor(molecule, atom,
                                                           axis));
                du[atom * 3 + axis] = functionT(
                        factoryT(world).functor(func).truncate_on_project());

                // core projector contribution
                rc[atom * 3 + axis] =
                        potentialmanager->core_projector_derivative(world, amo,
                                                                    aocc, atom, axis);
                if (!param.spin_restricted()) {
                    if (param.nbeta())
                        rc[atom * 3 + axis] +=
                                potentialmanager->core_projector_derivative(
                                        world, bmo, bocc, atom, axis);
                } else {
                    rc[atom * 3 + axis] *= 2 * 2;
                    // because of 2 electrons in each valence orbital bra+ket
                }
            }
        }
    }

    world.gop.fence();
    tensorT r = inner(world, rho, dv);
    world.gop.fence();
    tensorT ru = inner(world, rho, du);
    dv.clear();
    du.clear();
    world.gop.fence();
    tensorT ra(r.size());
    for (size_t atom = 0; atom < molecule.natom(); ++atom) {
        for (int axis = 0; axis < 3; ++axis) {
            ra[atom * 3 + axis] = molecule.nuclear_repulsion_derivative(atom,
                                                                        axis);
        }
    }
    //if (world.rank() == 0) print("derivatives:\n", r, ru, rc, ra);
    r += ra + ru + rc;
    END_TIMER(world, "derivatives");

    if (world.rank() == 0 and (param.print_level() > 1)) {
        print("\n Derivatives (a.u.)\n -----------\n");
        print(
                "  atom        x            y            z          dE/dx        dE/dy        dE/dz");
        print(
                " ------ ------------ ------------ ------------ ------------ ------------ ------------");
        for (size_t i = 0; i < molecule.natom(); ++i) {
            const Atom& atom = molecule.get_atom(i);
            printf(" %5d %12.6f %12.6f %12.6f %12.6f %12.6f %12.6f\n", int(i),
                   atom.x, atom.y, atom.z, r[i * 3 + 0], r[i * 3 + 1],
                   r[i * 3 + 2]);
        }
    }
    return r;
}

tensorT SCF::dipole(World& world, const functionT& rho) const {
    PROFILE_MEMBER_FUNC(SCF);
    START_TIMER(world);
    tensorT mu(3);

    for (unsigned int axis = 0; axis < 3; ++axis) {
        std::vector<int> x(3ul, 0);
        x[axis] = true;
        functionT dipolefunc = factoryT(world)
                .functor(functorT(new MomentFunctor(x)));
        mu[axis] = -dipolefunc.inner(rho);
        mu[axis] += molecule.nuclear_dipole(axis);
    }

    if (world.rank() == 0 and (param.print_level() > 2)) {
        print("\n Dipole Moment (a.u.)\n -----------\n");
        print("     x: ", mu[0]);
        print("     y: ", mu[1]);
        print("     z: ", mu[2]);
        print(" Total Dipole Moment: ", mu.normf(), "\n");
    }
    END_TIMER(world, "dipole");

    return mu;
}

void SCF::vector_stats(const std::vector<double>& v, double& rms,
                       double& maxabsval) const {
    PROFILE_MEMBER_FUNC(SCF);
    rms = 0.0;
    maxabsval = v[0];
    for (unsigned int i = 0; i < v.size(); ++i) {
        rms += v[i] * v[i];
        maxabsval = std::max<double>(maxabsval, std::abs(v[i]));
    }
    rms = sqrt(rms / v.size());
}

vecfuncT SCF::compute_residual(World& world, tensorT& occ, tensorT& fock,
                               const vecfuncT& psi, vecfuncT& Vpsi, double& err) {

    START_TIMER(world);
    PROFILE_MEMBER_FUNC(SCF);
    double trantol = vtol / std::min(30.0, double(psi.size()));
    int nmo = psi.size();

    tensorT eps(nmo);
    for (int i = 0; i < nmo; ++i) {
        eps(i) = std::min(-0.05, fock(i, i));
        fock(i, i) -= eps(i);
    }
    vecfuncT fpsi = transform(world, psi, fock, trantol, true);

    for (int i = 0; i < nmo; ++i) { // Undo the damage
        fock(i, i) += eps(i);
    }

    gaxpy(world, 1.0, Vpsi, -1.0, fpsi);
    fpsi.clear();
    std::vector<double> fac(nmo, -2.0);
    scale(world, Vpsi, fac);
    std::vector<poperatorT> ops = make_bsh_operators(world, eps);
    set_thresh(world, Vpsi, FunctionDefaults<3>::get_thresh());
    END_TIMER(world, "Compute residual stuff");

    START_TIMER(world);
    vecfuncT new_psi = apply(world, ops, Vpsi);
    END_TIMER(world, "Apply BSH");
    ops.clear();
    Vpsi.clear();
    world.gop.fence();

    // Thought it was a bad idea to truncate *before* computing the residual
    // but simple tests suggest otherwise ... no more iterations and
    // reduced iteration time from truncating.
    START_TIMER(world);
    truncate(world, new_psi);
    END_TIMER(world, "Truncate new psi");

    START_TIMER(world);
    vecfuncT r = sub(world, psi, new_psi);
    std::vector<double> rnorm = norm2s(world, r);
    if (world.rank() == 0 and (param.print_level() > 1))
        print("residuals", rnorm);
    double rms, maxval;
    vector_stats(rnorm, rms, maxval);
    err = maxval;
    if (world.rank() == 0 and (param.print_level() > 1))
        print("BSH residual: rms", rms, "   max", maxval);
    END_TIMER(world, "BSH residual");
    return r;
}

tensorT SCF::make_fock_matrix(World& world, const vecfuncT& psi,
                              const vecfuncT& Vpsi, const tensorT& occ, double& ekinetic) const {
    PROFILE_MEMBER_FUNC(SCF);
    START_TIMER(world);
    tensorT pe = matrix_inner(world, Vpsi, psi, true);
    END_TIMER(world, "PE matrix");

    std::shared_ptr<WorldDCPmapInterface<Key<3> > > oldpmap = FunctionDefaults<3>::get_pmap();
    vecfuncT psicopy = psi; // Functions are shallow copy so this is lightweight
    if (world.size() > 1) {
        START_TIMER(world);
        LoadBalanceDeux<3> lb(world);
        for (unsigned int i = 0; i < psi.size(); ++i) {
            lb.add_tree(psi[i], lbcost<double, 3>(1.0, 8.0), false);
        }
        world.gop.fence();
        END_TIMER(world, "KE compute loadbal");

        START_TIMER(world);
        std::shared_ptr<WorldDCPmapInterface<Key<3> > > newpmap = lb.load_balance(param.loadbalparts());
        FunctionDefaults<3>::set_pmap(newpmap);

        world.gop.fence();
        for (unsigned int i = 0; i < psi.size(); ++i) psicopy[i] = copy(psi[i], newpmap, false);
        world.gop.fence();
        END_TIMER(world, "KE redist");
    }

    START_TIMER(world);
    tensorT ke(psi.size(), psi.size());
    {
        distmatT k = kinetic_energy_matrix(world, psicopy);
        k.copy_to_replicated(ke); // !!!!!!!! ugh
    }
    END_TIMER(world, "KE matrix");

    psicopy.clear();
    if (world.size() > 1) {
        FunctionDefaults<3>::set_pmap(oldpmap); // ! DON'T FORGET !
    }

    START_TIMER(world);
    int nocc = occ.size();
    ekinetic = 0.0;
    for (int i = 0; i < nocc; ++i) {
        ekinetic += occ[i] * ke(i, i);
    }
    ke += pe;
    pe = tensorT();
    ke.gaxpy(0.5, transpose(ke), 0.5);
    END_TIMER(world, "Make fock matrix rest");
    return ke;
}

/// Compute the two-electron integrals over the provided set of orbitals

/// Returned is a *replicated* tensor of \f$(ij|kl)\f$ with \f$i>=j\f$
/// and \f$k>=l\f$.  The symmetry \f$(ij|kl)=(kl|ij)\f$ is enforced.
Tensor<double> SCF::twoint(World& world, const vecfuncT& psi) const {
    PROFILE_MEMBER_FUNC(SCF);
    double tol = FunctionDefaults<3>::get_thresh(); /// Important this is consistent with Coulomb
    reconstruct(world, psi);
    norm_tree(world, psi);

    // Efficient version would use mul_sparse vector interface
    vecfuncT pairs;
    for (unsigned int i = 0; i < psi.size(); ++i) {
        for (unsigned int j = 0; j <= i; ++j) {
            pairs.push_back(mul_sparse(psi[i], psi[j], tol, false));
        }
    }

    world.gop.fence();
    truncate(world, pairs);
    vecfuncT Vpairs = apply(world, *coulop, pairs);

    return matrix_inner(world, pairs, Vpairs, true);
}

/// compute the unitary transformation that diagonalizes the fock matrix

/// @param[in]  world   the world
/// @param[in]  overlap the overlap matrix of the orbitals
/// @param[inout]       fock    the fock matrix; diagonal upon exit
/// @param[out] evals   the orbital energies
/// @param[in]  occ     the occupation numbers
/// @param[in]  thresh_degenerate       threshold for orbitals being degenerate
/// @return             the unitary matrix U: U^T F U = evals
tensorT SCF::get_fock_transformation(World& world, const tensorT& overlap,
                                     tensorT& fock, tensorT& evals, const tensorT& occ,
                                     const double thresh_degenerate) const {
    PROFILE_MEMBER_FUNC(SCF);

    tensorT U;
    sygvp(world, fock, overlap, 1, U, evals);

    Localizer::undo_reordering(U, occ, evals);
    Localizer::undo_degenerate_rotations(U, evals, thresh_degenerate);

    world.gop.broadcast(U.ptr(), U.size(), 0);
    world.gop.broadcast(evals.ptr(), evals.size(), 0);

    fock = 0;
    for (unsigned int i = 0; i < evals.size(); ++i)
        fock(i, i) = evals(i);
    return U;
}

/// diagonalize the fock matrix, taking care of degenerate states

/// Vpsi is passed in to make sure orbitals and Vpsi are in phase
/// @param[in]  world   the world
/// @param[inout]       fock    the fock matrix (diagonal upon exit)
/// @param[inout]       psi             the orbitals
/// @param[inout]       Vpsi    the orbital times the potential
/// @param[out] evals   the orbital energies
/// @param[in]  occ             occupation numbers
/// @param[in]  thresh  threshold for rotation and truncation
/// @return             the unitary matrix U: U^T F U = evals
tensorT SCF::diag_fock_matrix(World& world, tensorT& fock, vecfuncT& psi,
                              vecfuncT& Vpsi, tensorT& evals, const tensorT& occ,
                              const double thresh) const {
    PROFILE_MEMBER_FUNC(SCF);

    START_TIMER(world);
    // compute the unitary transformation matrix U that diagonalizes
    // the fock matrix
    tensorT overlap = matrix_inner(world, psi, psi, true);
    tensorT U = get_fock_transformation(world, overlap, fock, evals, occ,
                                        thresh);

    //eliminate mixing between occ and unocc
    int nmo = U.dim(0);
    for (int i = 0; i < param.nalpha(); ++i) {
        //make virt orthog to occ without changing occ states
        for (int j = param.nalpha(); j < nmo; ++j) {
            U(j, i) = 0.0;
        }
    }

    // transform the orbitals and the orbitals times the potential
    Vpsi = transform(world, Vpsi, U, vtol / std::min(30.0, double(psi.size())), false);
    psi = transform(world, psi, U, FunctionDefaults<3>::get_thresh() / std::min(30.0, double(psi.size())),
                    true);
    truncate(world, Vpsi, vtol, false);
    truncate(world, psi);
    normalize(world, psi);

    END_TIMER(world, "Diagonalization rest");
    return U;
}

void SCF::loadbal(World& world, functionT& arho, functionT& brho,
                  functionT& arho_old, functionT& brho_old, subspaceT& subspace) {
    if (world.size() == 1)
        return;

    LoadBalanceDeux<3> lb(world);
    real_function_3d vnuc;
    if (molecule.parameters.psp_calc()) {
        vnuc = gthpseudopotential->vlocalpot();
    } else if (molecule.parameters.pure_ae()) {
        vnuc = potentialmanager->vnuclear();
    } else {
        vnuc = potentialmanager->vnuclear();
        vnuc = vnuc + gthpseudopotential->vlocalpot();
    }
    lb.add_tree(vnuc, lbcost<double, 3>(param.vnucextra() * 1.0, param.vnucextra() * 8.0),
                false);
    lb.add_tree(arho, lbcost<double, 3>(1.0, 8.0), false);
    for (unsigned int i = 0; i < amo.size(); ++i) {
        lb.add_tree(amo[i], lbcost<double, 3>(1.0, 8.0), false);
    }
    if (param.nbeta() && !param.spin_restricted()) {
        lb.add_tree(brho, lbcost<double, 3>(1.0, 8.0), false);
        for (unsigned int i = 0; i < bmo.size(); ++i) {
            lb.add_tree(bmo[i], lbcost<double, 3>(1.0, 8.0), false);
        }
    }
    world.gop.fence();

    FunctionDefaults<3>::redistribute(world, lb.load_balance(
            param.loadbalparts())); // 6.0 needs retuning after param.vnucextra

    world.gop.fence();
}

void SCF::rotate_subspace(World& world, const tensorT& U, subspaceT& subspace,
                          int lo, int nfunc, double trantol) const {
    PROFILE_MEMBER_FUNC(SCF);
    for (unsigned int iter = 0; iter < subspace.size(); ++iter) {
        vecfuncT& v = subspace[iter].first;
        vecfuncT& r = subspace[iter].second;
        vecfuncT vnew = transform(world, vecfuncT(&v[lo], &v[lo + nfunc]), U, trantol, false);
        vecfuncT rnew = transform(world, vecfuncT(&r[lo], &r[lo + nfunc]), U, trantol, false);
        world.gop.fence();
        for (int i = 0; i < nfunc; i++) {
            v[i] = vnew[i];
            r[i] = rnew[i];
        }
    }
    world.gop.fence();
}

void SCF::rotate_subspace(World& world, const distmatT& dUT, subspaceT& subspace,
                          int lo, int nfunc, double trantol) const {
    PROFILE_MEMBER_FUNC(SCF);
    for (unsigned int iter = 0; iter < subspace.size(); ++iter) {
        vecfuncT& v = subspace[iter].first;
        vecfuncT& r = subspace[iter].second;
        vecfuncT vnew = transform(world, vecfuncT(&v[lo], &v[lo + nfunc]), dUT, false);
        vecfuncT rnew = transform(world, vecfuncT(&r[lo], &r[lo + nfunc]), dUT, false);
        world.gop.fence();
        for (int i = 0; i < nfunc; i++) {
            v[i] = vnew[i];
            r[i] = rnew[i];
        }
    }
    world.gop.fence();
}

void SCF::update_subspace(World& world, vecfuncT& Vpsia, vecfuncT& Vpsib,
                          tensorT& focka, tensorT& fockb, subspaceT& subspace, tensorT& Q,
                          double& bsh_residual, double& update_residual) {
    PROFILE_MEMBER_FUNC(SCF);
    double aerr = 0.0, berr = 0.0;
    vecfuncT vm = amo;

    // Orbitals with occ!=1.0 exactly must be solved for as eigenfunctions
    // so zero out off diagonal lagrange multipliers
    for (int i = 0; i < param.nmo_alpha(); i++) {
        if (aocc[i] != 1.0) {
            double tmp = focka(i, i);
            focka(i, _) = 0.0;
            focka(_, i) = 0.0;
            focka(i, i) = tmp;
        }
    }

    vecfuncT rm = compute_residual(world, aocc, focka, amo, Vpsia, aerr);
    if (param.nbeta() != 0 && !param.spin_restricted()) {
        for (int i = 0; i < param.nmo_beta(); i++) {
            if (bocc[i] != 1.0) {
                double tmp = fockb(i, i);
                fockb(i, _) = 0.0;
                fockb(_, i) = 0.0;
                fockb(i, i) = tmp;
            }
        }

        vecfuncT br = compute_residual(world, bocc, fockb, bmo, Vpsib, berr);
        vm.insert(vm.end(), bmo.begin(), bmo.end());
        rm.insert(rm.end(), br.begin(), br.end());
    }

    START_TIMER(world);
    bsh_residual = std::max(aerr, berr);
    world.gop.broadcast(bsh_residual, 0);
    compress(world, vm, false);
    compress(world, rm, false);
    world.gop.fence();

    restart:
    subspace.push_back(pairvecfuncT(vm, rm));
    int m = subspace.size();
    tensorT ms(m);
    tensorT sm(m);
    for (int s = 0; s < m; ++s) {
        const vecfuncT& vs = subspace[s].first;
        const vecfuncT& rs = subspace[s].second;
        for (unsigned int i = 0; i < vm.size(); ++i) {
            ms[s] += vm[i].inner_local(rs[i]);
            sm[s] += vs[i].inner_local(rm[i]);
        }
    }

    world.gop.sum(ms.ptr(), m);
    world.gop.sum(sm.ptr(), m);
    tensorT newQ(m, m);
    if (m > 1)
        newQ(Slice(0, -2), Slice(0, -2)) = Q;

    newQ(m - 1, _) = ms;
    newQ(_, m - 1) = sm;
    Q = newQ;
    //if (world.rank() == 0) { print("kain Q"); print(Q); }
    tensorT c;
    //if (world.rank() == 0) {
    double rcond = 1e-12;
    while (1) {
        c = KAIN(Q, rcond);
        if (world.rank() == 0 and (param.print_level() > 3)) print("kain c:", c);
        //if (std::abs(c[m - 1]) < 5.0) { // was 3
        if (c.absmax() < 3.0) { // was 3
            break;
        } else if (rcond < 0.01) {
            if (world.rank() == 0 and (param.print_level() > 3))
                print("Increasing subspace singular value threshold ", c[m - 1], rcond);
            rcond *= 100;
        } else {
            //print("Forcing full step due to subspace malfunction");
            // c = 0.0;
            // c[m - 1] = 1.0;
            // break;
            if (world.rank() == 0 and (param.print_level() > 3)) print("Restarting KAIN due to subspace malfunction");
            Q = tensorT();
            subspace.clear();
            goto restart; // fortran hat on ...
        }
    }
    //}
    END_TIMER(world, "Update subspace stuff");

    world.gop.broadcast_serializable(c, 0); // make sure everyone has same data
    if (world.rank() == 0 and (param.print_level() > 3)) {
        print("Subspace solution", c);
    }
    START_TIMER(world);
    vecfuncT amo_new = zero_functions_compressed<double, 3>(world, amo.size(), false);
    vecfuncT bmo_new = zero_functions_compressed<double, 3>(world, bmo.size(), false);
    world.gop.fence();
    for (unsigned int m = 0; m < subspace.size(); ++m) {
        const vecfuncT& vm = subspace[m].first;
        const vecfuncT& rm = subspace[m].second;
        const vecfuncT vma(vm.begin(), vm.begin() + amo.size());
        const vecfuncT rma(rm.begin(), rm.begin() + amo.size());
        const vecfuncT vmb(vm.end() - bmo.size(), vm.end());
        const vecfuncT rmb(rm.end() - bmo.size(), rm.end());
        gaxpy(world, 1.0, amo_new, c(m), vma, false);
        gaxpy(world, 1.0, amo_new, -c(m), rma, false);
        gaxpy(world, 1.0, bmo_new, c(m), vmb, false);
        gaxpy(world, 1.0, bmo_new, -c(m), rmb, false);
    }
    world.gop.fence();
    END_TIMER(world, "Subspace transform");
    if (param.maxsub() <= 1) {
        subspace.clear();
    } else if (subspace.size() == size_t(param.maxsub())) {
        subspace.erase(subspace.begin());
        Q = Q(Slice(1, -1), Slice(1, -1));
    }

    do_step_restriction(world, amo, amo_new, "alpha");
    orthonormalize(world, amo_new, param.nalpha());
    amo = amo_new;

    if (!param.spin_restricted() && param.nbeta() != 0) {
        do_step_restriction(world, bmo, bmo_new, "beta");
        orthonormalize(world, bmo_new, param.nbeta());
        bmo = bmo_new;
    } else if (param.nbeta()>0) {
        bmo = amo;
    }
}

/// perform step restriction following the KAIN solver

/// Limit maximum step size to make convergence more robust
/// @param[in]          world   the world
/// @param[in]          mo              vector of orbitals from previous iteration
/// @param[inout]       new_mo  vector of orbitals from the KAIN solver
/// @param[in]          spin    "alpha" or "beta" for user information
/// @return                     max residual
double SCF::do_step_restriction(World& world, const vecfuncT& mo, vecfuncT& mo_new,
                                std::string spin) const {
    PROFILE_MEMBER_FUNC(SCF);
    std::vector<double> anorm = norm2s(world, sub(world, mo, mo_new));
    int nres = 0;
    for (unsigned int i = 0; i < mo.size(); ++i) {
        if (anorm[i] > param.maxrotn()) {
            double s = param.maxrotn() / anorm[i];
            ++nres;
            if (world.rank() == 0) {
                if (nres == 1 and (param.print_level() > 2))
                    printf("  restricting step for %s orbitals:", spin.c_str());
                printf(" %d", i);
            }
            mo_new[i].gaxpy(s, mo[i], 1.0 - s, false);
        }
    }
    if (nres > 0 && world.rank() == 0 and (param.print_level() > 1))
        printf("\n");

    world.gop.fence();
    double rms, maxval;
    vector_stats(anorm, rms, maxval);
    if (world.rank() == 0 and (param.print_level() > 2))
        print("Norm of vector changes", spin, ": rms", rms, "   max", maxval);
    return maxval;
}

/// orthonormalize the vectors (symmetric in occupied spaced, gramm-schmidt for virt to occ)

/// @param[in]          world   the world
/// @param[inout]       amo_new the vectors to be orthonormalized
void SCF::orthonormalize(World& world, vecfuncT& amo_new, int nocc) const {
    PROFILE_MEMBER_FUNC(SCF);
    START_TIMER(world);
    double trantol = vtol / std::min(30.0, double(amo_new.size()));
    normalize(world, amo_new);
    double maxq;
    do {
        tensorT Q = Q2(matrix_inner(world, amo_new, amo_new)); // Q3(matrix_inner(world, amo_new, amo_new))
        maxq = 0.0;
        for (int j = 1; j < Q.dim(0); j++)
            for (int i = 0; i < j; i++)
                maxq = std::max(std::abs(Q(j, i)), maxq);

        Q.screen(trantol); // Is this really needed? Just for speed.

        //make virt orthog to occ without changing occ states --- ASSUMES symmetric form for Q2
        for (int j = nocc; j < Q.dim(0); ++j) {
            for (int i = 0; i < nocc; ++i) {
                Q(j, i) = 0.0;
                Q(i, j) *= 2.0;
            }
        }

        amo_new = transform(world, amo_new,
                            Q, trantol, true);
        truncate(world, amo_new);
        if (world.rank() == 0 and (param.print_level() > 3)) print("ORTHOG2a: maxq trantol", maxq, trantol);
        //print(Q);

    } while (maxq > 0.01);
    normalize(world, amo_new);

    END_TIMER(world, "Orthonormalize");

}

/// orthonormalize the vectors ignoring occupied/virtual distinctions

/// @param[in]          world   the world
/// @param[inout]       amo_new the vectors to be orthonormalized
void SCF::orthonormalize(World& world, vecfuncT& amo_new) const {
    PROFILE_MEMBER_FUNC(SCF);
    START_TIMER(world);
    double trantol = vtol / std::min(30.0, double(amo.size()));
    normalize(world, amo_new);
    double maxq;
    do {
        tensorT Q = Q2(matrix_inner(world, amo_new, amo_new)); // Q3(matrix_inner(world, amo_new, amo_new))
        maxq = 0.0;
        for (int j = 1; j < Q.dim(0); j++)
            for (int i = 0; i < j; i++)
                maxq = std::max(std::abs(Q(j, i)), maxq);

        //Q.screen(trantol); // ???? Is this really needed?
        amo_new = transform(world, amo_new,
                            Q, trantol, true);
        truncate(world, amo_new);
        if (world.rank() == 0 and (param.print_level() > 3)) print("ORTHOG2b: maxq trantol", maxq, trantol);
        //print(Q);

    } while (maxq > 0.01);
    normalize(world, amo_new);
    END_TIMER(world, "Orthonormalize");
}


complex_functionT APPLY(const complex_operatorT *q1d,
                        const complex_functionT& psi) {
    complex_functionT r = psi; // Shallow copy violates constness !!!!!!!!!!!!!!!!!
    coordT lo, hi;
    lo[2] = -10;
    hi[2] = +10;

    r.reconstruct();
    r.broaden();
    r.broaden();
    r.broaden();
    r.broaden();
    r = apply_1d_realspace_push(*q1d, r, 2);
    r.sum_down();
    r = apply_1d_realspace_push(*q1d, r, 1);
    r.sum_down();
    r = apply_1d_realspace_push(*q1d, r, 0);
    r.sum_down();

    return r;
}


// For given protocol, solve the DFT/HF/response equations
void SCF::solve(World& world) {
    PROFILE_MEMBER_FUNC(SCF);
    functionT arho_old, brho_old;
    const double dconv = std::max(FunctionDefaults<3>::get_thresh(),
                                  param.dconv());
    const double trantol = vtol / std::min(30.0, double(amo.size()));
    //const double tolloc = 1e-6; // was std::min(1e-6,0.01*dconv) but now trying to avoid unnecessary change // moved to localizer.h
    double update_residual = 0.0, bsh_residual = 0.0;
    subspaceT subspace;
    tensorT Q;
    bool do_this_iter = true;
    bool converged = false;

    // Shrink subspace until stop localizing/canonicalizing--- probably not a good idea
    // int maxsub_save = param.maxsub;
    // param.maxsub = 2;

    for (int iter = 0; iter < param.maxiter(); ++iter) {
        if (world.rank() == 0 and (param.print_level() > 1))
            printf("\nIteration %d at time %.1fs\n\n", iter, wall_time());

        // if (iter > 0 && update_residual < 0.1) {
        //     //do_this_iter = false;
        //     param.maxsub = maxsub_save;
        // }

        if (param.do_localize() && do_this_iter) {
            START_TIMER(world);
            Localizer localizer(world, aobasis, molecule, ao);
            localizer.set_method(param.localize_method());
            MolecularOrbitals<double, 3> mo(amo, aeps, {}, aocc, aset);
            tensorT UT = localizer.compute_localization_matrix(world, mo, iter == 0);
            UT.screen(trantol);
            amo = transform(world, amo, transpose(UT));
            truncate(world, amo);
            normalize(world, amo);

            if (!param.spin_restricted() && param.nbeta() != 0) {

                MolecularOrbitals<double, 3> mo(bmo, beps, {}, bocc, bset);
                tensorT UT = localizer.compute_localization_matrix(world, mo, iter == 0);
                UT.screen(trantol);
                bmo = transform(world, bmo, transpose(UT));
                truncate(world, bmo);
                normalize(world, bmo);
            }
            END_TIMER(world, "localize");
        }

        START_TIMER(world);
        functionT arho = make_density(world, aocc, amo), brho;

        if (param.nbeta()) {
            if (param.spin_restricted()) {
                brho = arho;
            } else {
                brho = make_density(world, bocc, bmo);
            }
        } else {
            brho = functionT(world); // zero
        }
        END_TIMER(world, "Make densities");
        print_meminfo(world.rank(), "Make densities");

        if (iter < 2 || (iter % 10) == 0) {
            START_TIMER(world);
            loadbal(world, arho, brho, arho_old, brho_old, subspace);
            END_TIMER(world, "Load balancing");
            print_meminfo(world.rank(), "Load balancing");
        }
        double da = 0.0, db = 0.0;
        if (iter > 0) {
            da = (arho - arho_old).norm2();
            db = (brho - brho_old).norm2();
            if (world.rank() == 0 and (param.print_level() > 2))
                print("delta rho", da, db, "residuals", bsh_residual,
                      update_residual);

        }

        START_TIMER(world);
        arho_old = arho;
        brho_old = brho;
        functionT rho = arho + brho;
        rho.truncate();

        real_function_3d vnuc;
        if (molecule.parameters.psp_calc()) {
            vnuc = gthpseudopotential->vlocalpot();
        } else if (molecule.parameters.pure_ae()) {
            vnuc = potentialmanager->vnuclear();
        } else {
            vnuc = potentialmanager->vnuclear();
            vnuc = vnuc + gthpseudopotential->vlocalpot();
        }
        double enuclear = inner(rho, vnuc);
        END_TIMER(world, "Nuclear energy");

        START_TIMER(world);
        functionT vcoul = apply(*coulop, rho);
        functionT vlocal;
        END_TIMER(world, "Coulomb");
        print_meminfo(world.rank(), "Coulomb");

        double ecoulomb = 0.5 * inner(rho, vcoul);
        rho.clear(false);
        vlocal = vcoul + vnuc;

        // compute the contribution of the solvent to the local potential
        double epcm = 0.0;
        if (param.pcm_data() != "none") {
            START_TIMER(world);
            functionT vpcm = pcm.compute_pcm_potential(vcoul);
            vlocal += vpcm;
            epcm = pcm.compute_pcm_energy();
            END_TIMER(world, "PCM");
            print_meminfo(world.rank(), "PCM");
        }

        vcoul.clear(false);
        vlocal.truncate();
        double exca = 0.0, excb = 0.0;

        double enla = 0.0, enlb = 0.0;
        vecfuncT Vpsia = apply_potential(world, aocc, amo, vlocal, exca, enla, 0);
        vecfuncT Vpsib;
        if (!param.spin_restricted() && param.nbeta()) {
            Vpsib = apply_potential(world, bocc, bmo, vlocal, excb, enlb, 1);
        } else if (param.nbeta() != 0) {
            enlb = enla;
        }

        double ekina = 0.0, ekinb = 0.0;
        tensorT focka = make_fock_matrix(world, amo, Vpsia, aocc, ekina);
        tensorT fockb = focka;

        if (!param.spin_restricted() && param.nbeta() != 0)
            fockb = make_fock_matrix(world, bmo, Vpsib, bocc, ekinb);
        else if (param.nbeta() != 0) {
            ekinb = ekina;
        }

        if (!param.do_localize() && do_this_iter) {
            tensorT U = diag_fock_matrix(world, focka, amo, Vpsia, aeps, aocc,
                                         FunctionDefaults<3>::get_thresh());
            //rotate_subspace(world, U, subspace, 0, amo.size(), trantol); ??
            if (!param.spin_restricted() && param.nbeta() != 0) {
                U = diag_fock_matrix(world, fockb, bmo, Vpsib, beps, bocc,
                                     FunctionDefaults<3>::get_thresh());
                //rotate_subspace(world, U, subspace, amo.size(), bmo.size(),trantol);
            }
        }

        double enrep = molecule.nuclear_repulsion_energy();
        double ekinetic = ekina + ekinb;
        double enonlocal = enla + enlb;
        double exc = exca + excb;
        double etot = ekinetic + enuclear + ecoulomb + exc + enrep + enonlocal + epcm;
        current_energy = etot;
        //esol = etot;

        if (world.rank() == 0 and (param.print_level() > 1)) {
            //lots of dps for testing Exc stuff
            /*printf("\n              kinetic %32.24f\n", ekinetic);
                printf("         nonlocal psp %32.24f\n", enonlocal);
                printf("   nuclear attraction %32.24f\n", enuclear);
                printf("              coulomb %32.24f\n", ecoulomb);
                printf(" exchange-correlation %32.24f\n", exc);
                printf("    nuclear-repulsion %32.24f\n", enrep);
                printf("                total %32.24f\n\n", etot);*/

            printf("\n              kinetic %16.8f\n", ekinetic);
            printf("         nonlocal psp %16.8f\n", enonlocal);
            printf("   nuclear attraction %16.8f\n", enuclear);
            printf("              coulomb %16.8f\n", ecoulomb);
            printf("                  PCM %16.8f\n", epcm);
            printf(" exchange-correlation %16.8f\n", exc);
            printf("    nuclear-repulsion %16.8f\n", enrep);
            printf("                total %16.8f\n\n", etot);
        }
        e_data.add_data({{"e_kinetic", ekinetic},
                         {"e_local",   enonlocal},
                         {"e_nuclear", enuclear},
                         {"e_coulomb", ecoulomb},
                         {"e_pcm",     epcm},
                         {"e_xc",      exc},
                         {"e_nrep",    enrep},
                         {"e_tot",     etot}});

        if (iter > 0) {
            //print("##convergence criteria: density delta=", da < dconv * molecule.natom() && db < dconv * molecule.natom(), ", bsh_residual=", (param.conv_only_dens || bsh_residual < 5.0*dconv));
            if (da < dconv * std::max(size_t(5), molecule.natom()) && db < dconv * std::max(size_t(5), molecule.natom())
                && (param.get<bool>("conv_only_dens") || bsh_residual < 5.0 * dconv))
                converged = true;
            // previous conv was too tight for small systems
            // if (da < dconv * molecule.natom() && db < dconv * molecule.natom()
            //     && (param.conv_only_dens || bsh_residual < 5.0 * dconv)) converged=true;

            // do diagonalization etc if this is the last iteration, even if the calculation didn't converge
            if (converged || iter == param.maxiter() - 1) {
                if (world.rank() == 0 && converged and (param.print_level() > 1)) {
                    print("\nConverged!\n");
                    converged_for_thresh=param.econv();
                }

                // Diagonalize to get the eigenvalues and if desired the final eigenvectors
                tensorT U;
                START_TIMER(world);
                tensorT overlap = matrix_inner(world, amo, amo, true);
                END_TIMER(world, "Overlap");

                START_TIMER(world);
                sygvp(world, focka, overlap, 1, U, aeps);
                END_TIMER(world, "focka eigen sol");

                if (!param.do_localize()) {
                    START_TIMER(world);
                    amo = transform(world, amo, U, trantol, true);
                    truncate(world, amo);
                    normalize(world, amo);
                    END_TIMER(world, "Transform MOs");
                }
                if (param.nbeta() != 0 && !param.spin_restricted()) {

                    START_TIMER(world);
                    overlap = matrix_inner(world, bmo, bmo, true);
                    END_TIMER(world, "Overlap");

                    START_TIMER(world);
                    sygvp(world, fockb, overlap, 1, U, beps);
                    END_TIMER(world, "fockb eigen sol");

                    if (!param.do_localize()) {
                        START_TIMER(world);
                        bmo = transform(world, bmo, U, trantol, true);
                        truncate(world, bmo);
                        normalize(world, bmo);
                        END_TIMER(world, "Transform MOs");
                    }
                }

                if (world.rank() == 0 and (param.print_level() > 1)) {
                    print(" ");
                    print("alpha eigenvalues");
                    print(aeps);
                    if (param.nbeta() != 0 && !param.spin_restricted()) {
                        print("beta eigenvalues");
                        print(beps);
                    }


                    // write eigenvalues etc to a file at the same time for plotting DOS etc.
                    FILE *f = 0;
                    if (param.nbeta() != 0 && !param.spin_restricted()) {
                        std::string name=std::string(param.prefix()+".energies_alpha.dat");
                        f = fopen(name.c_str(), "w");
                    } else {
                        std::string name=param.prefix()+".energies.dat";
                        f = fopen(name.c_str(), "w");
                    }

                    long nmo = amo.size();
                    fprintf(f, "# %8li\n", nmo);
                    for (long i = 0; i < nmo; ++i) {
                        fprintf(f, "%13.8f\n", aeps(i));
                    }
                    fclose(f);

                    if (param.nbeta() != 0 && !param.spin_restricted()) {
                        long nmo = bmo.size();
                        FILE *f = 0;
                        std::string name=param.prefix()+".energies_beta.dat";
                        f = fopen(name.c_str(), "w");

                        fprintf(f, "# %8li\n", nmo);
                        for (long i = 0; i < nmo; ++i) {
                            fprintf(f, "%13.8f\t", beps(i));
                        }
                        fclose(f);
                    }

                }

                if (param.do_localize()) {
                    // Restore the diagonal elements for the analysis
                    for (unsigned int i = 0; i < amo.size(); ++i)
                        aeps[i] = focka(i, i);
                    if (param.nbeta() != 0 && !param.spin_restricted())
                        for (unsigned int i = 0; i < bmo.size(); ++i)
                            beps[i] = fockb(i, i);
                }

                break;
            }

        }

        update_subspace(world, Vpsia, Vpsib, focka, fockb, subspace, Q,
                        bsh_residual, update_residual);

    }

    // compute the dipole moment
    functionT rho = make_density(world, aocc, amo);
    if (!param.spin_restricted()) {
        if (param.nbeta())
            rho += make_density(world, bocc, bmo);
    } else {
        rho.scale(2.0);
    }
    dipole(world, rho);

    if (world.rank() == 0 and (param.print_level() > 1)) {
        if (param.do_localize())
            print(
                    "Orbitals are localized - energies are diagonal Fock matrix elements\n");
        else
            print("Orbitals are eigenvectors - energies are eigenvalues\n");
        if (param.nwfile() == "none") print("Analysis of alpha MO vectors");
    }

    if (param.nwfile() == "none") {
        analyze_vectors(world, amo, aocc, aeps);
        if (param.nbeta() != 0 && !param.spin_restricted()) {
            if (world.rank() == 0 and (param.print_level() > 1))
                print("Analysis of beta MO vectors");

            analyze_vectors(world, bmo, bocc, beps);
        }
    }

}        // end solve function

} // namespace madness<|MERGE_RESOLUTION|>--- conflicted
+++ resolved
@@ -138,7 +138,6 @@
     return Q;
 }
 
-<<<<<<< HEAD
 }// namespace madness
 void SCF::output_scf_info_schema(const std::map<std::string, double> &vals,
                                  const tensorT &dipole_T) const {
@@ -155,23 +154,6 @@
     int num = 0;
     update_schema(param.prefix()+".scf_info", j);
 }
-=======
-// void SCF::output_scf_info_schema(const std::map<std::string, double> &vals,
-//                                  const tensorT &dipole_T) const {
-//     nlohmann::json j = {};
-//     // if it exists figure out the size.  pushback for each protocol
-//     const double thresh = FunctionDefaults<3>::get_thresh();
-//     const int k = FunctionDefaults<3>::get_k();
-//     j["scf_threshold"] = thresh;
-//     j["scf_k"] = k;
-//     for (auto const &[key, val]: vals) {
-//         j[key] = val;
-//     }
-//     j["scf_dipole_moment"] = tensor_to_json(dipole_T);
-//     int num = 0;
-//     update_schema(param.prefix()+".scf_info", j);
-// }
->>>>>>> c80f0e1d
 
 void SCF::output_calc_info_schema() const {
     nlohmann::json j = {};
