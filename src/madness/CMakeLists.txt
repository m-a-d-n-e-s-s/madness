# src/madness

### MADWorld runtime
add_subdirectory(world)
# may need to build elemental as part of MADWorld
add_subdirectory(external)
if (ENABLE_ELEMENTAL)
	if (MADNESS_HAS_ELEMENTAL_EMBEDDED)
		include_directories(${CMAKE_CURRENT_SOURCE_DIR}/external/elemental/include
				${CMAKE_CURRENT_BINARY_DIR}/external/elemental/include)
	elseif (MADNESS_HAS_ELEMENTAL)
		include_directories(${ELEMENTAL_SOURCE_DIR}/include
				${ELEMENTAL_SOURCE_DIR}/external/suite_sparse/include
				${ELEMENTAL_BINARY_DIR}/include)
	endif ()
endif(ENABLE_ELEMENTAL)
if(MADNESS_BUILD_MADWORLD_ONLY)  # madness library includes just madworld
	add_library(madness $<TARGET_OBJECTS:MADworld-obj>)
endif(MADNESS_BUILD_MADWORLD_ONLY)

### CLAPACK will be build if BLAS/LAPACK is available
if (LAPACK_FOUND)
  set(MADCLAPACK_HEADERS tensor/cblas.h tensor/cblas_types.h
		tensor/clapack.h tensor/clapack_fortran.h
		tensor/lapacke_types.h) # this part of MADlinalg is purely independent of MADtensor
  # add custom target for "installing" MADclapack headers
  install(FILES ${MADCLAPACK_HEADERS}
		DESTINATION "${MADNESS_INSTALL_INCLUDEDIR}/madness/tensor"
		COMPONENT clapack)
  add_custom_target(install-madness-clapack
		COMMAND ${CMAKE_COMMAND} -DCOMPONENT=clapack -P ${PROJECT_BINARY_DIR}/cmake_install.cmake
		COMMENT "Installing clapack headers"
		USES_TERMINAL)
endif(LAPACK_FOUND)

### numerics + apps
if (NOT MADNESS_BUILD_MADWORLD_ONLY)
	add_subdirectory(misc)
	add_subdirectory(tensor)
	add_subdirectory(mra)
	add_subdirectory(chem)
<<<<<<< HEAD
	add_subdirectory(bspline)
# Create the super library that contains all MADNESS libraries
=======
    # Create the super library that contains all MADNESS libraries
>>>>>>> 67ea7b5b
	add_library(madness
    	$<TARGET_OBJECTS:MADworld-obj> $<TARGET_OBJECTS:MADmisc-obj>
    	$<TARGET_OBJECTS:MADtensor-obj> ${MADTENSOR_MTXMQ_OBJ}
    	$<TARGET_OBJECTS:MADlinalg-obj> $<TARGET_OBJECTS:MADmuparser-obj>
    	$<TARGET_OBJECTS:MADtinyxml-obj> $<TARGET_OBJECTS:MADmra-obj>
		$<TARGET_OBJECTS:MADchem-obj>)
endif(NOT MADNESS_BUILD_MADWORLD_ONLY)

# Set the dependencies for the super-library
target_compile_features(madness INTERFACE "cxx_std_${CMAKE_CXX_STANDARD}")
# DISABLEPIE flag can break linking of dependent libraries (e.g. on Linux using gcc6)
# instead for each dependent executable target T do:
# target_link_libraries(T MADNESS_DISABLEPIE_LINKER_FLAGS)
#
#if(LINKER_HAS_DISABLEPIE_SUPPORT)
#  target_link_libraries(madness INTERFACE "${DISABLEPIE_LINKER_FLAG}")
#endif()
if(GPERFTOOLS_FOUND)
  target_include_directories(madness PUBLIC ${GPERFTOOLS_INCLUDE_DIRS})
  target_link_libraries(madness PUBLIC ${GPERFTOOLS_LIBRARIES})
endif()
if(LIBUNWIND_FOUND AND NOT GPERFTOOLS_LIBRARIES MATCHES "unwind")
  target_include_directories(madness PUBLIC ${LIBUNWIND_INCLUDE_DIR})
  target_link_libraries(madness PUBLIC ${LIBUNWIND_LIBRARIES})
endif()
if(ELEMENTAL_FOUND)
  target_link_libraries(madness PUBLIC ${ELEMENTAL_PACKAGE_NAME})
endif()
if(PAPI_FOUND)
  target_include_directories(madness PUBLIC ${PAPI_INCLUDE_DIRS})
  target_link_libraries(madness PUBLIC ${PAPI_LIBRARIES})
endif()
if(TBB_FOUND AND TARGET TBB::tbb)
  target_link_libraries(madness PUBLIC TBB::tbb)
  if (TBB_COMPILE_FLAGS)
    target_compile_definitions(madness PUBLIC "${TBB_COMPILE_FLAGS}")
  endif(TBB_COMPILE_FLAGS)
endif()
if(TARGET PaRSEC::parsec)
  target_link_libraries(madness PUBLIC PaRSEC::parsec)
endif()
if(MPI_FOUND)
  target_include_directories(madness PUBLIC ${MPI_INCLUDE_PATH})
  target_compile_definitions(madness PUBLIC -DMPICH_SKIP_MPICXX=1 -DOMPI_SKIP_MPICXX=1)
  target_compile_options(madness PUBLIC "${MPI_COMPILE_FLAGS}")
  target_link_libraries(madness PUBLIC ${MPI_LINK_FLAGS})
  target_link_libraries(madness PUBLIC ${MPI_LIBRARIES})
endif()
if(HAVE_IBMBGQ OR HAVE_IBMBGP)
  target_link_libraries(madness PUBLIC ${CMAKE_CURRENT_SOURCE_DIR}/new_mtxmq/bests/libMADMTXM.a)
endif()
if (LAPACK_FOUND)

	# if LAPACK_LIBRARIES includes IMPORTED targets make sure they are available
	if (LAPACK_LIBRARIES MATCHES OpenMP::OpenMP_C AND NOT TARGET OpenMP::OpenMP_C)
		find_package(OpenMP REQUIRED COMPONENTS C)
	endif()

	target_link_libraries(madness PUBLIC ${LAPACK_LIBRARIES})
	if (LAPACK_INCLUDE_DIRS)
		target_include_directories(madness PUBLIC ${LAPACK_INCLUDE_DIRS})
	endif(LAPACK_INCLUDE_DIRS)
	if (LAPACK_COMPILE_OPTIONS)
		target_compile_options(madness PUBLIC ${LAPACK_COMPILE_OPTIONS})
	endif(LAPACK_COMPILE_OPTIONS)
	if (LAPACK_COMPILE_DEFINITIONS)
		target_compile_definitions(madness PUBLIC ${LAPACK_COMPILE_DEFINITIONS})
	endif(LAPACK_COMPILE_DEFINITIONS)
endif(LAPACK_FOUND)
target_link_libraries(madness PUBLIC Threads::Threads)
if (WORLD_GET_DEFAULT_DISABLED)
  target_compile_definitions(madness PUBLIC -DMADNESS_DISABLE_WORLD_GET_DEFAULT=1)
endif (WORLD_GET_DEFAULT_DISABLED)
# MADchem dependencies
if (LIBXC_FOUND)
	target_include_directories(madness PUBLIC ${LIBXC_INCLUDE_DIRS})
	target_link_libraries(madness PUBLIC ${LIBXC_LIBRARIES})
endif ()
if (PCM_FOUND)
	target_include_directories(madness PUBLIC ${PCM_INCLUDE_DIRS})
	target_link_libraries(madness PUBLIC ${PCM_LIBRARIES})
endif ()
if (BOOST_FOUND)
	target_include_directories(madness PUBLIC ${BOOST_INCLUDE_DIRS})
	target_link_libraries(madness PUBLIC ${BOOST_LIBRARIES})
endif ()

# Add common header files and madness library to the install list
install(FILES constants.h fortran_ctypes.h madness_config.h ${CMAKE_CURRENT_BINARY_DIR}/config.h
    DESTINATION "${MADNESS_INSTALL_INCLUDEDIR}/madness"
    COMPONENT common)
add_custom_target(install-madness-common
     COMMAND ${CMAKE_COMMAND} -DCOMPONENT=common -P ${CMAKE_BINARY_DIR}/cmake_install.cmake
     COMMENT "Installing common library components"
     USES_TERMINAL)
     
install(TARGETS madness EXPORT madness
        COMPONENT madness
        LIBRARY DESTINATION "${MADNESS_INSTALL_LIBDIR}"
        ARCHIVE DESTINATION "${MADNESS_INSTALL_LIBDIR}"
        INCLUDES DESTINATION "${MADNESS_INSTALL_INCLUDEDIR}")
add_custom_target(install-madness
        COMMAND ${CMAKE_COMMAND} -DCOMPONENT=madness -P ${CMAKE_BINARY_DIR}/cmake_install.cmake
        COMMENT "Installing madness library components"
        USES_TERMINAL)
#add_dependencies(install-madness madness)
add_dependencies(install-madness install-madness-common)
add_dependencies(install-madness-libraries install-madness)<|MERGE_RESOLUTION|>--- conflicted
+++ resolved
@@ -39,12 +39,8 @@
 	add_subdirectory(tensor)
 	add_subdirectory(mra)
 	add_subdirectory(chem)
-<<<<<<< HEAD
 	add_subdirectory(bspline)
-# Create the super library that contains all MADNESS libraries
-=======
     # Create the super library that contains all MADNESS libraries
->>>>>>> 67ea7b5b
 	add_library(madness
     	$<TARGET_OBJECTS:MADworld-obj> $<TARGET_OBJECTS:MADmisc-obj>
     	$<TARGET_OBJECTS:MADtensor-obj> ${MADTENSOR_MTXMQ_OBJ}
