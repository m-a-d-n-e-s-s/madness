--- conflicted
+++ resolved
@@ -39,11 +39,7 @@
 	add_subdirectory(tensor)
 	add_subdirectory(mra)
 	add_subdirectory(chem)
-<<<<<<< HEAD
-	add_subdirectory(bspline)
-=======
 	add_subdirectory(lcao)
->>>>>>> e99664a6
 # Create the super library that contains all MADNESS libraries
 	add_library(madness
     	$<TARGET_OBJECTS:MADworld-obj> $<TARGET_OBJECTS:MADmisc-obj>
