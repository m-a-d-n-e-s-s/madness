/*
  This file is part of MADNESS.

  Copyright (C) 2007,2010 Oak Ridge National Laboratory

  This program is free software; you can redistribute it and/or modify
  it under the terms of the GNU General Public License as published by
  the Free Software Foundation; either version 2 of the License, or
  (at your option) any later version.

  This program is distributed in the hope that it will be useful,
  but WITHOUT ANY WARRANTY; without even the implied warranty of
  MERCHANTABILITY or FITNESS FOR A PARTICULAR PURPOSE. See the
  GNU General Public License for more details.

  You should have received a copy of the GNU General Public License
  along with this program; if not, write to the Free Software
  Foundation, Inc., 59 Temple Place, Suite 330, Boston, MA 02111-1307 USA

  For more information please contact:

  Robert J. Harrison
  Oak Ridge National Laboratory
  One Bethel Valley Road
  P.O. Box 2008, MS-6367

  email: harrisonrj@ornl.gov
  tel:   865-241-3937
  fax:   865-572-0680
*/

//#define WORLD_INSTANTIATE_STATIC_TEMPLATES

/*!
  \file examples/oep.cc
  \brief optimized effective potentials for DFT
*/

#include <chem/oep.h>
#include <madness/misc/gitinfo.h>

/// Create a specific test input for the Be atom
void write_test_input() {
<<<<<<< HEAD
  std::string filename = "test_input";

  std::ofstream of(filename);
  of << "\ngeometry\n";
  of << "  Be 0.0 0.0 0.0\n";
  of << "end\n\n\n";

  of << "dft\n";
  of << "  local canon\n";
  of << "  xc hf\n";
  of << "  maxiter 100\n";
  of << "  econv 1.0e-6\n";
  of << "  dconv 3.0e-4\n";
  of << "  L 20\n";
  of << "  k 9\n";
  of << "  no_orient 1\n";
  of << "  ncf slater 2.0\n";
  of << "end\n\n\n";

  of << "oep\n";
  of << "  model mrks\n";
  of << "  maxiter 2\n";
  of << "  density_threshold_high 1.0e-4\n";
  of << "  density_threshold_low 1.0e-7\n";
  of << "end\n\n\n";

  of << "plot\n";
  of << "  line x3\n";
  of << "  plane x1 x3\n";
  of << "  zoom 1\n";
  of << "  npoints 100\n";
  of << "end\n\n";

  of.close();
=======

	std::string filename = "test_input";

	std::ofstream of(filename);
	of << "\ngeometry\n";
	of << "  Be 0.0 0.0 0.0\n";
	of << "end\n\n\n";

    of << "dft\n";
    of << "  local canon\n";
    of << "  xc hf\n";
    of << "  maxiter 100\n";
    of << "  econv 1.0e-6\n";
    of << "  dconv 3.0e-4\n";
    of << "  L 20\n";
    of << "  k 9\n";
    of << "  no_orient 1\n";
    of << "  ncf slater 2.0\n";
    of << "end\n\n\n";

    of << "oep\n";
    of << "  model [mrks]\n";
    of << "  maxiter 2\n";
    of << "  density_threshold_high 1.0e-4\n";
    of << "  density_threshold_low 1.0e-7\n";
    of << "end\n\n\n";

    of << "plot\n";
    of << "  line x3\n";
    of << "  plane x1 x3\n";
    of << "  zoom 1\n";
    of << "  npoints 100\n";
    of << "end\n\n";

    of.close();

>>>>>>> b817f81b
}

int main(int argc, char** argv) {
<<<<<<< HEAD
  initialize(argc, argv);
  World world(SafeMPI::COMM_WORLD);
  if (world.rank() == 0) {
    print("\n  OEP -- optimized effective potentials for DFT  \n");
    printf("starting at time %.1f\n", wall_time());
  }
  startup(world, argc, argv, true);
  std::cout.precision(6);

  if (world.rank() == 0) print(info::print_revision_information());

  // to allow to test the program
  bool test = false;

  // parse command line arguments
  std::vector<std::string> allArgs(argv, argv + argc);
  for (auto& a : allArgs) {
    std::replace_copy(a.begin(), a.end(), a.begin(), '=', ' ');
    std::replace_copy(a.begin(), a.end(), a.begin(), '-', ' ');
    std::string key;
    std::stringstream sa(a);
    sa >> key;
    if (key == "test") test = true;
  }

  // create test input file if program is tested
  std::string input = "input";
  if (test) {
    write_test_input();
    input = "test_input";
  }

  std::shared_ptr<SCF> calc(
      new SCF(world, input.c_str()));  /// see constructor in SCF.h

  if (world.rank() == 0) {
    calc->molecule.print();
    //        print("\n");
    //        calc->param.print("oep");
  }

  // set reference orbitals to canonical by default
  std::string arg = "canon";
  calc->param.set_derived_value("localize", arg);

  std::shared_ptr<OEP> oep(new OEP(world, calc, input));

  vecfuncT HF_nemos;
  tensorT HF_orbens;

  /// TODO: find a way to save eigenvalues and implement restart options
  //    const std::string saved_nemos = "HF_nemos";
  //    const std::string saved_orbens = "HF_orbens";
  //    std::ifstream f1(saved_nemos.c_str());
  //    std::ifstream f2(saved_orbens.c_str());
  //    if (f1.good() and f2.good()) { // if file HF_nemos and HF_orbens exist
  //    	load_function(world, HF_nemos, saved_nemos);
  //    	// load_tensor(... HF_orbens, saved_orbens ...);
  //    }
  //    else {
  //    	const double energy = oep->value();
  //    	HF_nemos = copy(world, oep->get_calc()->amo);
  //    	HF_orbens = copy(oep->get_calc()->aeps);
  //    	save_function(HF_nemos, saved_nemos);
  //    	// save_tensor(... HF_orbens, saved_orbens ...);
  //    }

  const double energy = oep->value();

  if (world.rank() == 0) {
    printf("final energy   %12.8f\n", energy);
    printf("finished at time %.1f\n", wall_time());
  }

  // save converged HF MOs and orbital energies
  HF_nemos = copy(world, oep->get_calc()->amo);
  HF_orbens = copy(oep->get_calc()->aeps);

  if (test)
    printf("\n   +++ starting test of the OEP program +++\n\n");
  else
    printf("\n   +++ starting approximate OEP iterative calculation +++\n\n");

  // read additional OEP parameters from same input file used for SCF
  // calculation (see above)
  //    std::ifstream in(input.c_str());
  //    oep->read_oep_param(in);

  // do approximate OEP calculation or test the program
  if (test)
    oep->test_oep(HF_nemos, HF_orbens);
  else
    oep->solve_oep(HF_nemos, HF_orbens);

  finalize();
  return 0;
=======

    initialize(argc, argv);
    World world(SafeMPI::COMM_WORLD);
    if (world.rank() == 0) {
    	print("\n  OEP -- optimized effective potentials for DFT  \n");
    	printf("starting at time %.1f\n", wall_time());
    }
    startup(world, argc, argv,true);
    std::cout.precision(6);

    if (world.rank()==0) print(info::print_revision_information());

    // to allow to test the program
    bool test = false;

    // parse command line arguments
    std::vector<std::string> allArgs(argv, argv + argc);
    for (auto& a : allArgs) {
        std::replace_copy(a.begin(), a.end(), a.begin(), '=', ' ');
        std::replace_copy(a.begin(), a.end(), a.begin(), '-', ' ');
        std::string key;
        std::stringstream sa(a);
        sa >> key;
        if (key == "test") test = true;
    }

    // create test input file if program is tested
    std::string input = "input";
    if (test) {
    	write_test_input();
    	input = "test_input";
    }

    std::shared_ptr<SCF> calc(new SCF(world, input.c_str())); /// see constructor in SCF.h

    if (world.rank() == 0) calc->molecule.print();

	// add tight convergence criteria
	std::vector<std::string> convergence_crit=calc->param.get<std::vector<std::string> >("convergence_criteria");
	if (std::find(convergence_crit.begin(),convergence_crit.end(),"each_energy")==convergence_crit.end()) {
		convergence_crit.push_back("each_energy");
	}
	calc->param.set_derived_value("convergence_criteria",convergence_crit);


	// compute the reference HF orbitals and orbittal energies
	std::shared_ptr<Nemo> nemo(new Nemo(world, calc, input));
    const double energy = nemo->value();
    // save converged HF MOs and orbital energies
    vecfuncT HF_nemos = copy(world, nemo->get_calc()->amo);
    tensorT HF_orbens = copy(nemo->get_calc()->aeps);

    if (world.rank() == 0) {
        printf("final energy   %12.8f\n", energy);
        printf("finished at time %.1f\n", wall_time());
    }

    if (test) printf("\n   +++ starting test of the OEP program +++\n\n");
    else printf("\n   +++ starting approximate OEP iterative calculation +++\n\n");

    // do approximate OEP calculation or test the program
    std::shared_ptr<OEP> oep(new OEP(world, calc, input));
    int ierr=0;
    if (test) ierr=oep->test_oep(HF_nemos);
    else oep->value(HF_nemos);

    finalize();
    return ierr;
>>>>>>> b817f81b
}<|MERGE_RESOLUTION|>--- conflicted
+++ resolved
@@ -41,7 +41,6 @@
 
 /// Create a specific test input for the Be atom
 void write_test_input() {
-<<<<<<< HEAD
   std::string filename = "test_input";
 
   std::ofstream of(filename);
@@ -62,7 +61,7 @@
   of << "end\n\n\n";
 
   of << "oep\n";
-  of << "  model mrks\n";
+  of << "  model [mrks]\n";
   of << "  maxiter 2\n";
   of << "  density_threshold_high 1.0e-4\n";
   of << "  density_threshold_low 1.0e-7\n";
@@ -76,48 +75,9 @@
   of << "end\n\n";
 
   of.close();
-=======
-
-	std::string filename = "test_input";
-
-	std::ofstream of(filename);
-	of << "\ngeometry\n";
-	of << "  Be 0.0 0.0 0.0\n";
-	of << "end\n\n\n";
-
-    of << "dft\n";
-    of << "  local canon\n";
-    of << "  xc hf\n";
-    of << "  maxiter 100\n";
-    of << "  econv 1.0e-6\n";
-    of << "  dconv 3.0e-4\n";
-    of << "  L 20\n";
-    of << "  k 9\n";
-    of << "  no_orient 1\n";
-    of << "  ncf slater 2.0\n";
-    of << "end\n\n\n";
-
-    of << "oep\n";
-    of << "  model [mrks]\n";
-    of << "  maxiter 2\n";
-    of << "  density_threshold_high 1.0e-4\n";
-    of << "  density_threshold_low 1.0e-7\n";
-    of << "end\n\n\n";
-
-    of << "plot\n";
-    of << "  line x3\n";
-    of << "  plane x1 x3\n";
-    of << "  zoom 1\n";
-    of << "  npoints 100\n";
-    of << "end\n\n";
-
-    of.close();
-
->>>>>>> b817f81b
 }
 
 int main(int argc, char** argv) {
-<<<<<<< HEAD
   initialize(argc, argv);
   World world(SafeMPI::COMM_WORLD);
   if (world.rank() == 0) {
@@ -154,134 +114,40 @@
       new SCF(world, input.c_str()));  /// see constructor in SCF.h
 
   if (world.rank() == 0) {
-    calc->molecule.print();
-    //        print("\n");
-    //        calc->param.print("oep");
-  }
+    // add tight convergence criteria
+    std::vector<std::string> convergence_crit =
+        calc->param.get<std::vector<std::string> >("convergence_criteria");
+    if (std::find(convergence_crit.begin(), convergence_crit.end(),
+                  "each_energy") == convergence_crit.end()) {
+      convergence_crit.push_back("each_energy");
+    }
+    calc->param.set_derived_value("convergence_criteria", convergence_crit);
 
-  // set reference orbitals to canonical by default
-  std::string arg = "canon";
-  calc->param.set_derived_value("localize", arg);
-
-  std::shared_ptr<OEP> oep(new OEP(world, calc, input));
-
-  vecfuncT HF_nemos;
-  tensorT HF_orbens;
-
-  /// TODO: find a way to save eigenvalues and implement restart options
-  //    const std::string saved_nemos = "HF_nemos";
-  //    const std::string saved_orbens = "HF_orbens";
-  //    std::ifstream f1(saved_nemos.c_str());
-  //    std::ifstream f2(saved_orbens.c_str());
-  //    if (f1.good() and f2.good()) { // if file HF_nemos and HF_orbens exist
-  //    	load_function(world, HF_nemos, saved_nemos);
-  //    	// load_tensor(... HF_orbens, saved_orbens ...);
-  //    }
-  //    else {
-  //    	const double energy = oep->value();
-  //    	HF_nemos = copy(world, oep->get_calc()->amo);
-  //    	HF_orbens = copy(oep->get_calc()->aeps);
-  //    	save_function(HF_nemos, saved_nemos);
-  //    	// save_tensor(... HF_orbens, saved_orbens ...);
-  //    }
-
-  const double energy = oep->value();
-
-  if (world.rank() == 0) {
-    printf("final energy   %12.8f\n", energy);
-    printf("finished at time %.1f\n", wall_time());
-  }
-
-  // save converged HF MOs and orbital energies
-  HF_nemos = copy(world, oep->get_calc()->amo);
-  HF_orbens = copy(oep->get_calc()->aeps);
-
-  if (test)
-    printf("\n   +++ starting test of the OEP program +++\n\n");
-  else
-    printf("\n   +++ starting approximate OEP iterative calculation +++\n\n");
-
-  // read additional OEP parameters from same input file used for SCF
-  // calculation (see above)
-  //    std::ifstream in(input.c_str());
-  //    oep->read_oep_param(in);
-
-  // do approximate OEP calculation or test the program
-  if (test)
-    oep->test_oep(HF_nemos, HF_orbens);
-  else
-    oep->solve_oep(HF_nemos, HF_orbens);
-
-  finalize();
-  return 0;
-=======
-
-    initialize(argc, argv);
-    World world(SafeMPI::COMM_WORLD);
-    if (world.rank() == 0) {
-    	print("\n  OEP -- optimized effective potentials for DFT  \n");
-    	printf("starting at time %.1f\n", wall_time());
-    }
-    startup(world, argc, argv,true);
-    std::cout.precision(6);
-
-    if (world.rank()==0) print(info::print_revision_information());
-
-    // to allow to test the program
-    bool test = false;
-
-    // parse command line arguments
-    std::vector<std::string> allArgs(argv, argv + argc);
-    for (auto& a : allArgs) {
-        std::replace_copy(a.begin(), a.end(), a.begin(), '=', ' ');
-        std::replace_copy(a.begin(), a.end(), a.begin(), '-', ' ');
-        std::string key;
-        std::stringstream sa(a);
-        sa >> key;
-        if (key == "test") test = true;
-    }
-
-    // create test input file if program is tested
-    std::string input = "input";
-    if (test) {
-    	write_test_input();
-    	input = "test_input";
-    }
-
-    std::shared_ptr<SCF> calc(new SCF(world, input.c_str())); /// see constructor in SCF.h
-
-    if (world.rank() == 0) calc->molecule.print();
-
-	// add tight convergence criteria
-	std::vector<std::string> convergence_crit=calc->param.get<std::vector<std::string> >("convergence_criteria");
-	if (std::find(convergence_crit.begin(),convergence_crit.end(),"each_energy")==convergence_crit.end()) {
-		convergence_crit.push_back("each_energy");
-	}
-	calc->param.set_derived_value("convergence_criteria",convergence_crit);
-
-
-	// compute the reference HF orbitals and orbittal energies
-	std::shared_ptr<Nemo> nemo(new Nemo(world, calc, input));
+    // compute the reference HF orbitals and orbittal energies
+    std::shared_ptr<Nemo> nemo(new Nemo(world, calc, input));
     const double energy = nemo->value();
     // save converged HF MOs and orbital energies
     vecfuncT HF_nemos = copy(world, nemo->get_calc()->amo);
     tensorT HF_orbens = copy(nemo->get_calc()->aeps);
 
     if (world.rank() == 0) {
-        printf("final energy   %12.8f\n", energy);
-        printf("finished at time %.1f\n", wall_time());
+      printf("final energy   %12.8f\n", energy);
+      printf("finished at time %.1f\n", wall_time());
     }
 
-    if (test) printf("\n   +++ starting test of the OEP program +++\n\n");
-    else printf("\n   +++ starting approximate OEP iterative calculation +++\n\n");
+    if (test)
+      printf("\n   +++ starting test of the OEP program +++\n\n");
+    else
+      printf("\n   +++ starting approximate OEP iterative calculation +++\n\n");
 
     // do approximate OEP calculation or test the program
     std::shared_ptr<OEP> oep(new OEP(world, calc, input));
-    int ierr=0;
-    if (test) ierr=oep->test_oep(HF_nemos);
-    else oep->value(HF_nemos);
+    int ierr = 0;
+    if (test)
+      ierr = oep->test_oep(HF_nemos);
+    else
+      oep->value(HF_nemos);
 
     finalize();
     return ierr;
->>>>>>> b817f81b
-}+  }