--- conflicted
+++ resolved
@@ -71,11 +71,7 @@
             initialize<std::string>("xc", "hf", "XC input line");
             initialize<std::string>("hfexalg", "multiworld",
                                     "hf exchange algorithm: choose from multiworld "
-<<<<<<< HEAD
-                                    "(default), smallmem, largemem");
-=======
                                     "(default), multiworld_row, smallmem, largemem");
->>>>>>> f290a93f
             initialize<bool>("save", false, "if true save orbitals to disk");
             initialize<std::string>("save_file", "none", "File name to save orbitals for restart");
             initialize<bool>("save_density", false, "Flag to save density at each iteration");
