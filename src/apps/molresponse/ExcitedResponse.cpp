//
// Created by adrianhurtado on 1/28/22.
//

#include "ExcitedResponse.hpp"

void ExcitedResponse::initialize(World &world)
{

    X_space trial(world, 2 * r_params.num_states(), r_params.num_orbitals());
    // make the trial functions
    if (world.rank() == 0)
        print("\n   Creating trial functions.\n");
    if (r_params.random())
    {
        trial = make_random_trial(world, 2 * r_params.num_states());
    }
    else if (r_params.nwchem())
    {
        // Virtual orbitals from NWChem
        trial = make_nwchem_trial(world, 2 * r_params.num_states());
    }
    else if (r_params.guess_xyz())
    {
        trial = create_trial_functions2(world);
        // Use a symmetry adapted operator on ground state functions
    }
    else
    {
        auto temp_trial = create_virtual_ao_guess(world);
        if (temp_trial.num_states() >= 2 * r_params.num_states())
        {
            std::copy(temp_trial.x.begin(), temp_trial.x.begin() + 2 * r_params.num_states(),
                      trial.x.begin());
        }
        else if (temp_trial.num_states() >= r_params.num_states())
        {
            trial = X_space(world, temp_trial.num_states(), r_params.num_orbitals());
            std::copy(temp_trial.x.begin(), temp_trial.x.begin() + temp_trial.num_states(),
                      trial.x.begin());
        }
        else
        {
            MADNESS_EXCEPTION("guess virtual ao did not produce enough states for calculation", 1);
        }
    }

    if (world.size() > 1)
    {
        // Start a timer
        if (r_params.num_orbitals() >= 1)
            molresponse::start_timer(world);
        if (world.rank() == 0)
            print(""); // Makes it more legible

        LoadBalanceDeux<3> lb(world);
        for (size_t j = 0; j < r_params.num_states(); j++)
        {
            for (size_t k = 0; k < r_params.num_orbitals(); k++)
            {
                lb.add_tree(trial.x[j][k], lbcost<double, 3>(1.0, 8.0), true);
            }
        }
        for (size_t j = 0; j < r_params.num_orbitals(); j++)
        {
            lb.add_tree(ground_orbitals[j], lbcost<double, 3>(1.0, 8.0), true);
        }
        FunctionDefaults<3>::redistribute(world, lb.load_balance(2));

        if (r_params.num_orbitals() >= 1)
            molresponse::end_timer(world, "Load balancing:");
    }

    // Project out ground state from guesses
    QProjector<double, 3> projector(ground_orbitals);
<<<<<<< HEAD
    for (unsigned int i = 0; i < trial.x.size(); i++)
        trial.x[i] = projector(trial.x[i]);
=======
    for (unsigned int i = 0; i < trial.x.size(); i++) trial.x[i] = projector(trial.x[i]);
>>>>>>> 402d5c7b

    // Ensure orthogonal guesses
    for (size_t i = 0; i < 2; i++)
    {
        molresponse::start_timer(world);
        // Orthog
        trial.x = gram_schmidt(world, trial.x);
        molresponse::end_timer(world, "orthog");

        molresponse::start_timer(world);
        // Normalize
        normalize(world, trial.x);
        molresponse::end_timer(world, "normalize");
    }

    // Diagonalize guess
    if (world.rank() == 0)
        print("\n   Iterating trial functions for an improved initial "
              "guess.\n");
    iterate_trial(world, trial);
    // Sort
    sort(world, omega, trial.x);
    // Basic output
    if (r_params.num_orbitals() >= 1 and world.rank() == 0)
    {
        print("\n   Final initial guess excitation energies:");
        print(omega);
    }
    // Chi = X_space(world, r_params.num_states(), r_params.num_orbitals());
    // Select lowest energy functions from guess
    Chi.x = select_functions(world, trial.x, omega, r_params.num_states(), r_params.num_orbitals());
    Chi.y = response_space(world, r_params.num_states(), r_params.num_orbitals());
    // save the guesses at the very least
    world.gop.fence();
    save(world, "guess_restart");

    trial.clear();
    // Initial guess for y are zero functions
}
/// an N-dimensional real-valued Gaussian function

/// the function looks like
/// \[
/// f(r) = x^i y^j .. z^k exp(-alpha r^2)
/// \]
template <std::size_t NDIM>
class GaussianGuess : public FunctionFunctorInterface<double, NDIM>
{
    typedef Vector<double, NDIM> coordT;

public:
    /// ctor

    /// @param[in]  origin  the origin of the Gauss function
    /// @param[in]  alpha   the exponent exp(-alpha r^2)
    /// @param[in]  ijk     the monomial x^i y^j z^k exp(-alpha r^2) (for NDIM)
    GaussianGuess(const coordT &origin, const double alpha,
                  const std::vector<int> ijk = std::vector<int>(NDIM))
        : origin(origin), exponent(alpha), ijk(ijk) {}

    coordT origin;
    double exponent;      ///< exponent of the guess
    std::vector<int> ijk; ///< cartesian exponents

    double operator()(const coordT &xyz) const
    {
        double arg = 0.0, prefac = 1.0;
        for (std::size_t i = 0; i < NDIM; ++i)
        {
            arg += (xyz[i] - origin[i]) * (xyz[i] - origin[i]);
            prefac *= pow(xyz[i], ijk[i]);
        }
        const double e = exponent * arg;
        return prefac * exp(-e);
    }
};

X_space ExcitedResponse::make_random_trial(World &world, size_t m) const
{
    // Basic output
    if (world.rank() == 0)
        print("   Using a random guess for initial response functions.\n");
    size_t n = r_params.num_orbitals();
    // Create empty container and add in randomness
    X_space f(world, m, n);
    f.x = add_randomness(world, f.x, 1e3); // noise all over the world
    f.x = mask * f.x;                      // make sure you mask after you add noise to the world

    // Create and apply a centered gaussian on each atom so that the
    // randomness is localized around the atoms
    real_function_3d gaus = real_factory_3d(world);
    for (auto atom : molecule.get_atoms())
    {
        real_function_3d x = real_factory_3d(world).functor(real_functor_3d(
            new GaussianGuess<3>(atom.get_coords(), 0.01, std::vector<int>{0, 0, 0})));
        gaus = gaus + x;
    }
    f = f * gaus;

    // Project out groundstate from guesses
    QProjector<double, 3> projector(ground_orbitals);
<<<<<<< HEAD
    for (unsigned int i = 0; i < f.num_states(); i++)
        f.x[i] = projector(f.x[i]);
=======
    for (unsigned int i = 0; i < f.num_states(); i++) f.x[i] = projector(f.x[i]);
>>>>>>> 402d5c7b

    // Normalize
    normalize(world, f.x);

    return f;
}

// Creates an initial guess function from nwchem output files
X_space ExcitedResponse::make_nwchem_trial(World &world, size_t m) const
{
    // Basic output
    if (world.rank() == 0)
        print("   Creating an initial guess from NWChem file", r_params.nwchem_dir());

    // Create empty containers
    response_space f;

    // Create the nwchem reader
    slymer::NWChem_Interface nwchem(r_params.nwchem_dir(), std::cout);

    // For parallel runs, silencing all but 1 slymer instance
    if (world.rank() != 0)
    {
        std::ostream dev_null(nullptr);
        nwchem.err = dev_null;
    }

    // Read in basis set
    nwchem.read(slymer::Properties::Basis);

    // Read in the molecular orbital coefficients, energies,
    // and occupancies
    nwchem.read(slymer::Properties::MOs | slymer::Properties::Energies |
                slymer::Properties::Occupancies);

    // Create the nwchem orbitals as madness functions
    std::vector<real_function_3d> temp1;
    for (auto basis : slymer::cast_basis<slymer::GaussianFunction>(nwchem.basis_set))
    {
        // Get the center of gaussian as its special point
        std::vector<coord_3d> centers;
        coord_3d r;
        r[0] = basis.get().center[0];
        r[1] = basis.get().center[1];
        r[2] = basis.get().center[2];
        centers.push_back(r);

        // Now make the function
        temp1.push_back(FunctionFactory<double, 3>(world).functor(
            std::shared_ptr<FunctionFunctorInterface<double, 3>>(
                new slymer::Gaussian_Functor(basis.get(), centers))));

        // Let user know something is going on
        if (temp1.size() % 10 == 0 and world.rank() == 0)
            print("Created", temp1.size(), "functions.");
    }
    if (world.rank() == 0)
        print("Finished creating", temp1.size(), "functions.");

    // Normalize ao's
    madness::normalize(world, temp1);

    // Transform ao's now
    std::vector<real_function_3d> temp =
        madness::transform(world, temp1, nwchem.MOs, FunctionDefaults<3>::get_thresh(), true);

    // Now save the unoccupied orbitals
    std::vector<real_function_3d> temp2;
    size_t num_virt = 0;
    for (size_t i = 0; i < temp1.size(); i++)
    {
        if (nwchem.occupancies[i] == 0)
        {
            temp2.push_back(temp[i]);
            num_virt++;
        }
    }
    // Create as many vectors of functions as we can from these nwchem
    // virtual orbitals putting 1 virtual orbital from nwchem per vector
    for (size_t i = 0; i < std::max(m, num_virt); i++)
    {
        // Create the vector to add the new function to
        std::vector<real_function_3d> v1 =
            zero_functions_compressed<double, 3>(world, ground_orbitals.size());

        // Put the "new" function into the vector
        v1[i % v1.size()] = temp2[i];

        // Add vector to return container
        f.push_back(v1);

        // See if we've made enough functions
        if (f.size() >= m)
            break;
    }
    if (world.rank() == 0)
        print("Created", f.size(), "guess functions from provided NWChem data.");

    // If not enough functions have been made, start adding symmetry adapted
    // functions
    size_t n = f.size();

    // If still not enough functions have been made, add in random guesses
    if (n < m)
    {
        // Tell user the bad news
        if (world.rank() == 0)
            print("\n   Only", n,
                  "guess functions were provided by augmenting NWChem "
                  "functions.\n   "
                  "Augmenting with random functions.");

        // Create the random guess
        Molecule mol = molecule;
        X_space rand = make_random_trial(world, m - n);

        // Add to vector of functions
        for (unsigned int i = 0; i < rand.num_states(); i++)
            f.push_back(rand.x[i]);
    }

    // Project out groundstate from guesses
    QProjector<double, 3> projector(ground_orbitals);
<<<<<<< HEAD
    for (unsigned int i = 0; i < f.size(); i++)
        f[i] = projector(f[i]);
=======
    for (unsigned int i = 0; i < f.size(); i++) f[i] = projector(f[i]);
>>>>>>> 402d5c7b

    // Truncate and normalize
    f.truncate_rf();
    normalize(world, f);

    X_space trial(world, f.size(), n);
    trial.x = f;

    return trial;
}

// Returns initial guess functions as
// ground MO * solid harmonics
X_space ExcitedResponse::create_trial_functions(World &world, size_t k) const
{
    // Get size
    print("In create trial functions");
    auto n = r_params.num_orbitals();

    // Create solid harmonics such that num. solids * num. orbitals > k.
    // The total number of solid harmonics that exist up to level n is
    // (n+1)^2 (because we count from zero)
    // Always do at least 8 (through the d orbital angular momentum functions,
    // minus )
    std::map<std::vector<int>, real_function_3d> solids =
        solid_harmonics(world, std::max(2.0, ceil(sqrt(k / n) - 1)));

    // Useful info.
    if (world.rank() == 0)
        print("   Created", solids.size(), "solid harmonics.\n");

    // Container to return
    response_space trials_X;

    // Counter for number of trials created
    size_t count = 0;

    // for every

    // Multiply each solid harmonic onto a ground state orbital
    for (size_t i = 0; i < n; i++)
    {
        // For each solid harmonic
        for (const auto &key : solids)
        {
            // Temp zero functions
            // // n temp zero functions
            std::vector<real_function_3d> temp =
                zero_functions_compressed<double, 3>(world, static_cast<int>(n));

            // Create one non-zero function and add to trials
            print("index ", n - count % n - 1);
            temp[count % n] = key.second * ground_orbitals[n - count % n - 1];
            trials_X.push_back(temp);
            count++;
        }

        // Stop when we first get beyond k components
        if (count >= k)
            break;
    }

    // Debugging output
    if (r_params.print_level() >= 2)
    {
        if (world.rank() == 0)
            print("   Norms of guess functions:");
        print_norms(world, trials_X);
    }

    // Truncate
    madness::truncate(world, trials_X, madness::FunctionDefaults<3>::get_thresh(), true);

    X_space trials(world, count, n);
    trials.x = trials_X.copy();
    trials_X.clear();

    // Done
    return trials;
}

// Returns initial guess functions as
// ground MO * <x,y,z>
X_space ExcitedResponse::create_trial_functions2(World &world) const
{
    // Get size
    size_t n = ground_orbitals.size();
    size_t directions = 3;
    // (n+1)^2 (because we count from zero)

    // make a vector of xyz functions {x,y,z}
    auto xyz = make_xyz_functions(world);
    // create 3 x n orbital functions
    std::vector<vector<real_function_3d>> functions;

    //

    for (const auto &d : xyz)
    {
        vector_real_function_3d temp;
        for (const auto &orb : ground_orbitals)
        {
            temp.push_back(d * orb);
        }
        functions.push_back(temp);
    }

    // Container to return
    size_t count = 0;

    X_space trials(world, 3 * n * n, n);
    for (size_t i = 0; i < n; i++)
    {
        for (size_t d = 0; d < directions; d++)
        {
            for (size_t o = 0; o < n; o++)
            {
                //        trials[i + j + o][o] = functions[i][j];
                trials.x[count][o] = copy(functions.at(d).at(o));
                count++;
            }
        }
    }
    // The above generates response function as follows
    // all functions start off as zeros
    // 1  [x1 0 0 ]
    // 2  [0 x1 0 ]
    // 3  [0 0 x1 ]
    // 4  [y1 0 0 ]
    // 5  [0 y1 0 ]
    // 6  [0 0 y1 ]
    // 7  [z1 0 0 ]
    // 8  [0 z1 0 ]
    // 9  [0 0 z1 ]
    // 10 [x2 0 0 ]
    // 11 [0 x2 0 ]
    // 12 [0 0 x2 ]
    // 13 [y2 0 0 ]
    // 14 [0 y2 0 ]
    // 15 [0 0 y2 ]
    // 16 [z2 0 0 ]
    // 17 [0 z2 0 ]
    // 18 [0 0 z2 ]
    // 19 [x3 0 0 ]
    // 20 [0 x3 0 ]
    // 21 [0 0 x3 ]
    // 22 [y3 0 0 ]
    // 23 [0 y3 0 ]
    // 24 [0 0 y3 ]
    // 25 [z3 0 0 ]
    // 26 [0 z3 0 ]
    // 27 [0 0 z3 ]
    // for each orbital for each direction
    // Counter for number of trials created
    // Multiply each solid harmonic onto a ground state orbital
    //  for each orbital we

    // For each solid harmonic
    // Temp zero functions

    // Debugging output
    if (r_params.print_level() >= 2)
    {
        if (world.rank() == 0)
            print("   Norms of guess functions:");
        print_norms(world, trials.x);
    }

    // Truncate
    madness::truncate(world, trials.x);

    // Done
    return trials;
}

// Simplified iterate scheme for guesses
void ExcitedResponse::iterate_trial(World &world, X_space &guesses)
{
    // Variables needed to iterate
<<<<<<< HEAD
    size_t iteration = 0; // Iteration counter
    QProjector<double, 3> projector(
        ground_orbitals);                 // Projector to project out ground state
    size_t m = r_params.num_states();     // Number of excited states
    size_t n = r_params.num_orbitals();   // Number of ground state orbitals
    Tensor<double> x_shifts;              // Holds the shifted energy values
    response_space bsh_resp(world, m, n); // Holds wave function corrections
    response_space V;                     // Holds V^0 applied to response functions
    response_space shifted_V;             // Holds the shifted V^0 applied to response functions
    Tensor<double> S;                     // Overlap matrix of response components for x states
    real_function_3d v_xc;                // For TDDFT
=======
    size_t iteration = 0;// Iteration counter
    QProjector<double, 3> projector(ground_orbitals);// Projector to project out ground state
    size_t m = r_params.num_states();                // Number of excited states
    size_t n = r_params.num_orbitals();              // Number of ground state orbitals
    Tensor<double> x_shifts;                         // Holds the shifted energy values
    response_space bsh_resp(world, m, n);            // Holds wave function corrections
    response_space V;                                // Holds V^0 applied to response functions
    response_space shifted_V;// Holds the shifted V^0 applied to response functions
    Tensor<double> S;        // Overlap matrix of response components for x states
    real_function_3d v_xc;   // For TDDFT
>>>>>>> 402d5c7b

    // Useful to have
    response_space zeros(world, m, n);

    // Now to iterate
    while (iteration < r_params.guess_max_iter())
    {
        // Start a timer for this iteration
        molresponse::start_timer(world);
        //
        size_t N0 = guesses.x.size();
        size_t Ni = N0;

        // Basic output
        if (r_params.print_level() >= 1)
        {
            if (world.rank() == 0)
                printf("\n   Guess Iteration %d at time %.1fs\n", static_cast<int>(iteration),
                       wall_time());
            if (world.rank() == 0)
                print(" -------------------------------------");
        }

        // Load balance
        // Only balancing on x-components. Smart?
        if (world.size() > 1 && ((iteration < 2) or (iteration % 5 == 0)) and

            iteration != 0)
        {
            // Start a timer
            if (r_params.print_level() >= 1)
                molresponse::start_timer(world);
            if (world.rank() == 0)
                print(""); // Makes it more legible

            LoadBalanceDeux<3> lb(world);
            for (size_t j = 0; j < n; j++)
            {
                for (size_t k = 0; k < r_params.num_states(); k++)
                {
                    lb.add_tree(guesses.x[k][j], lbcost<double, 3>(1.0, 8.0), true);
                }
            }
            FunctionDefaults<3>::redistribute(world, lb.load_balance(2));

            if (r_params.print_level() >= 1)
                molresponse::end_timer(world, "Load balancing:");
        }

        // compute rho_omega
        auto rho_omega = transition_densityTDA(world, ground_orbitals, guesses.x);
        // Project out ground state
        for (size_t i = 0; i < Ni; i++)
            guesses.x[i] = projector(guesses.x[i]);

        // Truncate before doing expensive things
        guesses.x.truncate_rf();

        // Normalize after projection
        if (r_params.tda())
            normalize(world, guesses.x);

        // (TODO why not normalize if not tda)
        // compute y = false
        auto xc = make_xc_operator(world);
        auto [temp_Lambda_X, temp_V0X, temp_gamma] =
            compute_response_potentials(world, guesses, xc, "tda");

        // Debugging output
        auto [new_omega, rotated_chi, rotated_lambda, rotated_v_x, rotated_gamma_x] =
            rotate_excited_space(world, guesses, temp_Lambda_X, temp_V0X, temp_gamma);

        omega = copy(new_omega);

        // Ensure right number of omegas
        if (size_t(omega.dim(0)) != Ni)
        {
            auto Ni_d = Ni - omega.dim(0);
            if (world.rank() == 0)
            {
                print("\n   Adding", Ni_d,
                      "eigenvalue(s) (counters subspace size "
                      "reduction in "
                      "diagonalizatoin).");
            }
            Tensor<double> temp(Ni);
            temp(Slice(0, omega.dim(0) - 1)) = omega;
            for (size_t i = omega.dim(0); i < Ni; i++)
                temp[i] = 2.5 * i;
            omega = copy(temp);
        }

        // Basic output
        if (r_params.print_level() >= 1 and world.rank() == 0)
        {
            print("\n   Excitation Energies:");
            print("gi=", iteration, " roots: ", omega);
        }

        // Only do BSH if not the last iteration
        if (iteration + 1 < r_params.guess_max_iter())
        {
            //  Calculates shifts needed for potential / energies
            //  If none needed, the zero tensor is returned
            x_shifts = create_shift(world, ground_energies, omega, "x");

            if (r_params.print_level() >= 1)
            {
                molresponse::start_timer(world);
            }
            X_space E0X(world, rotated_chi.num_states(), rotated_chi.num_orbitals());
            if (r_params.localize() != "canon")
            {
                E0X = rotated_chi.copy();
                E0X.x = E0X.x * ham_no_diag;
            }
            world.gop.fence();

            if (r_params.print_level() >= 1)
            {
                molresponse::end_timer(world, "E0mDX", "E0mDX", iter_timing);
            }
            X_space theta_X = X_space(world, rotated_chi.num_states(), rotated_chi.num_orbitals());

            theta_X = rotated_v_x - E0X + rotated_gamma_x;

            theta_X.x = apply_shift(world, x_shifts, theta_X.x, guesses.x);
            theta_X.x = theta_X.x * -2;
            theta_X.x.truncate_rf();

            print("BARRIER before create BSH");
            world.mpi.Barrier();
            // Construct BSH operators
            auto bsh_x_operators =
                create_bsh_operators(world, x_shifts, ground_energies, omega, r_params.lo(),
                                     FunctionDefaults<3>::get_thresh());

            print("BARRIER before apply BSH");
            world.mpi.Barrier();
            // Apply BSH and get updated components
            if (r_params.print_level() >= 1)
                molresponse::start_timer(world);
            bsh_resp = apply(world, bsh_x_operators, theta_X.x);
            if (r_params.print_level() >= 1)
                molresponse::end_timer(world, "Apply BSH:");

            // Project out ground state
            // for (size_t i = 0; i < Ni; i++) bsh_resp[i] = projector(bsh_resp[i]);

            for (auto &bsh_i : bsh_resp.x)
            {
                bsh_i = projector(bsh_i);
            }
            // Save new components
            guesses.x = bsh_resp;
            // Apply mask
            for (size_t i = 0; i < Ni; i++)
                guesses.x[i] = mask * guesses.x[i];
        }

        // Ensure orthogonal guesses
        for (size_t i = 0; i < 2; i++)
        {
            molresponse::start_timer(world);
            // Orthog
            guesses.x = gram_schmidt(world, guesses.x);
            molresponse::end_timer(world, "orthog");

            molresponse::start_timer(world);
            // Normalize
            normalize(world, guesses.x);
            molresponse::end_timer(world, "normalize");
        }

        // Update counter
        iteration += 1;
        // Done with the iteration.. truncate
        guesses.x.truncate_rf();

        // Basic output
        if (r_params.print_level() >= 1)
        { //
            molresponse::end_timer(world, " This iteration:");
        }
    }
} // Done with iterate gues
// Simplified iterate scheme for guesses

/**
 * @brief Diagonalize AX=SX frequencies
 *
 * @param world
 * @param S
 * @param old_S
 * @param old_A
 * @param x_response
 * @param old_x_response
 * @param ElectronResponses
 * @param OldElectronResponses
 * @param frequencies
 * @param iteration
 * @param m
 */

void ExcitedResponse::deflateGuesses(World &world, X_space &Chi, X_space &Lambda_X,
                                     Tensor<double> &S, Tensor<double> &frequencies,
                                     size_t &iteration, size_t &m) const
{
    // XX =Omega XAX
    S = response_space_inner(Chi.x, Chi.x);
    Tensor<double> XAX = response_space_inner(Chi.x, Lambda_X.x);

    // Debugging output
    if (r_params.print_level() >= 2 and world.rank() == 0)
    {
        print(" Guess  Overlap matrix:");
        print(S);
        print(" Guess  XAX matrix:");
        print(XAX);
    }
    // Just to be sure dimensions work out, clear frequencies
    frequencies.clear();
    diagonalizeFockMatrix(world, Chi, Lambda_X, frequencies, XAX, S,
                          FunctionDefaults<3>::get_thresh());
}

void ExcitedResponse::deflateTDA(World &world, X_space &Chi, X_space &old_Chi, X_space &Lambda_X,
                                 X_space &old_Lambda_X, Tensor<double> &S, Tensor<double> old_S,
                                 Tensor<double> old_A, Tensor<double> &omega, size_t &iteration,
                                 size_t &m)
{
    S = response_space_inner(Chi.x, Chi.x);
    Tensor<double> XAX = response_space_inner(Chi.x, Lambda_X.x);

    // Debugging output
    if (r_params.print_level() >= 2 and world.rank() == 0)
    {
        print("   Overlap matrix:");
        print(S);
    }

    // Augment S_x, A_x, x_gamma, x_response, V_x_response and x_gamma
    // if using a larger subspace and not iteration zero (TODO ---Gotta
    // look at this and make sure it uses my new functions molresponse )
    // by default r_params.larger_subspace() = 0 therefore never uses this
    if (iteration < r_params.larger_subspace() and iteration > 0)
    {
        print("Using augmented subspace");
        augment(world, Chi, old_Chi, Lambda_X, old_Lambda_X, S, XAX, old_S, old_A,
                r_params.print_level());
    }

    // Solve Ax = Sxw
    // Just to be sure dimensions work out, clear omega
    omega.clear();
    diagonalizeFockMatrix(world, Chi, Lambda_X, omega, XAX, S, FunctionDefaults<3>::get_thresh());

    // If larger subspace, need to "un-augment" everything
    if (iteration < r_params.larger_subspace())
    {
        print("Unaugmenting subspace");
        unaugment(world, Chi, old_Chi, Lambda_X, old_Lambda_X, omega, S, XAX, old_S, old_A,
                  r_params.num_states(), iteration, r_params.print_level());
    }
}

void ExcitedResponse::deflateFull(World &world, X_space &Chi, X_space &old_Chi, X_space &Lambda_X,
                                  X_space &old_Lambda_X, Tensor<double> &S, Tensor<double> old_S,
                                  Tensor<double> old_A, Tensor<double> &omega, size_t &iteration,
                                  size_t &m)
{
    // Debugging output
    Tensor<double> A;

    if (iteration < r_params.larger_subspace() and iteration > 0)
    {
        print("Entering Augment Full");
        augment_full(world, Chi, old_Chi, Lambda_X, old_Lambda_X, S, A, old_S, old_A,
                     r_params.print_level());
        // computes Augments A and S
    }
    else
    {
        S = response_space_inner(Chi.x, Chi.x) - response_space_inner(Chi.y, Chi.y);
        if (world.rank() == 0 && (r_params.print_level() >= 10))
        {
            print("\n   Overlap Matrix:");
            print(S);
            X_space Chi_copy = Chi.copy();
            Chi_copy.truncate();
            Lambda_X.truncate();
            A = inner(Chi_copy, Lambda_X);
            A = 0.5 * (A + transpose(A));
        }

        if (world.rank() == 0 && (r_params.print_level() >= 10))
        {
            print("\n   Lambda Matrix:");
            print(A);
        }
    }

    omega.clear();

    Tensor<double> U = diagonalizeFullResponseMatrix(world, Chi, Lambda_X, omega, S, A,
                                                     FunctionDefaults<3>::get_thresh(),
                                                     r_params.print_level());

    if (iteration < r_params.larger_subspace() and iteration > 0)
    {
        print("Entering Unaugment Full");
        unaugment_full(world, Chi, old_Chi, Lambda_X, old_Lambda_X, omega, S, A, old_S, old_A,
                       r_params.num_states(), iteration, r_params.print_level());
    }
    else
    {
        old_Chi = Chi.copy();
        old_Lambda_X = Lambda_X.copy();
    }
}

std::tuple<Tensor<double>, X_space, X_space, X_space, X_space>
ExcitedResponse::rotate_excited_space(World &world, X_space &chi, X_space &lchi, X_space &v_chi,
                                      X_space &gamma_chi)
{
    // Debugging output
    Tensor<double> A;
    X_space chi_copy = chi.copy();
    X_space l_copy = lchi.copy();

    Tensor<double> S = response_space_inner(chi_copy.x, chi_copy.x) -
                       response_space_inner(chi_copy.y, chi_copy.y);

    if (world.rank() == 0)
    {
        auto sm = S - transpose(S);
        print(sm.max());
    }
    S = 0.5 * (S + transpose(S));

    if (world.rank() == 0 && (r_params.print_level() >= 10))
    {
        print("\n   Overlap Matrix:");
        print(S);
    }
    //
    A = inner(chi_copy, l_copy);
    if (world.rank() == 0)
    {
        auto am = A - transpose(A);
        print("largest non-symmetric :", am.max());
    }
    A = 0.5 * (A + transpose(A));
    if (world.rank() == 0 && (r_params.print_level() >= 10))
    {
        print("\n   Lambda Matrix:");
        print(A);
    }

    auto [new_omega, U] = excited_eig(world, S, A, FunctionDefaults<3>::get_thresh());

    if (world.rank() == 0 and r_params.print_level() >= 2)
    {
        print("   Eigenvector coefficients from diagonalization:");
        print(U);
        print(new_omega);
    }
    auto [rotated_chi, rotated_l_chi, rotated_v_chi, rotated_gamma_chi] =
        rotate_excited_vectors(world, U, chi, lchi, v_chi, gamma_chi);

    return {new_omega, rotated_chi, rotated_l_chi, rotated_v_chi, rotated_gamma_chi};
}

std::tuple<Tensor<double>, Tensor<double>, Tensor<double>>
ExcitedResponse::reduce_subspace(World &world, Tensor<double> &S, Tensor<double> &A,
                                 const double thresh_degenerate)
{

    // Get size
    size_t m = S.dim(0);
    // Run an SVD on the overlap matrix and ignore values
    // less than thresh_degenerate
    Tensor<double> r_vecs, s_vals, l_vecs;
    Tensor<double> S_copy = copy(S);
    // Step 1 find the svd of S
    svd(S_copy, l_vecs, s_vals, r_vecs);

    // Debugging output
    if (r_params.print_level() >= 2 and world.rank() == 0)
    {
        print("\n   Singular values of overlap matrix:");
        print(s_vals);
        print("   Left singular vectors of overlap matrix:");
        print(l_vecs);
    }

    // Step 2 find the number of singular values below threshold
    size_t num_zero = 0;
    for (int64_t i = 0; i < s_vals.dim(0); i++)
    {
        if (s_vals(i) < 10 * thresh_degenerate)
        {
            if (world.rank() == 0 and num_zero == 0)
                print("");
            if (world.rank() == 0)
                printf("   Detected singular value (%.8f) below threshold (%.8f). "
                       "Reducing subspace size.\n",
                       s_vals(i), 10 * thresh_degenerate);
            num_zero++;
        }
        if (world.rank() == 0 and i == s_vals.dim(0) - 1 and num_zero > 0)
            print("");
    }

    // in the overlap matrix
    size_t size_l = s_vals.dim(0);     // number of singular values
    size_t size_s = size_l - num_zero; // smaller subspace size

    Tensor<double> l_vecs_s(size_l, size_s);

    Tensor<double> copyA = copy(A); // we copy xAx
    // Transform into this smaller space if necessary
    if (num_zero > 0)
    {
        print("num_zero = ", num_zero);
        // Cut out the singular values that are small
        // (singular values come out in descending order)
        // S(m-sl,m-sl)
        S = Tensor<double>(size_s, size_s); // create size of new size

        // copy the singular values into the diagonal of smaller space
        for (size_t i = 0; i < size_s; i++)
        {
            S(i, i) = s_vals(i);
        }

        // Copy the active vectors to a smaller container
        // left vectors [m,m-sl]
        l_vecs_s = copy(l_vecs(_, Slice(0, size_s - 1)));

        // Debugging output
        if (r_params.print_level() >= 2 and world.rank() == 0)
        {
            print("   Reduced size left singular vectors of overlap matrix:");
            print(l_vecs_s);
        }

        // Transform
        // Work(m,m-sl)
        Tensor<double> work(size_l, size_s);
        // dimi,dimj,dimk,c,a,b
        mxm(size_l, size_s, size_l, work.ptr(), A.ptr(), l_vecs_s.ptr());
        // A*left
        copyA = Tensor<double>(size_s, size_s);
        Tensor<double> l_vecs_t = transpose(l_vecs);
        // s s l, copyA=lvect_t*A*left
        mxm(size_s, size_s, size_l, copyA.ptr(), l_vecs_t.ptr(), work.ptr());

        // Debugging output
        if (r_params.print_level() >= 2 and world.rank() == 0)
        {
            print("   Reduced response matrix:");
            print(copyA);
            print("   Reduced overlap matrix:");
            print(S);
        }
    }

    return {l_vecs, S, copyA};
}

std::pair<Tensor<double>, Tensor<double>>
ExcitedResponse::excited_eig(World &world, Tensor<double> &S, Tensor<double> &A,
                             const double thresh_degenerate)
{
    // Start timer
    if (r_params.print_level() >= 1)
        molresponse::start_timer(world);
    auto size_l = S.dim(0);
    /*
    auto [l_vecs, copyS, copyA] = reduce_subspace(world, S, A, thresh_degenerate);
     */

    auto copyA = copy(A);
    auto copyS = copy(S);

    auto size_s = copyS.dim(0);
    auto num_zero = size_l - size_s;
    print("size_l: ", size_l);
    print("size_s: ", size_s);
    print("NUMZERO: ", num_zero);
    if (r_params.print_level() >= 1)
    {
        molresponse::end_timer(world, "reduce subspace", "subspace_reduce", iter_timing);
    }
    if (r_params.print_level() >= 1)
        molresponse::start_timer(world);
    // Diagonalize (NOT A SYMMETRIC DIAGONALIZATION!!!!)
    // Potentially complex eigenvalues come out of this
    Tensor<double> omega(size_s);
    Tensor<double> U(size_s, size_s);
    sygvp(world, copyA, copyS, 1, U, omega);
    // sygvp(world, fock, overlap, 1, c, e); from SCF.cc

    // not zero enough
    /*
    double max_imag = abs(imag(omega)).max();
    if (world.rank() == 0 and r_params.print_level() >= 2)
        print("\n   Max imaginary component of eigenvalues:", max_imag, "\n");
    if (max_imag > r_params.dconv()) {
        MADNESS_EXCEPTION("max imaginary component of eigenvalues > dconv", 0);
    }
     */
    Tensor<double> new_omega = real(omega);
    // Easier to just resize here
    auto m = new_omega.dim(0);
    bool switched = true;
    while (switched)
    {
        switched = false;
        for (size_t i = 0; i < m; i++)
        {
            for (size_t j = i + 1; j < m; j++)
            {
                double sold = U(i, i) * U(i, i) + U(j, j) * U(j, j);
                double snew = U(i, j) * U(i, j) + U(j, i) * U(j, i);
                if (snew > sold)
                {
                    Tensor<double> tmp = copy(U(_, i));
                    U(_, i) = U(_, j);
                    U(_, j) = tmp;
                    std::swap(new_omega[i], new_omega[j]);
                    switched = true;
                }
            }
        }
    }

    // Fix phases.
    for (size_t i = 0; i < m; ++i)
        if (U(i, i) < 0.0)
            U(_, i).scale(-1.0);

    // Rotations between effectively degenerate components confound
    // the non-linear equation solver ... undo these rotations
    size_t ilo = 0; // first element of cluster
    while (ilo < m - 1)
    {
        size_t ihi = ilo;
        while (fabs(new_omega[ilo] - new_omega[ihi + 1]) <
               thresh_degenerate * 10.0 * std::max(fabs(new_omega[ilo]), 1.0))
        {
            ++ihi;
            if (ihi == m - 1)
                break;
        }
        int64_t nclus = ihi - ilo + 1;
        if (nclus > 1)
        {
            Tensor<double> q = copy(U(Slice(ilo, ihi), Slice(ilo, ihi)));

            // Polar Decomposition
            Tensor<double> VH(nclus, nclus);
            Tensor<double> W(nclus, nclus);
            Tensor<double> sigma(nclus);

            svd(q, W, sigma, VH);
            q = transpose(inner(W, VH)); // Should be conj. tranpose if complex
            U(_, Slice(ilo, ihi)) = inner(U(_, Slice(ilo, ihi)), q);
        }
        ilo = ihi + 1;
    }

    // If we transformed into the smaller subspace, time to transform back
    /*
    if (num_zero > 0) {
        // Temp. storage
        Tensor<double> temp_U(size_l, size_l);
        Tensor<double> temp_U2(size_l, size_l);
        Tensor<double> U2(size_l, size_l);

        // Copy U back to larger size
        temp_U(Slice(0, size_s - 1), Slice(0, size_s - 1)) = copy(U);
        for (size_t i = size_s; i < size_l; i++) temp_U(i, i) = 1.0;


        // Transform U back
        mxm(size_l, size_l, size_l, U2.ptr(), l_vecs.ptr(), temp_U.ptr());
        Tensor<double> l_vecs_t = transpose(l_vecs);
        mxm(size_l, size_l, size_l, temp_U2.ptr(), U2.ptr(), l_vecs_t.ptr());

        U = copy(temp_U2);
        if (world.rank() == 0 && r_params.print_level() >= 1) {
            print("Increasing subspace size and returning U");
            print(U);
        }
    }
     */

    // Sort into ascending order
    Tensor<int> selected = sort_eigenvalues(world, new_omega, U);

    // End timer
    if (r_params.print_level() >= 1)
    {
        molresponse::end_timer(world, "diagonalize response matrix", "diagonalize_response_matrix",
                               iter_timing);
    }

    return {new_omega, U};
}

void ExcitedResponse::augment(World &world, X_space &Chi, X_space &old_Chi, X_space &Lambda_X,
                              X_space &last_Lambda_X, Tensor<double> &S, Tensor<double> &A,
                              Tensor<double> &old_S, Tensor<double> &old_A, size_t print_level)
{
    // Basic output
    if (print_level >= 1)
        molresponse::start_timer(world);

    // Get sizes
    size_t m = Chi.x.size();
    // Create work space, will overwrite S and A in the end
    Tensor<double> temp_S(2 * m, 2 * m);
    Tensor<double> temp_A(2 * m, 2 * m);
    /**
     * @brief Need to create off diagonal blocks of A
     *  A=
     *  [xAx      xAx_old ]
     *  [xoldAx  xoldAxold]
     *
     */
    // Calculate correct inner products of upper off diagonal

    Tensor<double> off = response_space_inner(Chi.x, last_Lambda_X.x);
    temp_A(Slice(0, m - 1), Slice(m, 2 * m - 1)) = copy(off); // top right
    // Now for lower off diagonal
    off = response_space_inner(old_Chi.x, Lambda_X.x);
    temp_A(Slice(m, 2 * m - 1), Slice(0, m - 1)) = copy(off);       // bottom left
    temp_A(Slice(0, m - 1), Slice(0, m - 1)) = copy(A);             // xAx top left
    temp_A(Slice(m, 2 * m - 1), Slice(m, 2 * m - 1)) = copy(old_A); // xoldAxold bottom right
    // Debugging output
    if (print_level >= 2 and world.rank() == 0)
    {
        print("   Before symmeterizing A:");
        print(temp_A);
    }
    // Save temp_A as A_x
    // Need to symmeterize A as well (?)
    A = 0.5 * (temp_A + transpose(temp_A));
    /**
     * @brief Creating S
     * S= [<x|x>    <x|xold>   ]
     *    [<xold|x> <xold|xold>]
     */
    // Now create upper off diagonal block of S
    off = expectation(world, Chi.x, old_Chi.x);
    // Use slicing to put in correct spot
    temp_S(Slice(0, m - 1), Slice(m, 2 * m - 1)) = copy(off); // top right <x|xold>
    // Now the lower off diagonal block
    // (Go ahead and cheat and use the transpose...)
    off = transpose(off); // just transpose <xold|x>
    // Use slicing to put in correct spot
    temp_S(Slice(m, 2 * m - 1), Slice(0, m - 1)) = copy(off); // bottom right <xold|x>
    // Put together the rest of S
    temp_S(Slice(0, m - 1), Slice(0, m - 1)) = copy(S);             // top left <x|x>
    temp_S(Slice(m, 2 * m - 1), Slice(m, 2 * m - 1)) = copy(old_S); //<xold|xold>
    // Save temp_S as S_x
    S = copy(temp_S);
    // Add in old vectors to current vectors for the appropriate ones
    // Augment the vectors step
    for (size_t i = 0; i < m; i++)
    {
        Chi.x.push_back(old_Chi.x[i]);
        Lambda_X.x.push_back(last_Lambda_X.x[i]);
    }

    // End the timer
    if (print_level >= 1)
        molresponse::end_timer(world, "Aug. resp. matrix:");

    // Debugging output
    if (print_level >= 2 and world.rank() == 0)
    {
        print("\n   Augmented response matrix:");
        print(A);
    }

    // Debugging output
    if (print_level >= 2 and world.rank() == 0)
    {
        print("   Augmented overlap matrix:");
        print(S);
    }

    // SUPER debugging
    if (print_level >= 3)
    {
        if (world.rank() == 0)
            print("   Calculating condition number of aug. response matrix");
    }
}

// If using a larger subspace to diagonalize in, this will put everything in
// the right spot
void ExcitedResponse::augment_full(World &world, X_space &Chi, X_space &old_Chi, X_space &Lambda_X,
                                   X_space &last_Lambda_X, Tensor<double> &S, Tensor<double> &A,
                                   Tensor<double> &old_S, Tensor<double> &old_A,
                                   size_t print_level)
{
    // Basic output
    if (print_level >= 1)
        molresponse::start_timer(world);

    size_t m = Chi.num_states();
    for (size_t i = 0; i < m; i++)
    {
        Chi.push_back(copy(world, old_Chi.x[i]), copy(world, old_Chi.y[i]));
        Lambda_X.push_back(copy(world, last_Lambda_X.x[i]), copy(world, last_Lambda_X.y[i]));
    }
    Tensor<double> temp_A = inner(Chi, Lambda_X);
    A = 0.5 * (temp_A + transpose(temp_A));
    S = response_space_inner(Chi.x, Chi.x) - response_space_inner(Chi.y, Chi.y);

    // End the timer
    if (print_level >= 1)
        molresponse::end_timer(world, "Aug. resp. matrix:");

    // Debugging output
    if (print_level >= 2 and world.rank() == 0)
    {
        print("\n   Augmented response matrix:");
        print(A);
    }

    // Debugging output
    if (print_level >= 2 and world.rank() == 0)
    {
        print("   Augmented overlap matrix:");
        print(S);
    }

    // SUPER debugging
    if (print_level >= 3)
    {
        if (world.rank() == 0)
            print("   Calculating condition number of aug. response matrix");
    }
}
// If using a larger subspace to diagonalize in, after diagonalization this
// will put everything in the right spot

void ExcitedResponse::unaugment(World &world, X_space &Chi, X_space &old_Chi, X_space &Lambda_X,
                                X_space &last_Lambda_X, Tensor<double> &omega, Tensor<double> &S_x,
                                Tensor<double> &A_x, Tensor<double> &old_S, Tensor<double> &old_A,
                                size_t num_states, size_t iter, size_t print_level)
{
    // Basic output
    if (print_level >= 1)
        molresponse::start_timer(world);

    // Note: the eigenvalues and vectors were sorted after diagonalization
    // and hence all the functions are sorted in ascending order of energy

    // Quick copy of m lowest eigenvalues
    omega = omega(Slice(0, num_states - 1));
    // Pop off the "m" vectors off the back end of appropriate vectors
    // (only after first iteration)
    if (iter > 0)
    {
        for (size_t i = 0; i < num_states; i++)
        {
            Chi.x.pop_back();
            Lambda_X.x.pop_back();
        }
    }
    old_Chi.x = Chi.x.copy();
    last_Lambda_X.x = Lambda_X.x.copy();

    old_S = response_space_inner(Chi.x, Chi.x);
    old_A = Tensor<double>(num_states, num_states);
    for (size_t i = 0; i < num_states; i++)
        old_A(i, i) = omega(i);
    // End the timer
    if (print_level >= 1)
        molresponse::end_timer(world, "Unaug. resp. mat.:");
}
// If using a larger subspace to diagonalize in, after diagonalization this
// will put everything in the right spot

void ExcitedResponse::unaugment_full(World &world, X_space &Chi, X_space &old_Chi,
                                     X_space &Lambda_X, X_space &last_Lambda_X,
                                     Tensor<double> &omega, Tensor<double> &S_x,
                                     Tensor<double> &A_x, Tensor<double> &old_S,
                                     Tensor<double> &old_A, size_t num_states, size_t iter,
                                     size_t print_level)
{
    // Basic output
    if (print_level >= 1)
        molresponse::start_timer(world);

    // Note: the eigenvalues and vectors were sorted after diagonalization
    // and hence all the functions are sorted in ascending order of energy

    // Quick copy of m lowest eigenvalues
    omega = omega(Slice(0, num_states - 1));

    // Pop off the "m" vectors off the back end of appropriate vectors
    // (only after first iteration)
    print("Entering Loop to pop_back Chi and LambdaX");
    if (iter > 0)
    {
        for (size_t i = 0; i < num_states; i++)
        {
            print("pop back Chi and LambdaX");
            Chi.pop_back();
            Lambda_X.pop_back();
        }
    }

    old_Chi = Chi.copy();
    last_Lambda_X = Lambda_X.copy();

    old_S = response_space_inner(Chi.x, Chi.x) - response_space_inner(Chi.y, Chi.y);
    old_A = Tensor<double>(num_states, num_states);
    for (size_t i = 0; i < num_states; i++)
        old_A(i, i) = omega(i);
    // End the timer
    if (print_level >= 1)
        molresponse::end_timer(world, "Unaug. resp. mat.:");
}
// Diagonalize the full response matrix, taking care of degenerate
// components Why diagonalization and then transform the x_fe vectors

std::tuple<X_space, X_space, X_space, X_space>
ExcitedResponse::rotate_excited_vectors(World &world, const Tensor<double> &U, const X_space &chi,
                                        const X_space &l_chi, const X_space &v0_chi,
                                        const X_space &gamma_chi)
{
    // compute the unitary transformation matrix U that diagonalizes
    // the response matrix

    // Start timer
    if (r_params.print_level() >= 1)
        molresponse::start_timer(world);

    auto rotated_chi = transform(world, chi, U);
    auto rotated_l_chi = transform(world, l_chi, U);
    auto rotated_v_chi = transform(world, v0_chi, U);
    auto rotated_gamma_chi = transform(world, gamma_chi, U);

    if (r_params.print_level() >= 10)
    {
        Tensor<double> S;
        S = response_space_inner(rotated_chi.x, rotated_chi.x) -
            response_space_inner(rotated_chi.y, rotated_chi.y);
        if (world.rank() == 0)
        {
            print("\n  After apply transform Overlap Matrix:");
            print(S);
        }
    }

    // Transform the vectors of functions
    // Truncate happens in here
    // we do transform here
    // End timer
    if (r_params.print_level() >= 1)
        molresponse::end_timer(world, "Transform orbs.:");

    return {rotated_chi, rotated_l_chi, rotated_v_chi, rotated_gamma_chi};
}

Tensor<double> ExcitedResponse::diagonalizeFullResponseMatrix(
    World &world, X_space &Chi, X_space &Lambda_X, Tensor<double> &omega, Tensor<double> &S,
    Tensor<double> &A, const double thresh, size_t print_level)
{
    // compute the unitary transformation matrix U that diagonalizes
    // the response matrix
    Tensor<double> U = GetFullResponseTransformation(world, S, A, omega, thresh);

    // Sort into ascending order
    // Tensor<int> selected = sort_eigenvalues(world, omega, U);

    // Start timer
    if (r_params.print_level() >= 1)
        molresponse::start_timer(world);

    Chi.x = transform(world, Chi.x, U);
    Chi.y = transform(world, Chi.y, U);
    Tensor<double> Sxa, Sya, Sa;

    Sxa = response_space_inner(Chi.x, Chi.x);
    Sya = response_space_inner(Chi.y, Chi.y);
    Sa = Sxa - Sya;

    if (world.rank() == 0 and r_params.print_level() >= 10)
    {
        print("\n  After apply transform Overlap Matrix:");
        print(Sxa);
        print(Sya);
        print(Sa);
    }

    Lambda_X.x = transform(world, Lambda_X.x, U);
    Lambda_X.y = transform(world, Lambda_X.y, U);
    // Transform the vectors of functions
    // Truncate happens in here
    // we do transform here
    // End timer
    if (r_params.print_level() >= 1)
        molresponse::end_timer(world, "Transform orbs.:");

    // Normalize x and y
    normalize(world, Chi);

    // Debugging output
    if (world.rank() == 0 and print_level >= 2)
    {
        print("   Eigenvector coefficients from diagonalization:");
        print(U);
    }

    // Return the selected functions
    return U;
}

// Similar to what robert did above in "get_fock_transformation"
Tensor<double> ExcitedResponse::GetFullResponseTransformation(World &world, Tensor<double> &S,
                                                              Tensor<double> &A,
                                                              Tensor<double> &evals,
                                                              const double thresh_degenerate)
{
    // Start timer
    if (r_params.print_level() >= 1)
        molresponse::start_timer(world);

    // Get size
    size_t m = S.dim(0);

    // Run an SVD on the overlap matrix and ignore values
    // less than thresh_degenerate
    Tensor<double> r_vecs, s_vals, l_vecs;
    Tensor<double> S_copy = copy(S);
    /**
     * @brief SVD on overlap matrix S
     * S=UsVT
     * S, U, s , VT
     *
     */
    svd(S_copy, l_vecs, s_vals, r_vecs);

    // Debugging output
    if (r_params.print_level() >= 2 and world.rank() == 0)
    {
        print("\n   Singular values of overlap matrix:");
        print(s_vals);
        print("   Left singular vectors of overlap matrix:");
        print(l_vecs);
    }

    // Check how many singular values are less than 10*thresh_degen
    size_t num_zero = 0;
    for (int64_t i = 0; i < s_vals.dim(0); i++)
    {
        if (s_vals(i) < 10 * thresh_degenerate)
        {
            if (world.rank() == 0 and num_zero == 0)
                print("");
            if (world.rank() == 0)
                printf("   Detected singular value (%.8f) below threshold (%.8f). "
                       "Reducing subspace size.\n",
                       s_vals(i), 10 * thresh_degenerate);
            num_zero++;
        }
        if (world.rank() == 0 and i == s_vals.dim(0) - 1 and num_zero > 0)
            print("");
    }

    // Going to use these a lot here, so just calculate them
    size_t size_l = s_vals.dim(0);     // number of singular values
    size_t size_s = size_l - num_zero; // smaller subspace size
    /**
     * @brief l_vecs_s(m,1)
     *
     * @return Tensor<double>
     */
    Tensor<double> l_vecs_s(size_l,
                            num_zero); // number of sv by number smaller than thress
    Tensor<double> copyA = copy(A);    // we copy xAx

    // Transform into this smaller space if necessary
    if (num_zero > 0)
    {
        print("num_zero = ", num_zero);
        // Cut out the singular values that are small
        // (singular values come out in descending order)

        // S(m-sl,m-sl)
        S = Tensor<double>(size_s, size_s); // create size of new size
        for (size_t i = 0; i < size_s; i++)
            S(i, i) = s_vals(i);
        // Copy the active vectors to a smaller container
        // left vectors [m,m-sl]
        l_vecs_s = copy(l_vecs(_, Slice(0, size_s - 1)));

        // Debugging output
        if (r_params.print_level() >= 2 and world.rank() == 0)
        {
            print("   Reduced size left singular vectors of overlap matrix:");
            print(l_vecs_s);
        }

        // Transform
        // Work(m,m-sl)
        Tensor<double> work(size_l, size_s);
        /*
c(i,j) = c(i,j) + sum(k) a(i,k)*b(k,j)

where it is assumed that the last index in each array is has unit
stride and the dimensions are as provided.

4-way unrolled k loop ... empirically fastest on PIII
compared to 2/3 way unrolling (though not by much).
*/
        // dimi,dimj,dimk,c,a,b
        mxm(size_l, size_s, size_l, work.ptr(), A.ptr(), l_vecs_s.ptr());
        // A*left
        copyA = Tensor<double>(size_s, size_s);
        Tensor<double> l_vecs_t = transpose(l_vecs);
        // s s l, copyA=lvect_t*A*left
        mxm(size_s, size_s, size_l, copyA.ptr(), l_vecs_t.ptr(), work.ptr());

        // Debugging output
        if (r_params.print_level() >= 2 and world.rank() == 0)
        {
            print("   Reduced response matrix:");
            print(copyA);
            print("   Reduced overlap matrix:");
            print(S);
        }
    }
    // Diagonalize (NOT A SYMMETRIC DIAGONALIZATION!!!!)
    // Potentially complex eigenvalues come out of this
    Tensor<std::complex<double>> omega(size_s);
    Tensor<double> U(size_s, size_s);
    ggevp(world, copyA, S, U, omega);

    // Eigenvectors come out oddly packaged if there are
    // complex eigenvalues.
    // Currently only supporting real valued eigenvalues
    // so throw an error if any imaginary components are
    // not zero enough
    double max_imag = abs(imag(omega)).max();
    if (world.rank() == 0 and r_params.print_level() >= 2)
        print("\n   Max imaginary component of eigenvalues:", max_imag, "\n");
    if (max_imag > r_params.dconv())
    {
        MADNESS_EXCEPTION("max imaginary component of eigenvalues > dconv", 0);
    }
    evals = real(omega);

    // Easier to just resize here
    m = evals.dim(0);

    bool switched = true;
    while (switched)
    {
        switched = false;
        for (size_t i = 0; i < m; i++)
        {
            for (size_t j = i + 1; j < m; j++)
            {
                double sold = U(i, i) * U(i, i) + U(j, j) * U(j, j);
                double snew = U(i, j) * U(i, j) + U(j, i) * U(j, i);
                if (snew > sold)
                {
                    Tensor<double> tmp = copy(U(_, i));
                    U(_, i) = U(_, j);
                    U(_, j) = tmp;
                    std::swap(evals[i], evals[j]);
                    switched = true;
                }
            }
        }
    }

    // Fix phases.
    for (size_t i = 0; i < m; ++i)
        if (U(i, i) < 0.0)
            U(_, i).scale(-1.0);

    // Rotations between effectively degenerate components confound
    // the non-linear equation solver ... undo these rotations
    size_t ilo = 0; // first element of cluster
    while (ilo < m - 1)
    {
        size_t ihi = ilo;
        while (fabs(evals[ilo] - evals[ihi + 1]) <
               thresh_degenerate * 10.0 * std::max(fabs(evals[ilo]), 1.0))
        {
            ++ihi;
            if (ihi == m - 1)
                break;
        }
        int64_t nclus = ihi - ilo + 1;
        if (nclus > 1)
        {
            Tensor<double> q = copy(U(Slice(ilo, ihi), Slice(ilo, ihi)));

            // Polar Decomposition
            Tensor<double> VH(nclus, nclus);
            Tensor<double> W(nclus, nclus);
            Tensor<double> sigma(nclus);

            svd(q, W, sigma, VH);
            q = transpose(inner(W, VH)); // Should be conj. tranpose if complex
            U(_, Slice(ilo, ihi)) = inner(U(_, Slice(ilo, ihi)), q);
        }
        ilo = ihi + 1;
    }

    // If we transformed into the smaller subspace, time to transform back
    if (num_zero > 0)
    {
        // Temp. storage
        Tensor<double> temp_U(size_l, size_l);
        Tensor<double> U2(size_l, size_l);

        // Copy U back to larger size
        temp_U(Slice(0, size_s - 1), Slice(0, size_s - 1)) = copy(U);
        for (size_t i = size_s; i < size_l; i++)
            temp_U(i, i) = 1.0;

        // Transform U back
        mxm(size_l, size_l, size_l, U2.ptr(), l_vecs.ptr(), temp_U.ptr());
        U = copy(U2);
    }

    // Sort into ascending order
    Tensor<int> selected = sort_eigenvalues(world, evals, U);

    // End timer
    if (r_params.print_level() >= 1)
        molresponse::end_timer(world, "Diag. resp. mat.");

    return U;
}

Tensor<double> ExcitedResponse::diagonalizeFockMatrix(World &world, X_space &Chi, X_space &Lambda_X,
                                                      Tensor<double> &evals, Tensor<double> &A,
                                                      Tensor<double> &S,
                                                      const double thresh) const
{
    // compute the unitary transformation matrix U that diagonalizes
    // the fock matrix
    Tensor<double> U = get_fock_transformation(world, S, A, evals, thresh);

    // Sort into ascending order
    Tensor<int> selected = sort_eigenvalues(world, evals, U);

    // Debugging output
    if (r_params.print_level() >= 2 and world.rank() == 0)
    {
        print("   U:");
        print(U);
    }

    // Start timer
    if (r_params.print_level() >= 1)
        molresponse::start_timer(world);

    // transform the orbitals and the potential
    // Truncate happens inside here
    Chi.x = transform(world, Chi.x, U);
    Lambda_X.x = transform(world, Lambda_X.x, U);

    // End timer
    if (r_params.print_level() >= 1)
        molresponse::end_timer(world, "Transform orbs.:");

    // Normalize x
    normalize(world, Chi.x);

    // Debugging output
    if (r_params.print_level() >= 2 and world.rank() == 0)
    {
        print("   Eigenvector coefficients from diagonalization:");
        print(U);
    }

    return U;
}

Tensor<double> ExcitedResponse::get_fock_transformation(World &world, Tensor<double> &overlap,
                                                        Tensor<double> &fock, Tensor<double> &evals,
                                                        const double thresh_degenerate) const
{
    // Run an SVD on the overlap matrix and ignore values
    // less than thresh_degenerate
    Tensor<double> r_vecs;
    Tensor<double> s_vals;
    Tensor<double> l_vecs;
    Tensor<double> overlap_copy = copy(overlap);
    svd(overlap_copy, l_vecs, s_vals, r_vecs);

    // Debugging output
    if (r_params.print_level() >= 2 and world.rank() == 0)
    {
        print("\n   Singular values of overlap matrix:");
        print(s_vals);
        print("   Left singular vectors of overlap matrix:");
        print(l_vecs);
    }

    // Check how many singular values are less than 10*thresh_degen
    size_t num_sv = 0;
    for (int64_t i = 0; i < s_vals.dim(0); i++)
    {
        if (s_vals(i) < 10 * thresh_degenerate)
        {
            if (world.rank() == 0 and num_sv == 0)
                print("");
            if (world.rank() == 0)
                printf("   Detected singular value (%.8f) below threshold (%.8f). "
                       "Reducing subspace size.\n",
                       s_vals(i), 10 * thresh_degenerate);
            num_sv++;
        }
        if (world.rank() == 0 and i == s_vals.dim(0) - 1 and num_sv > 0)
            print("");
    }

    // Going to use these a lot here, so just calculate them
    size_t size_l = s_vals.dim(0);
    size_t size_s = size_l - num_sv;
    Tensor<double> l_vecs_s(size_l, num_sv);

    // Transform into this smaller space if necessary
    if (num_sv > 0)
    {
        // Cut out the singular values that are small
        // (singular values come out in descending order)
        overlap = Tensor<double>(size_s, size_s);
        for (size_t i = 0; i < size_s; i++)
            overlap(i, i) = s_vals(i);

        // Copy the active vectors to a smaller container
        l_vecs_s = copy(l_vecs(_, Slice(0, size_s - 1)));

        // Debugging output
        if (r_params.print_level() >= 2 and world.rank() == 0)
        {
            print("   Reduced size left singular vectors of overlap matrix:");
            print(l_vecs_s);
        }

        // Transform
        Tensor<double> work(size_l, size_s);
        mxm(size_l, size_s, size_l, work.ptr(), fock.ptr(), l_vecs_s.ptr());
        fock = Tensor<double>(size_s, size_s);
        Tensor<double> l_vecs_t = transpose(l_vecs);
        mxm(size_s, size_s, size_l, fock.ptr(), l_vecs_t.ptr(), work.ptr());
    }

    // Diagonalize using lapack
    Tensor<double> U;
    sygv(fock, overlap, 1, U, evals);

    int64_t nmo = fock.dim(0); // NOLINT

    bool switched = true;
    while (switched)
    {
        switched = false;
        for (int64_t i = 0; i < nmo; i++)
        {
            for (int64_t j = i + 1; j < nmo; j++)
            {
                double sold = U(i, i) * U(i, i) + U(j, j) * U(j, j);
                double snew = U(i, j) * U(i, j) + U(j, i) * U(j, i);
                if (snew > sold)
                {
                    Tensor<double> tmp = copy(U(_, i));
                    U(_, i) = U(_, j);
                    U(_, j) = tmp;
                    std::swap(evals[i], evals[j]);
                    switched = true;
                }
            }
        }
    }

    // Fix phases.
    for (int64_t i = 0; i < nmo; ++i) // NOLINT
        if (U(i, i) < 0.0)
            U(_, i).scale(-1.0);

    // Rotations between effectively degenerate components confound
    // the non-linear equation solver ... undo these rotations
    int64_t ilo = 0; // first element of cluster NOLINT
    while (ilo < nmo - 1)
    {
        int64_t ihi = ilo; // NOLINT
        while (fabs(evals[ilo] - evals[ihi + 1]) <
               thresh_degenerate * 100.0 * std::max(fabs(evals[ilo]), 1.0))
        {
            ++ihi;
            if (ihi == nmo - 1)
                break;
        }
        int64_t nclus = ihi - ilo + 1; // NOLINT
        if (nclus > 1)
        {
            Tensor<double> q = copy(U(Slice(ilo, ihi), Slice(ilo, ihi)));

            // Polar Decomposition
            Tensor<double> VH(nclus, nclus);
            Tensor<double> W(nclus, nclus);
            Tensor<double> sigma(nclus);

            svd(q, W, sigma, VH);
            q = transpose(inner(W, VH)); // Should be conj. tranpose if complex
            U(_, Slice(ilo, ihi)) = inner(U(_, Slice(ilo, ihi)), q);
        }
        ilo = ihi + 1;
    }

    fock = 0;
    for (unsigned int i = 0; i < nmo; ++i)
        fock(i, i) = evals(i);

    // If we transformed into the smaller subspace, time to transform back
    if (num_sv > 0)
    {
        // Temp. storage
        Tensor<double> temp_U(size_l, size_l);
        Tensor<double> U2(size_l, size_l);

        // Copy U back to larger size
        temp_U(Slice(0, size_s - 1), Slice(0, size_s - 1)) = copy(U);
        for (size_t i = size_s; i < size_l; i++)
            temp_U(i, i) = 1.0;

        // Transform back
        mxm(size_l, size_l, size_l, U2.ptr(), l_vecs.ptr(), temp_U.ptr());

        U = copy(U2);
    }

    return U;
}

Tensor<int> ExcitedResponse::sort_eigenvalues(World &world, Tensor<double> &vals,
                                              Tensor<double> &vecs) const
{
    // Get relevant sizes
    size_t k = vals.size();

    // Tensor to hold selection order
    Tensor<int> selected(k);

    // Copy everything...
    std::vector<double> vals_copy;
    for (size_t i = 0; i < k; i++)
        vals_copy.push_back(vals[i]);
    Tensor<double> vals_copy2 = copy(vals);
    Tensor<double> vecs_copy = copy(vecs);

    // Now sort vals_copy
    std::sort(vals_copy.begin(), vals_copy.end());

    // Now sort the rest of the things, using the sorted energy list
    // to find the correct indices
    for (size_t i = 0; i < k; i++)
    {
        // Find matching index in sorted vals_copy
        size_t j = 0;
        while (fabs(vals_copy[i] - vals_copy2[j]) > 1e-8 && j < k)
            j++;

        // Add in to list which one we're taking
        selected(i) = j;

        // Put corresponding things in the correct place
        vals(i) = vals_copy[i];
        vecs(_, i) = vecs_copy(_, j);

        // Change the value of vals_copy2[j] to help deal with duplicates?
        vals_copy2[j] = 10000.0;
    }

    // Done
    return selected;
}

Tensor<double> ExcitedResponse::create_shift(World &world, const Tensor<double> &ground,
                                             const Tensor<double> &omega, std::string xy) const
{
    // Start a timer
    if (r_params.print_level() >= 1)
        molresponse::start_timer(world);

    // Get sizes
    size_t m = omega.size();
    size_t n = ground.size();

    // Container to hold shift
    Tensor<double> result(m, n);

    // Run over excited components
    for (size_t k = 0; k < m; k++)
    {
        // Run over ground components
        for (size_t p = 0; p < n; p++)
        {
            if (ground(p) + omega(k) > 0)
            {
                // Calculate the shift needed to get energy to -0.05,
                // which was arbitrary (same as moldft)
                result(k, p) = -(ground(p) + omega(k) + 0.05);

                // Basic output
                if (r_params.print_level() >= 3)
                {
                    if (world.rank() == 0)
                        printf("   Shift needed for transition from ground orbital %d to "
                               "response %s state %d\n",
                               static_cast<int>(p), xy.c_str(), static_cast<int>(k));
                    if (world.rank() == 0)
                        print("   Ground energy =", ground(p));
                    if (world.rank() == 0)
                        print("   Excited energy =", omega(k));
                    if (world.rank() == 0)
                        print("   Shifting by", result(k, p));
                    if (world.rank() == 0)
                        print("");
                }
            }
        }
    }

    // End timer
    if (r_params.print_level() >= 1)
        molresponse::end_timer(world, "Create shift:");

    // Done
    return result;
}

response_space ExcitedResponse::apply_shift(World &world, const Tensor<double> &shifts,
                                            const response_space &V, const response_space &f)
{
    // Start timer
    if (r_params.print_level() >= 1)
        molresponse::start_timer(world);

    // Sizes inferred from V
    size_t n = V[0].size();
    size_t m = V.size();

    // Container to return
    response_space shifted_V(world, m, n);

    // Run over occupied
    for (size_t k = 0; k < m; k++)
    {
        // Run over virtual
        for (size_t p = 0; p < n; p++)
        {
            shifted_V[k][p] = V[k][p] + shifts(k, p) * f[k][p];
        }
    }

    shifted_V.truncate_rf();

    // End timer
    if (r_params.print_level() >= 1)
        molresponse::end_timer(world, "Apply shift:");

    // Done
    return shifted_V;
}

std::vector<std::vector<std::shared_ptr<real_convolution_3d>>>
ExcitedResponse::create_bsh_operators(World &world, const Tensor<double> &shift,
                                      const Tensor<double> &ground, const Tensor<double> &omega,
                                      const double lo, const double thresh) const
{
    // Start timer
    if (r_params.print_level() >= 1)
        molresponse::start_timer(world);

    // Sizes inferred from ground and omega
    size_t n = ground.size();
    size_t m = omega.size();

    // Make the vector
    std::vector<std::vector<std::shared_ptr<real_convolution_3d>>> operators;

    // Make a BSH operator for each response function
    // Run over excited components
    for (size_t k = 0; k < m; k++)
    {
        // Container for intermediary
        std::vector<std::shared_ptr<real_convolution_3d>> temp(n);

        // Run over occupied components
        for (size_t p = 0; p < n; p++)
        {
            double mu = sqrt(-2.0 * (ground(p) + omega(k) + shift(k, p)));
            print("res state ", k, " orb ", p, " bsh exponent mu :", mu);
            temp[p] = std::shared_ptr<SeparatedConvolution<double, 3>>(
                BSHOperatorPtr3D(world, mu, lo, thresh));
        }

        // Add intermediary to return container
        operators.push_back(temp);
    }

    // End timer
    if (r_params.print_level() >= 1)
        molresponse::end_timer(world, "Creating BSH ops:");

    // Done
    return operators;
}

void ExcitedResponse::excited_to_json(json &j_mol_in, size_t iter, const Tensor<double> &omega)
{
    json j = {};

    j["iter"] = iter;

    j["omega"] = tensor_to_json(omega);

    auto index = j_mol_in["protocol_data"].size() - 1;
    j_mol_in["protocol_data"][index]["property_data"].push_back(j);
}

void ExcitedResponse::iterate(World &world)
{
    size_t iter;
    QProjector<double, 3> projector(ground_orbitals);
<<<<<<< HEAD
    size_t m = r_params.num_states();   // Number of excited states
    size_t n = r_params.num_orbitals(); // Number of ground state orbitals
=======
    size_t m = r_params.num_states();  // Number of excited states
    size_t n = r_params.num_orbitals();// Number of ground state orbitals
>>>>>>> 402d5c7b

    const double conv_den = std::max(100 * FunctionDefaults<3>::get_thresh(), r_params.dconv());
    const double relative_max_target =
        std::max(50 * FunctionDefaults<3>::get_thresh(), .5 * r_params.dconv());

    auto thresh = FunctionDefaults<3>::get_thresh();
    auto max_rotation = .5;
    if (thresh >= 1e-2)
    {
        max_rotation = 2;
    }
    else if (thresh >= 1e-4)
    {
        max_rotation = .25;
    }
    else if (thresh >= 1e-6)
    {
        max_rotation = .1;
    }
    else if (thresh >= 1e-8)
    {
        max_rotation = .05;
    }

    // m residuals for x and y
    Tensor<double> bsh_residualsX(m);
    Tensor<double> density_residuals(m);
    Tensor<double> bsh_residualsY(m);

    Tensor<double> xij_norms(m, 2 * n);
    Tensor<double> xij_res_norms(m, 2 * n);
    // saved response densities
    vecfuncT rho_omega_old(m);
    // initialize DFT XC functional operator
    XCOperator<double, 3> xc = make_xc_operator(world);

    // create X space residuals
    X_space residuals(world, m, n);
    X_space old_Chi(world, m, n);
    X_space old_Lambda_X(world, m, n);

    // vector of Xvectors
    response_matrix x_vectors;
    response_matrix x_residuals;
    x_vectors = to_response_matrix(Chi);
    x_residuals = to_response_matrix(residuals);
    // If DFT, initialize the XCOperator<double,3>

    response_solver kain_x_space;
    for (size_t b = 0; b < m; b++)
    {
        kain_x_space.emplace_back(response_matrix_allocator(world, n));
    }
    if (r_params.kain())
    {
        for (auto &kain_space_b : kain_x_space)
        {
            kain_space_b.set_maxsub(static_cast<int>(10));
        }
    }

    response_space bsh_x_resp(world, m, n); // Holds wave function corrections
    response_space bsh_y_resp(world, m, n); // Holds wave function corrections

    Tensor<double> old_energy(m);       // Holds previous iteration's energy
    Tensor<double> energy_residuals(m); // Holds energy residuals
    // Holds the norms of y function residuals (for convergence)
    Tensor<double> x_norms(m);
    Tensor<double> y_norms(m);

    response_space x_differences(world, m, n);
    response_space y_differences(world, m, n);

    Tensor<double> x_shifts; // Holds the shifted energy values
    Tensor<double> y_shifts; // Holds the shifted energy values

    Tensor<double> S;      // Overlap matrix of response components for x states
    real_function_3d v_xc; // For TDDFT
    Tensor<double> old_A;
    Tensor<double> A;
    Tensor<double> old_S;

    vector_real_function_3d rho_omega = make_density(world, Chi);

    // Create the X space
    all_done = false; // Converged flag
    // Now to iterate
    for (iter = 0; iter < r_params.maxiter(); ++iter)
    {

        iter_timing.clear();
        // Start a timer for this iteration
        // Basic output
        if (r_params.print_level() >= 1)
        {
            molresponse::start_timer(world);
            if (world.rank() == 0)
                printf("\n   Iteration %d at time %.1fs\n", static_cast<int>(iter), wall_time());
            if (world.rank() == 0)
                print(" -------------------------------");
        }

        print("Excited State Frequencies ");
        print(omega);

        // Normalize after projection

        if (iter < 2 || (iter % 10) == 0)
        {
            load_balance_chi(world);
        }

        if (iter > 0)
        {
            // Only checking on X components even for full as y are so small
            if (density_residuals.max() > 2)
            {
                break;
            }

            if (density_residuals.max() > 2)
            {
                break;
            }
            double d_residual = density_residuals.max();
            // Test convergence and set to true
            auto chi_norms = Chi.norm2s();
            auto rho_norms = norm2s_T(world, rho_omega);
            auto relative_bsh = copy(bsh_residualsX);

            std::transform(bsh_residualsX.ptr(), bsh_residualsX.ptr() + bsh_residualsX.size(),
                           chi_norms.ptr(), relative_bsh.ptr(),
                           [](auto bsh, auto norm_chi)
                           { return bsh / norm_chi; });

            auto max_bsh = bsh_residualsX.absmax();
            auto relative_max_bsh = relative_bsh.absmax();

            function_data_to_json(j_molresponse, iter, chi_norms, bsh_residualsX, rho_norms,
                                  density_residuals);

            excited_to_json(j_molresponse, iter, omega);

            if (r_params.print_level() >= 1)
            {

                if (world.rank() == 0)
                {
                    print("thresh: ", FunctionDefaults<3>::get_thresh());
                    print("k: ", FunctionDefaults<3>::get_k());
                    print("Chi Norms at start of iteration: ", iter);
                    print("xij norms\n: ", xij_norms);
                    print("xij residual norms\n: ", xij_res_norms);
                    print("Chi_X: ", chi_norms);
                    print("bsh_residuals : ", bsh_residualsX);
                    print("relative_bsh : ", relative_bsh);
                    print("r_params.dconv(): ", r_params.dconv());
                    print("max rotation: ", max_rotation);
                    print("d_residual_max : ", d_residual);
                    print("d_residual_max target : ", conv_den);
                    print("bsh_residual_max : ", max_bsh);
                    print("relative_bsh_residual_max : ", relative_max_bsh);
                    print("relative_bsh_residual_max target : ", relative_max_target);
                }
            }
            if ((d_residual < conv_den) and ((relative_max_bsh < relative_max_target) or
                                             r_params.get<bool>("conv_only_dens")))
            {
                all_done = true;
            }

            if (all_done || iter == r_params.maxiter() - 1)
            {
                // if converged print converged
                if (world.rank() == 0 && all_done and (r_params.print_level() > 1))
                {
                    print("\nConverged!\n");
                }

                if (r_params.save())
                {
                    molresponse::start_timer(world);
                    save(world, r_params.save_file());
                    if (r_params.print_level() >= 1)
                        molresponse::end_timer(world, "Save:");
                }
                // Basic output
                if (r_params.print_level() >= 1)
                    molresponse::end_timer(world, " This iteration:");
                // plot orbitals
                if (r_params.plot_all_orbitals())
                {
                    // plotResponseOrbitals(world, iter, Chi.x, Chi.y, r_params, ground_calc);
                }
                auto rho0 = make_ground_density(world);
                //                if (r_params.plot()) {
                //                    do_vtk_plots(world, 200, r_params.L(), molecule, rho0, rho_omega,
                //                                 ground_orbitals, Chi);
                //                }
                break;
            }
        }

        // We first rotate chi by diagonalizing AX=omegaBX
        // This provides new omegas
        // We then apply bsh on the rotated vector and compute the residual
        // The residual is then used to update KAIN
        // Followed by step restriction
        // residual is computed as new_chi-old_chi where both have been previously rotated.
        auto [new_omega, old_chi, new_chi, new_res] =
            update_response(world, Chi, xc, projector, kain_x_space, x_vectors, x_residuals,
                            iter, max_rotation, Tensor<double>(), residuals);

        residuals = new_res.residual.copy();

        if (r_params.print_level() >= 1)
        {
            molresponse::start_timer(world);
        }
        rho_omega_old = make_density(world, old_chi);
        if (r_params.print_level() >= 1)
        {
            molresponse::end_timer(world, "make_density_old", "make_density_old", iter_timing);
        }
        if (r_params.print_level() >= 1)
        {
            molresponse::start_timer(world);
        }
        rho_omega = make_density(world, new_chi);
        if (r_params.print_level() >= 1)
        {
            molresponse::end_timer(world, "make_density_new", "make_density_new", iter_timing);
        }

        if (r_params.print_level() >= 1)
        {
            molresponse::start_timer(world);
        }
        bsh_residualsX = copy(new_res.residual_norms);
        bsh_residualsY = copy(new_res.residual_norms);
        omega = copy(new_omega);
        Chi = new_chi.copy();
        if (r_params.print_level() >= 1)
        {
            molresponse::end_timer(world, "copy_response_data", "copy_response_data", iter_timing);
        }

        xij_res_norms = new_res.residual.component_norm2s();
        xij_norms = Chi.component_norm2s();

        density_residuals = norm2s_T(world, (rho_omega - rho_omega_old));
        /*
        for (size_t i = 0; i < Chi.num_states(); i++) {
            if (maxrotn[i] < r_params.maxrotn()) {
                maxrotn[i] = r_params.maxrotn();
                print("less than maxrotn....set to maxrotn");
            }
        }
         */

        if (world.rank() == 0 and (r_params.print_level() > 2))
        {
            print("Density residuals");
            print("dres", density_residuals);
            print("BSH  residuals");
            print("xres", bsh_residualsX);
            print("yres", bsh_residualsY);
            print("maxrotn", max_rotation);
        }

        // Basic output
        if (r_params.print_level() >= 1)
        {
            molresponse::end_timer(world, "Iteration Timing", "iter_total", iter_timing);
        }
        time_data.add_data(iter_timing);
    }

    if (world.rank() == 0)
        print("\n");
    if (world.rank() == 0)
        print("   Finished Excited State Calculation ");
    if (world.rank() == 0)
        print("   ------------------------");
    if (world.rank() == 0)
        print("\n");

    // Did we converge?
    if (iter == r_params.maxiter() && not all_done)
    {
        if (world.rank() == 0)
            print("   Failed to converge. Reason:");
        if (world.rank() == 0)
            print("\n  ***  Ran out of iterations  ***\n");
        if (world.rank() == 0)
            print("    Running analysis on current values.\n");
    }

    /*
    if (!r_params.tda()) {
        sort(world, omega, Chi);
    } else {
        sort(world, omega, Chi.X);
    }
     */

    // Print final things
    if (world.rank() == 0)
    {
        print(" Final excitation energies:");
        print(omega);
        print(" Final energy residuals X:");
        print(bsh_residualsX);
        print(" Final energy residuals y:");
        print(bsh_residualsY);
        print(" Final density residuals:");
        print(density_residuals);
    }

    /*
    analysis(world, Chi);
    print("--------------------------------------------------------");
    for (size_t i = 0; i < m; i++) {
        std::string x_state = "x_" + std::to_string(i) + "_";
        analyze_vectors(world, Chi.X[i], x_state);
        print("--------------------------------------------------------");
    }
    if (not r_params.tda()) {
        for (size_t i = 0; i < m; i++) {
            std::string y_state = "y_" + std::to_string(i) + "_";
            analyze_vectors(world, Chi.y[i], y_state);
            print("--------------------------------------------------------");
        }
    }
     */
}

auto ExcitedResponse::update_response(World &world, X_space &Chi, XCOperator<double, 3> &xc,
                                      QProjector<double, 3> &projector,
                                      response_solver &kain_x_space, response_matrix &Xvector,
                                      response_matrix &Xresidual, size_t iter,
                                      const double &maxrotn, const Tensor<double> old_residuals,
                                      const X_space &xres_old)
    -> std::tuple<Tensor<double>, X_space, X_space, residuals>
{
    size_t m = Chi.num_states();
    bool compute_y = not r_params.tda();

    Tensor<double> x_shifts(m);
    Tensor<double> y_shifts(m);
    print("Entering Compute Lambda");

    /*
    if (compute_y) {
        gram_schmidt(world, Chi.X, Chi.y);
        normalize(world, Chi);
    } else {
        gram_schmidt(world, Chi.X);
        normalize(world, Chi.X);
    }
     */
    //
    // X_space Lambda_X = compute_lambda_X(world, Chi, xc, r_params.calc_type());

    auto [temp_Lambda_X, temp_V0X, temp_gamma] =
        compute_response_potentials(world, Chi, xc, r_params.calc_type());

    auto [new_omega, rotated_chi, rotated_lambda, rotated_v_x, rotated_gamma_x] =
        rotate_excited_space(world, Chi, temp_Lambda_X, temp_V0X, temp_gamma);

    print("omega_n before transform");
    print(omega);
    print("omega_n after transform");
    print(new_omega);
    // Analysis gets messed up if BSH is last thing applied
    // so exit early if last iteration

    // X_space theta_X = compute_theta_X(world, rotated_chi, xc, r_params.calc_type());
    if (r_params.print_level() >= 1)
    {
        molresponse::start_timer(world);
    }
    X_space rotated_EOX(world, rotated_chi.num_states(), rotated_chi.num_orbitals());
    if (r_params.localize() != "canon")
    {
        rotated_EOX = rotated_chi.copy();
        rotated_EOX.x = rotated_EOX.x * ham_no_diag;
        if (compute_y)
        {
            rotated_EOX.y = rotated_EOX.y * ham_no_diag;
        }
        if (r_params.print_level() >= 10)
        {
            print("<X|(E0-diag(E0)|X>");
            print(inner(rotated_chi, rotated_EOX));
        }
    }
    world.gop.fence();
    if (r_params.print_level() >= 1)
    {
        molresponse::end_timer(world, "E0mDX", "E0mDX", iter_timing);
    }

    X_space theta_X = X_space(world, rotated_chi.num_states(), rotated_chi.num_orbitals());

    if (r_params.print_level() >= 1)
    {
        molresponse::start_timer(world);
    }
    theta_X = rotated_v_x - rotated_EOX + rotated_gamma_x;
    if (r_params.print_level() >= 1)
    {
        molresponse::end_timer(world, "compute_ThetaX_add", "compute_ThetaX_add", iter_timing);
    }
    print("BSH update iter = ", iter);
    X_space new_chi = bsh_update_excited(world, new_omega, theta_X, projector);
    // res = Chi - new_chi;
    auto [new_res, bsh] = update_residual(world, rotated_chi, new_chi, r_params.calc_type(),
                                          old_residuals, xres_old);
    // kain if iteration >0 or first run where there should not be a problem
    // computed new_chi and res
    if (r_params.kain() && (iter > 0) && true)
    {
        new_chi = kain_x_space_update(world, rotated_chi, new_res, kain_x_space);
    }
    if (false)
    {
        x_space_step_restriction(world, rotated_chi, new_chi, compute_y, maxrotn);
    }

    if (compute_y)
        normalize(world, new_chi);
    else
        normalize(world, new_chi.x);

    new_chi.x.truncate_rf();
    if (compute_y)
        new_chi.y.truncate_rf();

    return {new_omega, rotated_chi, new_chi, {new_res, bsh}};
}

auto ExcitedResponse::bsh_update_excited(World &world, const Tensor<double> &omega,
                                         X_space &theta_X, QProjector<double, 3> &projector)
    -> X_space
{
    size_t m = theta_X.num_states();
    size_t n = theta_X.num_orbitals();
    bool compute_y = !r_params.tda();
    Tensor<double> x_shifts(m);
    Tensor<double> y_shifts(m);
    print("omega before shifts");
    Tensor<double> omega_plus = omega;
    print(omega);
    x_shifts = create_shift(world, ground_energies, omega_plus, "x");
    // Compute Theta X
    // Apply the shifts
    theta_X.x = apply_shift(world, x_shifts, theta_X.x, Chi.x);
    theta_X.x = theta_X.x * -2;
    theta_X.x.truncate_rf();

    if (compute_y)
    {
        //   theta_X.y = apply_shift(world, y_shifts, theta_X.y, Chi.y);
        theta_X.y = theta_X.y * -2;
        theta_X.y.truncate_rf();
    }
    // Construct BSH operators
    std::vector<std::vector<std::shared_ptr<real_convolution_3d>>> bsh_x_ops =
        create_bsh_operators(world, x_shifts, ground_energies, omega_plus, r_params.lo(),
                             FunctionDefaults<3>::get_thresh());

    std::vector<std::vector<std::shared_ptr<real_convolution_3d>>> bsh_y_ops;
    if (compute_y)
    {
        Tensor<double> omega_minus = -omega;
        bsh_y_ops = create_bsh_operators(world, y_shifts, ground_energies, omega_minus,
                                         r_params.lo(), FunctionDefaults<3>::get_thresh());
    }
    X_space bsh_X(world, m, n);
    // Apply BSH and get updated response components
    bsh_X.x = apply(world, bsh_x_ops, theta_X.x);
    if (compute_y)
        bsh_X.y = apply(world, bsh_y_ops, theta_X.y);

    // Project out ground state
    for (size_t i = 0; i < m; i++)
        bsh_X.x[i] = projector(bsh_X.x[i]);
    if (compute_y)
    {
        for (size_t i = 0; i < m; i++)
            bsh_X.y[i] = projector(bsh_X.y[i]);
    }

    // Only update non-converged components
    /*
    for (size_t i = 0; i < m; i++) {
        bsh_X.X[i] = bsh_X.X[i];
        bsh_X.X[i] = mask * bsh_X.X[i];
        if (compute_y) {
            bsh_X.y[i] = bsh_X.y[i];
            bsh_X.y[i] = mask * bsh_X.y[i];
        }
    }
     */

    if (compute_y)
        normalize(world, bsh_X);
    else
    {
        normalize(world, bsh_X.x);
    }
    // Ensure orthogonal rguesses

    // bsh_X.truncate();

    return bsh_X;
}

void ExcitedResponse::analysis(World &world, const X_space &chi)
{
    // Sizes get used a lot here, so lets get a local copy
    size_t n = chi.x[0].size();
    size_t m = chi.x.size();

    // Per response function, want to print the contributions from each
    // ground state So print the norm of each function?
    Tensor<double> x_norms(m, n);
    Tensor<double> y_norms(m, n);

    // Calculate the inner products
    for (long i = 0; i < m; i++)
    {
        for (long j = 0; j < n; j++)
        {
            x_norms(i, j) = chi.x[i][j].norm2();

            if (not r_params.tda())
                y_norms(i, j) = chi.y[i][j].norm2();
        }
    }

    // 'sort' these inner products within in each row
    Tensor<double> cpy = copy(x_norms);
    Tensor<int> x_order(m, n);
    Tensor<int> y_order(m, n);
    for (long i = 0; i < m; i++)
    {
        for (long j = 0; j < n; j++)
        {
            double x = cpy(i, _).max();
            size_t z = 0;
            while (x != cpy(i, z))
                z++;
            cpy(i, z) = -100.0;
            x_order(i, j) = z;

            // Also sort y if full response
            if (not r_params.tda())
            {
                y_order(i, j) = z;
            }
        }
    }

    // Need these to calculate dipole/quadrapole
    real_function_3d x = real_factory_3d(world).functor(
        real_functor_3d(new MomentFunctor(std::vector<int>{1, 0, 0})));
    real_function_3d y = real_factory_3d(world).functor(
        real_functor_3d(new MomentFunctor(std::vector<int>{0, 1, 0})));
    real_function_3d z = real_factory_3d(world).functor(
        real_functor_3d(new MomentFunctor(std::vector<int>{0, 0, 1})));

    // Calculate transition dipole moments for each response function
    Tensor<double> dipoles(m, 3);

    // Run over each excited state
    for (size_t i = 0; i < m; i++)
    {
        // Add in contribution from each ground state
        for (size_t j = 0; j < n; j++)
        {
            dipoles(i, 0) += inner(ground_orbitals[j], x * chi.x[i][j]);
            dipoles(i, 1) += inner(ground_orbitals[j], y * chi.x[i][j]);
            dipoles(i, 2) += inner(ground_orbitals[j], z * chi.x[i][j]);

            if (not r_params.tda())
            {
                dipoles(i, 0) += inner(ground_orbitals[j], x * chi.y[i][j]);
                dipoles(i, 1) += inner(ground_orbitals[j], y * chi.y[i][j]);
                dipoles(i, 2) += inner(ground_orbitals[j], z * chi.y[i][j]);
            }
        }

        // Normalization (negative?)
        dipoles(i, 0) *= -sqrt(2.0);
        dipoles(i, 1) *= -sqrt(2.0);
        dipoles(i, 2) *= -sqrt(2.0);
    }

    // Calculate oscillator strength
    Tensor<double> oscillator(m);
    for (size_t i = 0; i < m; i++)
    {
        oscillator(i) = 2.0 / 3.0 *
                        (dipoles(i, 0) * dipoles(i, 0) + dipoles(i, 1) * dipoles(i, 1) +
                         dipoles(i, 2) * dipoles(i, 2)) *
                        omega(i);
    }

    // Calculate transition quadrapole moments
    Tensor<double> quadrupoles(m, 3, 3);

    // Run over each excited state
    for (long i = 0; i < m; i++)
    {
        // Add in contribution from each ground state
        for (long j = 0; j < n; j++)
        {
            quadrupoles(i, 0, 0) += inner(ground_orbitals[j], x * x * chi.x[i][j]);
            quadrupoles(i, 0, 1) += inner(ground_orbitals[j], x * y * chi.x[i][j]);
            quadrupoles(i, 0, 2) += inner(ground_orbitals[j], x * z * chi.x[i][j]);
            quadrupoles(i, 1, 0) += inner(ground_orbitals[j], y * x * chi.x[i][j]);
            quadrupoles(i, 1, 1) += inner(ground_orbitals[j], y * y * chi.x[i][j]);
            quadrupoles(i, 1, 2) += inner(ground_orbitals[j], y * z * chi.x[i][j]);
            quadrupoles(i, 2, 0) += inner(ground_orbitals[j], z * x * chi.x[i][j]);
            quadrupoles(i, 2, 1) += inner(ground_orbitals[j], z * y * chi.x[i][j]);
            quadrupoles(i, 2, 2) += inner(ground_orbitals[j], z * z * chi.x[i][j]);

            if (not r_params.tda())
            {
                quadrupoles(i, 0, 0) += inner(ground_orbitals[j], x * x * chi.y[i][j]);
                quadrupoles(i, 0, 1) += inner(ground_orbitals[j], x * y * chi.y[i][j]);
                quadrupoles(i, 0, 2) += inner(ground_orbitals[j], x * z * chi.y[i][j]);
                quadrupoles(i, 1, 0) += inner(ground_orbitals[j], y * x * chi.y[i][j]);
                quadrupoles(i, 1, 1) += inner(ground_orbitals[j], y * y * chi.y[i][j]);
                quadrupoles(i, 1, 2) += inner(ground_orbitals[j], y * z * chi.y[i][j]);
                quadrupoles(i, 2, 0) += inner(ground_orbitals[j], z * x * chi.y[i][j]);
                quadrupoles(i, 2, 1) += inner(ground_orbitals[j], z * y * chi.y[i][j]);
                quadrupoles(i, 2, 2) += inner(ground_orbitals[j], z * z * chi.y[i][j]);
            }
        }
        // Normalization
        quadrupoles(i, 0, 0) *= sqrt(2.0);
        quadrupoles(i, 0, 1) *= sqrt(2.0);
        quadrupoles(i, 0, 2) *= sqrt(2.0);
        quadrupoles(i, 1, 0) *= sqrt(2.0);
        quadrupoles(i, 1, 1) *= sqrt(2.0);
        quadrupoles(i, 1, 2) *= sqrt(2.0);
        quadrupoles(i, 2, 0) *= sqrt(2.0);
        quadrupoles(i, 2, 1) *= sqrt(2.0);
        quadrupoles(i, 2, 2) *= sqrt(2.0);
    }

    // Now print?
    if (world.rank() == 0)
    {
        for (long i = 0; i < m; i++)
        {
            printf("   Response Function %d\t\t%7.8f a.u.", static_cast<int>(i), omega(i));
            print("\n   --------------------------------------------");
            printf("   Response Function %d\t\t%7.8f eV", static_cast<int>(i), omega(i) * 27.2114);
            print("\n   --------------------------------------------");

            print("\n   Transition Dipole Moments");
            printf("   X: %7.8f   y: %7.8f   Z: %7.8f\n", dipoles(i, 0), dipoles(i, 1),
                   dipoles(i, 2));

            printf("\n   Dipole Oscillator Strength: %7.8f\n", oscillator(i));

            print("\n   Transition Quadrupole Moments");
            printf("   %16s %16s %16s\n", "X", "y", "Z");
            printf("   X %16.8f %16.8f %16.8f\n", quadrupoles(i, 0, 0), quadrupoles(i, 0, 1),
                   quadrupoles(i, 0, 2));
            printf("   y %16.8f %16.8f %16.8f\n", quadrupoles(i, 1, 0), quadrupoles(i, 1, 1),
                   quadrupoles(i, 1, 2));
            printf("   Z %16.8f %16.8f %16.8f\n", quadrupoles(i, 2, 0), quadrupoles(i, 2, 1),
                   quadrupoles(i, 2, 2));

            // Print contributions
            // Only print the top 5?
            if (r_params.tda())
            {
                print("\n   Dominant Contributions:");
                for (long j = 0; j < std::min(size_t(5), n); j++)
                {
                    printf("   Occupied %d   %7.8f\n", x_order(i, j), x_norms(i, x_order(i, j)));
                }

                print("\n");
            }
            else
            {
                print("\n   Dominant Contributions:");
                print("                  x          y");
                for (long j = 0; j < std::min(size_t(5), n); j++)
                {
                    printf("   Occupied %d   %7.8f %7.8f\n", x_order(i, j),
                           x_norms(i, x_order(i, j)), y_norms(i, y_order(i, j)));
                }

                print("\n");
            }
        }
    }
}
// Save the current response calculation

void ExcitedResponse::save(World &world, const std::string &name)
{

    // Archive to write everything to
    archive::ParallelOutputArchive ar(world, name.c_str(), 1);
    // Just going to enforce 1 io server

    // Saving, in this order;
    //  string           ground-state archive name (garch_name)
    //  bool             TDA flag
    // size_t                number of ground state orbitals (n)
    // size_t                number of excited state orbitals (m)
    //  Tensor<double>   energies of m x-components
    //  for i from 0 to m-1
    //     for j from 0 to n-1
    //        Function<double,3> x_response[i][j]
    //  (If TDA flag == True)
    //  (Tensor<double>  energies of m y-components    )
    //  (for i from 0 to m-1                       )
    //  (   for j from 0 to n-1                    )
    //  (      Function<double,3> y_response[i][j] )
    ar & r_params.archive();
    ar & r_params.tda();
    ar & r_params.num_orbitals();
    ar & r_params.num_states();
    ar & omega;

    for (size_t i = 0; i < r_params.num_states(); i++)
        for (size_t j = 0; j < r_params.num_orbitals(); j++)
            ar & Chi.x[i][j];
    if (not r_params.tda())
    {
        for (size_t i = 0; i < r_params.num_states(); i++)
            for (size_t j = 0; j < r_params.num_orbitals(); j++)
                ar & Chi.y[i][j];
    }
}

// Load a response calculation
void ExcitedResponse::load(World &world, const std::string &name)
{
    // The archive to read from
    archive::ParallelInputArchive ar(world, name.c_str());

    // Reading in, in this order;
    //  string           ground-state archive name (garch_name)
    //  bool             TDA flag
    // size_t                number of ground state orbitals (n)
    // size_t                number of excited state orbitals (m)
    //  Tensor<double>   energies of m x-components
    //  for i from 0 to m-1
    //     for j from 0 to n-1
    //        Function<double,3> x_response[i][j]
    //  (If TDA flag == True)
    //  (Tensor<double>  energies of m y-components    )
    //  (for i from 0 to m-1                       )
    //  (   for j from 0 to n-1                    )
    //  (      Function<double,3> y_response[i][j] )

    ar & r_params.archive();
    ar & r_params.tda();
    ar & r_params.num_orbitals();
    ar & r_params.num_states();
    ar & omega;

    Chi = X_space(world, r_params.num_states(), r_params.num_orbitals());

    for (size_t i = 0; i < r_params.num_states(); i++)
        for (size_t j = 0; j < r_params.num_orbitals(); j++)
            ar & Chi.x[i][j];
    world.gop.fence();

    if (not r_params.tda())
    {
        for (size_t i = 0; i < r_params.num_states(); i++)
            for (size_t j = 0; j < r_params.num_orbitals(); j++)
                ar & Chi.y[i][j];
        world.gop.fence();
    }
}

/**
 * Create Virtual Space Excited State Guess from atomic orbitals
 * @param world
 * @return
 */
X_space ExcitedResponse::create_virtual_ao_guess(World &world) const
{

    auto phi_0 = copy(world, ground_orbitals);
    auto ao_basis_set = AtomicBasisSet{"aug-cc-pvdz"};
    if (world.rank() == 0)
    {
        ao_basis_set.print(molecule);
    }

    vecfuncT ao_vec = vecfuncT(ao_basis_set.nbf(molecule));

    for (int i = 0; i < ao_basis_set.nbf(molecule); ++i)
    {
        functorT aofunc(new madchem::AtomicBasisFunctor(
            ao_basis_set.get_atomic_basis_function(molecule, i)));
        ao_vec[i] = factoryT(world).functor(aofunc);
    }
    world.gop.fence();

    QProjector<double, 3> projector(phi_0);

    // project ground_state from each atomic orbital basis
    std::transform(ao_vec.begin(), ao_vec.end(), ao_vec.begin(),
                   [&](auto &f)
                   { return projector(f); });
    auto overlap_S = matrix_inner(world, ao_vec, ao_vec);
    Tensor<double> U, sigma, VT;
    // S=U*sigma*VT
    svd(overlap_S, U, sigma, VT);

    auto first_small = std::find_if(sigma.ptr(), sigma.ptr() + sigma.size(),
                                    [](auto num)
                                    { return num < .05; });

    auto idx_small = std::distance(sigma.ptr(), first_small);
    auto xao = transform(world, ao_vec, U);
    xao.erase(xao.begin() + idx_small, xao.end());
    // remove small singular vectors here

    auto overlap_SU = matrix_inner(world, xao, xao);

    // copy pao to xao response space vector

    auto xc = make_xc_operator(world);
    // now compute the fock potential
    // kinetic energy
    auto F = [&](vector_real_function_3d x)
    {
        size_t num_orbs = x.size();
        real_derivative_3d Dx(world, 0);
        real_derivative_3d Dy(world, 1);
        real_derivative_3d Dz(world, 2);
        vector_real_function_3d dvx = apply(world, Dx, x);
        vector_real_function_3d dvy = apply(world, Dy, x);
        vector_real_function_3d dvz = apply(world, Dz, x);
        // Apply again for 2nd derivatives
        vector_real_function_3d dvx2 = apply(world, Dx, dvx);
        vector_real_function_3d dvy2 = apply(world, Dy, dvy);
        vector_real_function_3d dvz2 = apply(world, Dz, dvz);

        auto T = (dvx2 + dvy2 + dvz2) * (-0.5);
        real_function_3d v_nuc, v_j0, v_k0, v_xc;
        v_nuc = copy(potential_manager->vnuclear());
        v_nuc.truncate();
        auto N_elec = phi_0.size();
        v_nuc.scale((N_elec + 0.25) / N_elec);
        // J^0 x^alpha
        v_j0 = apply(*shared_coulomb_operator, ground_density);
        v_j0.scale(2.0);

        if (xcf.hf_exchange_coefficient() != 1.0)
        {
            v_xc = xc.make_xc_potential();
        }
        else
        {
            // make a zero function
            v_xc = Function<double, 3>(
                FunctionFactory<double, 3>(world).fence(false).initial_level(1));
        }

        auto hf_exchange_X = zero_functions<double, 3>(world, num_orbs);
        // hf exchange
        std::transform(x.begin(), x.end(), hf_exchange_X.begin(), [&](auto &xi)
                       {
            auto f = Function<double, 3>(FunctionFactory<double, 3>(world));
            std::accumulate(phi_0.begin(), phi_0.end(), f, [&](auto phi0, auto total) {
                auto sum = apply(*shared_coulomb_operator, xi * phi0) * phi0;
                return total + sum;
            });
            return f; });
        vector_real_function_3d V0 = zero_functions<double, 3>(world, num_orbs);
        real_function_3d v0 = v_j0 + v_nuc + v_xc;
        V0 = v0 * x;
        V0 += (-1 * hf_exchange_X * xcf.hf_exchange_coefficient());

        return T + V0;
    };

    auto phi_a = copy(world, xao);
    Tensor<double> e_a;
    for (int i = 0; i < 1; i++)
    {
        auto Fx = F(phi_a);
        auto xFx = matrix_inner(world, phi_a, Fx);
        auto [e, C] = syev(xFx);
        print("eigs  : \n", e);
        phi_a = transform(world, phi_a, C);
        projector(phi_a);
        e_a = e;
    }

    auto e_homo = ground_energies[phi_0.size() - 1];

    if (world.rank() == 0)
    {
        print("ground_orb energies  : \n", ground_energies);
        print("homo energy  : \n", e_homo);
        print("virtual orbital energies  : \n", e_a);
    }

    e_a = e_a.flat();
    auto is_positive = [&](auto num)
    { return num > e_homo; };
    // This seems dumb but i'm removing the negative vectors
    auto first_positive = std::find_if(e_a.ptr(), e_a.ptr() + e_a.size(), is_positive);
    auto num_negative = std::distance(e_a.ptr(), first_positive);
    auto virtual_phi = vector_real_function_3d(phi_a.size() - num_negative);
    Tensor<double> virtual_e(e_a.size() - num_negative);

    std::copy(first_positive, e_a.ptr() + e_a.size(), virtual_e.ptr());
    std::copy(phi_a.begin() + num_negative, phi_a.end(), virtual_phi.begin());

    phi_a = virtual_phi;
    e_a = virtual_e;

    auto t = phi_a.size() * r_params.num_orbitals();
    auto no = r_params.num_orbitals();

    X_space x_guess(world, t, no);

    int k = 0;
    // for each orbital
    // for each ground orbital j
    // add the virtual orbital in location j
    // therefore there should be a total of num_virt*num_ground_orbitals
    std::for_each(phi_a.begin(), phi_a.end(), [&](const auto virt)
                  {
        for (int j = 0; j < no; j++) { x_guess.x[k++][j] = copy(virt); } });
    world.gop.fence();
    return x_guess;
}

/**
 * Create Virtual Space Excited State Guess from atomic orbitals
 * @param world
 * @return
 */
X_space ExcitedResponse::create_response_guess(World &world) const
{

    print("thresh : ", FunctionDefaults<3>::get_thresh());
    print("k : ", FunctionDefaults<3>::get_k());
    auto phi_0 = copy(world, ground_orbitals);
    print("Ground Orbital norms: ", norm2s_T(world, phi_0));
    auto ao_basis_set = AtomicBasisSet{"6-31g"};
    ao_basis_set.print(molecule);

    vecfuncT ao_vec = vecfuncT(ao_basis_set.nbf(molecule));

    for (int i = 0; i < ao_basis_set.nbf(molecule); ++i)
    {
        functorT aofunc(new madchem::AtomicBasisFunctor(
            ao_basis_set.get_atomic_basis_function(molecule, i)));
        ao_vec[i] = factoryT(world).functor(aofunc);
    }
    world.gop.fence();
    print("number of ao_basis_functions: ", ao_vec.size());

    madness::print("norm of ao basis functions: ", norm2s_T(world, ao_vec));

    QProjector<double, 3> projector(phi_0);

    // project ground_state from each atomic orbital basis
    std::transform(ao_vec.begin(), ao_vec.end(), ao_vec.begin(),
                   [&](auto &f)
                   { return projector(f); });
    print("overlap between phi0: ", matrix_inner(world, phi_0, ao_vec));
    madness::print("norm of ao basis after projection: ", norm2s_T(world, ao_vec));
    print("number of ao_basis_functions: ", ao_vec.size());
    auto overlap_S = matrix_inner(world, ao_vec, ao_vec);
    print("Overlap S : \n", overlap_S);
    Tensor<double> U, sigma, VT;
    // S=U*sigma*VT
    svd(overlap_S, U, sigma, VT);
    print("singular values of overlap: \n", sigma);
    print("left singular vectors of overlap:\n", U);
    print("right singular vectors of overlap:\n", VT);
    auto xao = transform(world, ao_vec, U);
    auto overlap_SU = matrix_inner(world, xao, xao);
    print("Overlap S after transform : \n", overlap_SU);

    // copy pao to xao response space vector

    auto xc = make_xc_operator(world);
    // now compute the fock potential
    // kinetic energy
    auto F = [&](vector_real_function_3d x)
    {
        size_t num_orbs = x.size();
        real_derivative_3d Dx(world, 0);
        real_derivative_3d Dy(world, 1);
        real_derivative_3d Dz(world, 2);
        vector_real_function_3d dvx = apply(world, Dx, x);
        vector_real_function_3d dvy = apply(world, Dy, x);
        vector_real_function_3d dvz = apply(world, Dz, x);
        // Apply again for 2nd derivatives
        vector_real_function_3d dvx2 = apply(world, Dx, dvx);
        vector_real_function_3d dvy2 = apply(world, Dy, dvy);
        vector_real_function_3d dvz2 = apply(world, Dz, dvz);

        auto T = (dvx2 + dvy2 + dvz2) * (-0.5);
        real_function_3d v_nuc, v_j0, v_k0, v_xc;
        v_nuc = potential_manager->vnuclear();
        v_nuc.truncate();
        // J^0 x^alpha
        v_j0 = apply(*shared_coulomb_operator, ground_density);
        v_j0.scale(2.0);

        if (xcf.hf_exchange_coefficient() != 1.0)
        {
            v_xc = xc.make_xc_potential();
        }
        else
        {
            // make a zero function
            v_xc = Function<double, 3>(
                FunctionFactory<double, 3>(world).fence(false).initial_level(1));
        }

        auto hf_exchange_X = zero_functions<double, 3>(world, num_orbs);
        // hf exchange
        std::transform(x.begin(), x.end(), hf_exchange_X.begin(), [&](auto &xi)
                       {
            auto f = Function<double, 3>(FunctionFactory<double, 3>(world));
            std::accumulate(phi_0.begin(), phi_0.end(), f, [&](auto phi0, auto total) {
                auto sum = apply(*shared_coulomb_operator, xi * phi0) * phi0;
                return total + sum;
            });
            return f; });
        vector_real_function_3d V0 = zero_functions<double, 3>(world, num_orbs);
        real_function_3d v0 = v_j0 + v_nuc + v_xc;
        V0 = v0 * x;
        V0 += (-1 * hf_exchange_X * xcf.hf_exchange_coefficient());

        return T + V0;
    };

    auto phi_a = copy(world, xao);
    Tensor<double> e_a;
    for (int i = 0; i < 1; i++)
    {
        auto Fx = F(phi_a);
        auto xFx = matrix_inner(world, phi_a, Fx);
        auto [e, C] = syev(xFx);
        print("eigs  : \n", e);
        phi_a = transform(world, phi_a, C);
        projector(phi_a);
        e_a = e;
    }

    print("ground_orb energies  : \n", ground_energies);
    print("virtual orbital energies  : \n", e_a);
    print("norm of virtual ", norm2s_T(world, phi_a));
    e_a = e_a.flat();
    auto homo_e = ground_energies[phi_0.size() - 1];
    print("homo_e  :", homo_e);
    auto is_positive = [&](auto num)
    { return num > homo_e; };
    // This seems dumb but i'm removing the negative vectors
    auto first_positive = std::find_if(e_a.ptr(), e_a.ptr() + e_a.size(), is_positive);
    auto num_negative = std::distance(e_a.ptr(), first_positive);
    print("num_negative :", num_negative);
    auto virtual_phi = vector_real_function_3d(phi_a.size() - num_negative);
    Tensor<double> virtual_e(e_a.size() - num_negative);
    std::copy(first_positive, e_a.ptr() + e_a.size(), virtual_e.ptr());
    std::copy(phi_a.begin() + num_negative, phi_a.end(), virtual_phi.begin());
    phi_a = virtual_phi;
    e_a = virtual_e;
    auto SOA = matrix_inner(world, phi_0, phi_a);
    print("Do I remove the vectors that are not completely 0 I hope it's zero\n", SOA);
    print("Sanity CHECK I hope it's diagonal\n", matrix_inner(world, phi_a, F(phi_a)));
    // create a vector of pairs
    std::vector<std::pair<int, int>> ia_indicies;
    print("forming response space pairs");
    print("( i , a )");
    for (int i = 0; i < phi_0.size(); i++)
    {
        for (int a = 0; a < phi_a.size(); a++)
        {
            ia_indicies.emplace_back(std::pair<int, int>{i, a});
        }
    }
    int kk = 0;
    Tensor<double> A(ia_indicies.size(), ia_indicies.size());
    for (const auto ia : ia_indicies)
    {
        std::cout << "( " << ia.first << " , " << ia.second << " )" << std::endl;
        A(kk, kk) = (e_a[ia.second] - ground_energies[ia.first]);
        kk++;
    }
    print("( ij , ab )");
    int ii = 0;
    int jj = 0;
    // create pairs ia, ii,ab
    auto two_int = [&](World &world, const vector_real_function_3d &phi0,
                       const vector_real_function_3d &phia)
    {
        // The easy case make n*m matrix
        auto tol = FunctionDefaults<3>::get_thresh();
        reconstruct(world, phi0);
        reconstruct(world, phia);

        vector_real_function_3d pairs_ij;
        vector_real_function_3d pairs_ia;
        vector_real_function_3d pairs_ab;

        for (auto &phi_ii : phi0)
        {
            for (auto &phi_aa : phia)
            {
                pairs_ia.push_back(mul_sparse(phi_ii, phi_aa, tol, false));
            }
        }
        world.gop.fence();
        truncate(world, pairs_ia);
        vecfuncT Vpairs_ia = apply(world, *shared_coulomb_operator, pairs_ia);
        auto A_ia_jb = matrix_inner(world, pairs_ia, Vpairs_ia);
        for (auto &phi_ii : phi0)
        {
            for (auto &phi_jj : phi0)
            {
                pairs_ij.push_back(mul_sparse(phi_ii, phi_ii, tol, false));
            }
        }
        for (auto &phi_aa : phia)
        {
            for (auto &phi_bb : phia)
            {
                pairs_ab.push_back(mul_sparse(phi_aa, phi_aa, tol, false));
            }
        }
        world.gop.fence();
        truncate(world, pairs_ij);
        truncate(world, pairs_ab);
        vecfuncT Vpairs_ij = apply(world, *shared_coulomb_operator, pairs_ab);
        auto A_ij_ab = matrix_inner(world, pairs_ia, Vpairs_ij);
        // reshape A_ij_ab  n^2 x m^2
        auto a_len = phi_a.size() * phi_0.size();
        Tensor<double> A(a_len, a_len);
        print(A);
        int kk = 0;
        //[i,j]= will have a phia by phia block.  each row gets rearranged into ij
        for (int ii = 0; ii < phi0.size(); ii++)
        {
            for (int jj = 0; jj < phi0.size(); jj++)
            {
                auto ii_ab = A_ij_ab(kk++, _);
                print(ii_ab);
                auto b_i = ii * phia.size();
                auto b_ip1 = (ii * phia.size() + phia.size()) - 1;
                auto b_j = jj * phia.size();
                auto b_jp1 = (jj * phia.size() + phia.size()) - 1;
                print("( ", b_i, " , ", b_ip1, " ) ");
                print("( ", b_j, " , ", b_jp1, " ) ");
                print(Slice(b_i, b_ip1));
                // ii_ab = ii_ab.reshape(phi_a.size(), phi_a.size());
                A(Slice(b_i, b_ip1, 1), Slice(b_j, b_jp1, 1)) =
                    ii_ab.reshape(phi_a.size(), phi_a.size());
                // ii_ab = ii_ab.reshape(phi_a.size(), phi_a.size());
                //  I think there is a bug in tensor where reshape doesn't automatically change dim
                //
                print("after add\n", A);
            }
        }
        return A_ia_jb - A;
    };
    auto Atwo = two_int(world, phi_0, phi_a);
    A = A + Atwo;
    print(A);
    auto [omega, X] = syev(A);

    print(omega);
    print(X);

    auto t = xao.size() * r_params.num_orbitals();
    auto no = r_params.num_orbitals();

    X_space x_guess(world, t, no);

    for (int i = 0; i < t; i++)
    {
        auto xt = copy(X(_, i));
        auto mt = xt.reshape(xao.size(), no);
        x_guess.x[i] = transform(world, phi_a, mt);
        // new size is xt column size
    }
    return x_guess;
}

X_space ExcitedTester::test_ao_guess(World &world, ExcitedResponse &calc)
{

    print("thresh : ", FunctionDefaults<3>::get_thresh());
    print("k : ", FunctionDefaults<3>::get_k());

    auto phi_0 = copy(world, calc.ground_orbitals);
    print("Ground Orbital norms: ", norm2s_T(world, phi_0));
    auto ao_basis_set = AtomicBasisSet{"6-31g"};
    auto molecule = calc.molecule;
    ao_basis_set.print(molecule);

    vecfuncT ao_vec = vecfuncT(ao_basis_set.nbf(molecule));

    for (int i = 0; i < ao_basis_set.nbf(molecule); ++i)
    {
        functorT aofunc(new madchem::AtomicBasisFunctor(
            ao_basis_set.get_atomic_basis_function(calc.molecule, i)));
        ao_vec[i] = factoryT(world).functor(aofunc);
    }
    world.gop.fence();
    print("number of ao_basis_functions: ", ao_vec.size());

    madness::print("norm of ao basis functions: ", norm2s_T(world, ao_vec));

    QProjector<double, 3> projector(phi_0);

    // project ground_state from each atomic orbital basis
    std::transform(ao_vec.begin(), ao_vec.end(), ao_vec.begin(),
                   [&](auto &f)
                   { return projector(f); });

    print("overlap between phi0: ", matrix_inner(world, phi_0, ao_vec));
    madness::print("norm of ao basis after projection: ", norm2s_T(world, ao_vec));
    print("number of ao_basis_functions: ", ao_vec.size());

    auto overlap_S = matrix_inner(world, ao_vec, ao_vec);
    print("Overlap S : \n", overlap_S);

    Tensor<double> U, sigma, VT;
    // S=U*sigma*VT
    svd(overlap_S, U, sigma, VT);

    print("singular values of overlap: \n", sigma);
    print("left singular vectors of overlap:\n", U);
    print("right singular vectors of overlap:\n", VT);
    auto xao = transform(world, ao_vec, U);
    auto overlap_SU = matrix_inner(world, xao, xao);
    print("Overlap S after transform : \n", overlap_SU);

    // copy pao to xao response space vector

    auto xc = calc.make_xc_operator(world);
    // now compute the fock potential

    // kinetic energy
    auto F = [&](vector_real_function_3d x)
    {
        size_t num_orbs = x.size();

        real_derivative_3d Dx(world, 0);
        real_derivative_3d Dy(world, 1);
        real_derivative_3d Dz(world, 2);

        vector_real_function_3d dvx = apply(world, Dx, x);
        vector_real_function_3d dvy = apply(world, Dy, x);
        vector_real_function_3d dvz = apply(world, Dz, x);
        // Apply again for 2nd derivatives
        vector_real_function_3d dvx2 = apply(world, Dx, dvx);
        vector_real_function_3d dvy2 = apply(world, Dy, dvy);
        vector_real_function_3d dvz2 = apply(world, Dz, dvz);

        auto T = (dvx2 + dvy2 + dvz2) * (-0.5);
        real_function_3d v_nuc, v_j0, v_k0, v_xc;
        v_nuc = calc.potential_manager->vnuclear();
        v_nuc.truncate();
        // J^0 x^alpha
        v_j0 = apply(*calc.shared_coulomb_operator, calc.ground_density);
        v_j0.scale(2.0);

        if (calc.xcf.hf_exchange_coefficient() != 1.0)
        {
            v_xc = xc.make_xc_potential();
        }
        else
        {
            // make a zero function
            v_xc = Function<double, 3>(
                FunctionFactory<double, 3>(world).fence(false).initial_level(1));
        }

        auto hf_exchange_X = zero_functions<double, 3>(world, num_orbs);
        // hf exchange
        std::transform(x.begin(), x.end(), hf_exchange_X.begin(), [&](auto &xi)
                       {
            auto f = Function<double, 3>(FunctionFactory<double, 3>(world));
            std::accumulate(phi_0.begin(), phi_0.end(), f, [&](auto phi0, auto total) {
                auto sum = apply(*calc.shared_coulomb_operator, xi * phi0) * phi0;
                return total + sum;
            });
            return f; });
        vector_real_function_3d V0 = zero_functions<double, 3>(world, num_orbs);
        real_function_3d v0 = v_j0 + v_nuc + v_xc;
        V0 = v0 * x;
        V0 += (-1 * hf_exchange_X * calc.xcf.hf_exchange_coefficient());

        return T + V0;
    };

    auto phi_a = copy(world, xao);
    Tensor<double> e_a;
    for (int i = 0; i < 1; i++)
    {
        auto Fx = F(phi_a);
        auto xFx = matrix_inner(world, phi_a, Fx);
        auto [e, C] = syev(xFx);
        print("eigs  : \n", e);
        phi_a = transform(world, phi_a, C);
        projector(phi_a);
        e_a = e;
    }

    print("ground_orb energies  : \n", calc.ground_energies);
    print("virtual orbital energies  : \n", e_a);
    print("norm of virtual ", norm2s_T(world, phi_a));
    e_a = e_a.flat();
    auto is_positive = [](auto num)
    { return num > 0; };
    // This seems dumb but i'm removing the negative vectors
    auto first_positive = std::find_if(e_a.ptr(), e_a.ptr() + e_a.size(), is_positive);
    auto num_negative = std::distance(e_a.ptr(), first_positive);
    auto virtual_phi = vector_real_function_3d(phi_a.size() - num_negative);
    Tensor<double> virtual_e(e_a.size() - num_negative);
    std::copy(first_positive, e_a.ptr() + e_a.size(), virtual_e.ptr());
    std::copy(phi_a.begin() + num_negative, phi_a.end(), virtual_phi.begin());
    phi_a = virtual_phi;
    e_a = virtual_e;
    auto SOA = matrix_inner(world, phi_0, phi_a);
    print("Do I remove the vectors that are not completely 0 I hope it's zero\n", SOA);
    print("Sanity CHECK I hope it's diagonal\n", matrix_inner(world, phi_a, F(phi_a)));
    // create a vector of pairs
    std::vector<std::pair<int, int>> ia_indicies;
    print("forming response space pairs");
    print("( i , a )");
    for (int i = 0; i < phi_0.size(); i++)
    {
        for (int a = 0; a < phi_a.size(); a++)
        {
            ia_indicies.emplace_back(std::pair<int, int>{i, a});
        }
    }
    int kk = 0;
    Tensor<double> A(ia_indicies.size(), ia_indicies.size());
    for (const auto ia : ia_indicies)
    {
        std::cout << "( " << ia.first << " , " << ia.second << " )" << std::endl;
        A(kk, kk) = (e_a[ia.second] - calc.ground_energies[ia.first]);
        kk++;
    }
    print("( ij , ab )");
    int ii = 0;
    int jj = 0;
    // create pairs ia, ii,ab
    auto two_int = [&](World &world, const vector_real_function_3d &phi0,
                       const vector_real_function_3d &phia)
    {
        // The easy case make n*m matrix
        auto tol = FunctionDefaults<3>::get_thresh();
        reconstruct(world, phi0);
        reconstruct(world, phia);

        vector_real_function_3d pairs_ij;
        vector_real_function_3d pairs_ia;
        vector_real_function_3d pairs_ab;

        for (auto &phi_ii : phi0)
        {
            for (auto &phi_aa : phia)
            {
                pairs_ia.push_back(mul_sparse(phi_ii, phi_aa, tol, false));
            }
        }
        world.gop.fence();
        truncate(world, pairs_ia);
        vecfuncT Vpairs_ia = apply(world, *calc.shared_coulomb_operator, pairs_ia);
        auto A_ia_jb = matrix_inner(world, pairs_ia, Vpairs_ia);
        for (auto &phi_ii : phi0)
        {
            for (auto &phi_jj : phi0)
            {
                pairs_ij.push_back(mul_sparse(phi_ii, phi_ii, tol, false));
            }
        }
        for (auto &phi_aa : phia)
        {
            for (auto &phi_bb : phia)
            {
                pairs_ab.push_back(mul_sparse(phi_aa, phi_aa, tol, false));
            }
        }
        world.gop.fence();
        truncate(world, pairs_ij);
        truncate(world, pairs_ab);
        vecfuncT Vpairs_ij = apply(world, *calc.shared_coulomb_operator, pairs_ab);
        auto A_ij_ab = matrix_inner(world, pairs_ia, Vpairs_ij);
        // reshape A_ij_ab  n^2 x m^2
        auto a_len = phi_a.size() * phi_0.size();
        Tensor<double> A(a_len, a_len);
        print(A);
        int kk = 0;
        //[i,j]= will have a phia by phia block.  each row gets rearranged into ij
        for (int ii = 0; ii < phi0.size(); ii++)
        {
            for (int jj = 0; jj < phi0.size(); jj++)
            {
                auto ii_ab = A_ij_ab(kk++, _);
                print(ii_ab);
                auto b_i = ii * phia.size();
                auto b_ip1 = (ii * phia.size() + phia.size()) - 1;
                auto b_j = jj * phia.size();
                auto b_jp1 = (jj * phia.size() + phia.size()) - 1;
                print("( ", b_i, " , ", b_ip1, " ) ");
                print("( ", b_j, " , ", b_jp1, " ) ");
                print(Slice(b_i, b_ip1));
                // ii_ab = ii_ab.reshape(phi_a.size(), phi_a.size());
                A(Slice(b_i, b_ip1, 1), Slice(b_j, b_jp1, 1)) =
                    ii_ab.reshape(phi_a.size(), phi_a.size());
                // ii_ab = ii_ab.reshape(phi_a.size(), phi_a.size());
                //  I think there is a bug in tensor where reshape doesn't automatically change dim
                //
                print("after add\n", A);
            }
        }
        return A_ia_jb - A;
    };
    auto Atwo = two_int(world, phi_0, phi_a);
    A = A + Atwo;
    print(A);
    auto [omega, X] = syev(A);

    print(omega);
    print(X);

    auto t = xao.size() * calc.r_params.num_orbitals();
    auto no = calc.r_params.num_orbitals();

    X_space x_guess(world, t, no);

    for (int i = 0; i < t; i++)
    {
        auto xt = copy(X(_, i));
        auto mt = xt.reshape(xao.size(), no);
        x_guess.x[i] = transform(world, phi_a, mt);
        // new size is xt column size
    }

    return x_guess;
}<|MERGE_RESOLUTION|>--- conflicted
+++ resolved
@@ -73,12 +73,7 @@
 
     // Project out ground state from guesses
     QProjector<double, 3> projector(ground_orbitals);
-<<<<<<< HEAD
-    for (unsigned int i = 0; i < trial.x.size(); i++)
-        trial.x[i] = projector(trial.x[i]);
-=======
     for (unsigned int i = 0; i < trial.x.size(); i++) trial.x[i] = projector(trial.x[i]);
->>>>>>> 402d5c7b
 
     // Ensure orthogonal guesses
     for (size_t i = 0; i < 2; i++)
@@ -180,12 +175,7 @@
 
     // Project out groundstate from guesses
     QProjector<double, 3> projector(ground_orbitals);
-<<<<<<< HEAD
-    for (unsigned int i = 0; i < f.num_states(); i++)
-        f.x[i] = projector(f.x[i]);
-=======
     for (unsigned int i = 0; i < f.num_states(); i++) f.x[i] = projector(f.x[i]);
->>>>>>> 402d5c7b
 
     // Normalize
     normalize(world, f.x);
@@ -309,12 +299,7 @@
 
     // Project out groundstate from guesses
     QProjector<double, 3> projector(ground_orbitals);
-<<<<<<< HEAD
-    for (unsigned int i = 0; i < f.size(); i++)
-        f[i] = projector(f[i]);
-=======
     for (unsigned int i = 0; i < f.size(); i++) f[i] = projector(f[i]);
->>>>>>> 402d5c7b
 
     // Truncate and normalize
     f.truncate_rf();
@@ -494,19 +479,6 @@
 void ExcitedResponse::iterate_trial(World &world, X_space &guesses)
 {
     // Variables needed to iterate
-<<<<<<< HEAD
-    size_t iteration = 0; // Iteration counter
-    QProjector<double, 3> projector(
-        ground_orbitals);                 // Projector to project out ground state
-    size_t m = r_params.num_states();     // Number of excited states
-    size_t n = r_params.num_orbitals();   // Number of ground state orbitals
-    Tensor<double> x_shifts;              // Holds the shifted energy values
-    response_space bsh_resp(world, m, n); // Holds wave function corrections
-    response_space V;                     // Holds V^0 applied to response functions
-    response_space shifted_V;             // Holds the shifted V^0 applied to response functions
-    Tensor<double> S;                     // Overlap matrix of response components for x states
-    real_function_3d v_xc;                // For TDDFT
-=======
     size_t iteration = 0;// Iteration counter
     QProjector<double, 3> projector(ground_orbitals);// Projector to project out ground state
     size_t m = r_params.num_states();                // Number of excited states
@@ -517,7 +489,6 @@
     response_space shifted_V;// Holds the shifted V^0 applied to response functions
     Tensor<double> S;        // Overlap matrix of response components for x states
     real_function_3d v_xc;   // For TDDFT
->>>>>>> 402d5c7b
 
     // Useful to have
     response_space zeros(world, m, n);
@@ -2062,13 +2033,8 @@
 {
     size_t iter;
     QProjector<double, 3> projector(ground_orbitals);
-<<<<<<< HEAD
     size_t m = r_params.num_states();   // Number of excited states
     size_t n = r_params.num_orbitals(); // Number of ground state orbitals
-=======
-    size_t m = r_params.num_states();  // Number of excited states
-    size_t n = r_params.num_orbitals();// Number of ground state orbitals
->>>>>>> 402d5c7b
 
     const double conv_den = std::max(100 * FunctionDefaults<3>::get_thresh(), r_params.dconv());
     const double relative_max_target =
