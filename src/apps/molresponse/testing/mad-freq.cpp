--- conflicted
+++ resolved
@@ -71,19 +71,11 @@
         } catch (const madness::TensorException &e) {
             print(e.what());
             error("caught a Tensor exception");
-<<<<<<< HEAD
-        } catch (const char *s) { print(s); } catch (const std::string &s) {
-            print(s);
-        } catch (const nlohmann::detail::exception &e) {
-            std::cout<<e.what();
-            error("caught an JSON exception");
-=======
         } catch (const nlohmann::detail::exception &e) {
             print(e.what());
             error("Caught JSON exception");
         } catch (const std::filesystem::filesystem_error &ex) {
             std::cerr << ex.what() << "\n";
->>>>>>> be91ab21
         } catch (const std::exception &e) {
             print(e.what());
             error("caught an STL exception");
