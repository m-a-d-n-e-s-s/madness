--- conflicted
+++ resolved
@@ -7,12 +7,12 @@
 #include "ResponseBase.hpp"
 
 using path = std::filesystem::path;
+using path = std::filesystem::path;
 
 class FrequencyResponse;
 
 using RHS_Generator = std::function<X_space(World &, ResponseBase &)>;
 
-<<<<<<< HEAD
 response_space vector_to_PQ(World &world, const vector_real_function_3d &rhs_operators, const vector_real_function_3d &ground_orbitals);
 X_space nuclear_generator(World &world, ResponseBase &calc);
 X_space dipole_generator(World &world, ResponseBase &calc);
@@ -22,28 +22,6 @@
 
 class QuadraticResponse : public ResponseBase
 {
-=======
-using RHS_Generator = std::function<X_space(World &, ResponseBase &)>;
-
-response_space vector_to_PQ(World &world, const vector_real_function_3d &rhs_operators, const vector_real_function_3d &ground_orbitals);
-X_space nuclear_generator(World &world, ResponseBase &calc);
-X_space dipole_generator(World &world, ResponseBase &calc);
-// using RHS_Generator = std::function<X_space(World&, FrequencyResponse&)>;
-
-// Create a quadratic response class
-
-class QuadraticResponse : public ResponseBase
-{
-
-    // A quadratic response class needs X_space vectors and one ground state.
-    // It will compute the 3rd order response property at the 3 given frequencies
-    // Beta(omegaA;omegaB,OmegaC)=tr(xA,vBC)+tr(muA,pBC)+tr(muA,qBC)
-    // Where xA, xB, xC are the response functions at the frequencies omegaA, omegaB, omegaC
-    // And 2nd order right hand side perturbation vector vBC(xB,xC) and
-    // pBC and qBC are the homogeneous components of the 2nd order density matrix response
-    // made entirely from first order vectors xB, xC
-
->>>>>>> 4044e2f4
 
     // A quadratic response class needs X_space vectors and one ground state.
     // It will compute the 3rd order response property at the 3 given frequencies
@@ -311,9 +289,7 @@
     // made entirely from first order vectors xB, xC
     // vBC(xB,xC) = Q*(
 public:
-<<<<<<< HEAD
-=======
-    QuadraticResponse(World &world, const CalcParams &params, RHS_Generator rhs_generator) : ResponseBase(world, params), generator(std::move(rhs_generator))
+    PODResponse(World &world, const CalcParams &params, RHS_Generator rhs_generator) : ResponseBase(world, params), generator(std::move(rhs_generator))
     {
         FunctionDefaults<3>::set_cubic_cell(-r_params.L(), r_params.L());
         FunctionDefaults<3>::set_truncate_mode(1);
@@ -348,7 +324,6 @@
         FunctionDefaults<3>::set_refine(true);
         FunctionDefaults<3>::set_initial_level(2);
 
-
         FunctionDefaults<3>::set_autorefine(false);
         FunctionDefaults<3>::set_apply_randomize(false);
         FunctionDefaults<3>::set_project_randomize(false);
@@ -483,275 +458,6 @@
         world.gop.fence();
     }
 
-
-    void set_x_data(World &world, const std::array<double, 3> &freqABC, const std::array<path, 3> &restart_files)
-    {
-        this->frequencies = freqABC;
-        if (freqABC.size() != 3)
-        {
-            throw std::runtime_error("Quadratic response requires 3 freqABC");
-        }
-
-        for (size_t i = 0; i < freqABC.size(); i++)
-        {
-            auto omega = freqABC[i];
-
-            if (omega == 0.0)
-            {
-                frequency_contexts[i].set_strategy(std::make_unique<static_inner_product>(), std::make_unique<J1StrategyStable>(), std::make_unique<K1StrategyStatic>(),
-                                                   std::make_unique<VXC1StrategyStandard>(), std::make_unique<StaticDensityStrategy>(), std::make_unique<LoadFrequencyXSpace>(), r_params);
-            }
-            else
-            {
-                frequency_contexts[i].set_strategy(std::make_unique<full_inner_product>(), std::make_unique<J1StrategyStable>(), std::make_unique<K1StrategyFull>(),
-                                                   std::make_unique<VXC1StrategyStandard>(), std::make_unique<FullDensityStrategy>(), std::make_unique<LoadFrequencyXSpace>(), r_params);
-            }
-
-            x_data[i] = frequency_contexts[i].load_x_space(world, restart_files[i], r_params, omega);
-            ::check_k(world, x_data[i].first, FunctionDefaults<3>::get_thresh(), r_params.k());
-        }
-    };
-
-    void initialize(World &world) override;
-
-    void load(World &world, const std::string &name) override;
-
-    void save(World &world, const std::string &name) override;
-    void iterate(World &world) override;
-
-    Tensor<double> compute_beta(World &world);
-    std::pair<Tensor<double>, std::vector<std::string>> compute_beta_v2(World &world, const double &omega_b, const double &omega_c);
-
-
-private:
-    std::vector<int> index_A;
-    std::vector<int> index_B;
-    std::vector<int> index_C;
-    std::vector<std::string> bc_directions;
-    std::vector<std::string> a{"X", "Y", "Z"};
-    bool indicies_set;
-
-    std::map<int, std::string> xyz = {{0, "X"}, {1, "Y"}, {2, "Z"}};
-
-
-    std::array<Context, 3> frequency_contexts;
-    std::array<double, 3> frequencies;
-    std::array<XData, 3> x_data;
-    std::pair<X_space, X_space> setup_XBC(World &world, const double &omega_b, const double &omega_c);
-    RHS_Generator generator;
-    std::pair<X_space, X_space> dipole_perturbation(World &world, const X_space &left, const X_space &right) const;
-    X_space compute_g1_term(World &world, const X_space &left, const X_space &right, const X_space &apply) const;
-    X_space compute_coulomb_term(World &world, const X_space &A, const X_space &B, const X_space &D) const;
-    X_space compute_exchange_term(World &world, const X_space &A, const X_space &B, const X_space &x_apply) const;
-    std::tuple<X_space, X_space, X_space, X_space> compute_zeta_response_vectors(World &world, const X_space &B, const X_space &C);
-    std::pair<X_space, X_space> compute_first_order_fock_matrix_terms(World &world, const X_space &A, const X_space &phi0, const X_space &B) const;
-    std::pair<X_space, X_space> compute_first_order_fock_matrix_terms_v2(World &world, const X_space &B, const X_space &C, const X_space &g1b, const X_space &g1c, const X_space &VB, const X_space &VC,
-                                                                         const X_space &phi0) const;
-    std::pair<Tensor<double>, std::vector<std::string>> compute_beta_tensor(World &world, const X_space &AB_left, const X_space &AB_right, const X_space &BA_left, const X_space &BA_right,
-                                                                            const X_space &XA, const X_space &VBC);
-    X_space compute_second_order_perturbation_terms(World &world, const X_space &B, const X_space &C, const X_space &zeta_bc_x, const X_space &zeta_bc_y, const X_space &zeta_cb_x,
-                                                    const X_space &zeta_cb_y, const X_space &phi0);
-    X_space compute_second_order_perturbation_terms_v2(World &world, const X_space &B, const X_space &C, const X_space &zeta_bc_x, const X_space &zeta_bc_y, const X_space &zeta_cb_x,
-                                                       const X_space &zeta_cb_y, const X_space &phi0);
-    std::tuple<X_space, X_space, X_space, X_space, X_space, X_space> compute_beta_exchange(World &world, const X_space &B, const X_space &C, const X_space &zeta_bc_left, const X_space &zeta_bc_right,
-                                                                                           const X_space &zeta_cb_left, const X_space &zeta_cb_right, const X_space &phi0);
-    std::tuple<X_space, X_space, X_space, X_space, X_space, X_space> compute_beta_coulomb(World &world, const X_space &B, const X_space &C, const X_space &zeta_bc_left, const X_space &zeta_bc_right,
-                                                                                          const X_space &zeta_cb_left, const X_space &zeta_cb_right, const X_space &phi0);
-};
-
-
-// Create a quadratic response class
-
-class PODResponse : public ResponseBase
-{
-
-    // A quadratic response class needs X_space vectors and one ground state.
-    // It will compute the 3rd order response property at the 3 given frequencies
-    // Beta(omegaA;omegaB,OmegaC)=tr(xA,vBC)+tr(muA,pBC)+tr(muA,qBC)
-    // Where xA, xB, xC are the response functions at the frequencies omegaA, omegaB, omegaC
-    // And 2nd order right hand side perturbation vector vBC(xB,xC) and
-    // pBC and qBC are the homogeneous components of the 2nd order density matrix response
-    // made entirely from first order vectors xB, xC
-    // vBC(xB,xC) = Q*(
-public:
->>>>>>> 4044e2f4
-    PODResponse(World &world, const CalcParams &params, RHS_Generator rhs_generator) : ResponseBase(world, params), generator(std::move(rhs_generator))
-    {
-        FunctionDefaults<3>::set_cubic_cell(-r_params.L(), r_params.L());
-        FunctionDefaults<3>::set_truncate_mode(1);
-        auto thresh = r_params.protocol()[0];
-
-        int k;
-        // Allow for imprecise conversion of threshold
-        if (thresh >= 0.9e-2)
-            k = 4;
-        else if (thresh >= 0.9e-4)
-            k = 6;
-        else if (thresh >= 0.9e-6)
-            k = 8;
-        else if (thresh >= 0.9e-8)
-            k = 10;
-        else
-            k = 12;
-
-        // k defaults to make sense with thresh, override by providing k in
-        // input file
-        if (r_params.k() == -1)
-        {
-            FunctionDefaults<3>::set_k(k);
-        }
-        else
-        {
-            FunctionDefaults<3>::set_k(r_params.k());
-        }
-
-        // Set Function Defaults
-        FunctionDefaults<3>::set_thresh(thresh);
-        FunctionDefaults<3>::set_refine(true);
-        FunctionDefaults<3>::set_initial_level(2);
-
-<<<<<<< HEAD
-=======
-
->>>>>>> 4044e2f4
-        FunctionDefaults<3>::set_autorefine(false);
-        FunctionDefaults<3>::set_apply_randomize(false);
-        FunctionDefaults<3>::set_project_randomize(false);
-        GaussianConvolution1DCache<double>::map.clear();
-
-        double safety = 0.1;
-        vtol = FunctionDefaults<3>::get_thresh() * safety;
-        shared_coulomb_operator = poperatorT(CoulombOperatorPtr(world, r_params.lo(), thresh));
-        gradop = gradient_operator<double, 3>(world);
-        potential_manager = std::make_shared<PotentialManager>(molecule, "a");
-        potential_manager->make_nuclear_potential(world);
-        // GaussianConvolution1DCache<double>::map.clear();//(TODO:molresponse-What
-        // Create the masking function
-        mask = real_function_3d(real_factory_3d(world).f(mask3).initial_level(4).norefine());
-
-        ground_density = make_ground_density(world);
-        ground_density.truncate(FunctionDefaults<3>::get_thresh());
-        // Basic print
-        if (world.rank() == 0)
-        {
-            print("\nSolving NDIM=", 3, " with thresh", thresh, "    k", FunctionDefaults<3>::get_k(), "  dconv", std::max(thresh, r_params.dconv()), "\n");
-        }
-        if (world.rank() == 0)
-        {
-            print("Successfully set protocol");
-        }
-
-        // ground state orbitals change
-        bool redo = false;
-        // Verify ground state orbitals have correct k
-        if (FunctionDefaults<3>::get_k() != ground_orbitals[0].k())
-        {
-            // Re-read orbitals from the archive (assuming
-            // the archive has orbitals stored at a higher
-            if (world.rank() == 0)
-            {
-                print("check k: ground orbitals");
-            }
-            // k value than what was previously computed
-            ground_calc.read(world);
-            if (world.rank() == 0)
-            {
-                print("check k: read ground orbitals");
-            }
-            // k value than what was previously computed
-            reconstruct(world, ground_orbitals);
-            if (world.rank() == 0)
-            {
-                print("check k: reconstruct ground orbitals");
-            }
-            // Reset correct k (its set in g_params.read)
-            FunctionDefaults<3>::set_k(k);
-            // Project each ground state to correct k
-            for (auto &orbital : ground_orbitals)
-            {
-                orbital = project(orbital, FunctionDefaults<3>::get_k(), thresh, false);
-            }
-            world.gop.fence();
-            if (world.rank() == 0)
-            {
-                print("check k: project ground orbitals");
-            }
-            // Clean up a bit
-            truncate(world, ground_orbitals);
-            if (world.rank() == 0)
-            {
-                print("check k: truncate ground orbitals");
-            }
-            // Now that ground orbitals have correct k lets make the ground density
-            // again
-            ground_density = make_ground_density(world);
-            ground_density.truncate(FunctionDefaults<3>::get_thresh());
-            if (world.rank() == 0)
-            {
-                print("check k: make ground density");
-            }
-            // Ground state orbitals changed, clear old hamiltonian
-            redo = true;
-        }
-        // Recalculate ground state hamiltonian here
-        if (redo or !hamiltonian.has_data())
-        {
-            if (world.rank() == 0)
-            {
-                print("check k: re-do hamiltonian");
-            }
-            auto [HAM, HAM_NO_DIAG] = ComputeHamiltonianPair(world);
-            if (world.rank() == 0)
-            {
-                print("check k: output hamiltonian");
-            }
-            // TODO this doesn't seem right...
-            hamiltonian = HAM;
-            ham_no_diag = HAM_NO_DIAG;
-        }
-
-        // If we stored the potential, check that too
-        if (r_params.store_potential())
-        {
-            if (FunctionDefaults<3>::get_k() != stored_potential[0][0].k())
-            {
-                // Project the potential into correct k
-                for (auto &potential_vector : stored_potential)
-                {
-                    reconstruct(world, potential_vector);
-                    for (auto &vi : potential_vector)
-                    {
-                        vi = project(vi, FunctionDefaults<3>::get_k(), thresh, false);
-                    }
-                    world.gop.fence();
-                }
-            }
-            if (FunctionDefaults<3>::get_k() != stored_v_coul.k())
-                stored_v_coul = project(stored_v_coul, FunctionDefaults<3>::get_k(), thresh, false);
-            if (FunctionDefaults<3>::get_k() != stored_v_nuc.k())
-                stored_v_nuc = project(stored_v_nuc, FunctionDefaults<3>::get_k(), thresh, false);
-        }
-        // project the mask
-        if (FunctionDefaults<3>::get_k() != mask.k())
-        {
-            mask = project(mask, FunctionDefaults<3>::get_k(), thresh, false);
-            if (world.rank() == 0)
-            {
-                print("check k: project mask");
-            }
-        }
-        if (world.rank() == 0)
-        {
-            print("check k: project Chi");
-        }
-        // Make sure everything is done before leaving
-        world.gop.fence();
-    }
-
-<<<<<<< HEAD
-=======
-
->>>>>>> 4044e2f4
     void set_x_data(World &world, const std::vector<double> &freqABC, const std::vector<path> &restart_files)
     {
         this->frequencies = freqABC;
@@ -791,10 +497,6 @@
 
     void compute_pod_modes(World &world);
 
-<<<<<<< HEAD
-=======
-
->>>>>>> 4044e2f4
     void compute_pod_modes_2(World &world);
 
 private:
@@ -804,14 +506,23 @@
     RHS_Generator generator;
 };
 
-<<<<<<< HEAD
-=======
-
->>>>>>> 4044e2f4
 class FrequencyResponse : public ResponseBase
 {
+class FrequencyResponse : public ResponseBase
+{
 
 public:
+    FrequencyResponse(World &world, const CalcParams &params, double frequency, RHS_Generator rhs) : ResponseBase(world, params), omega{frequency}, generator{std::move(rhs)}, PQ{}
+    {
+        if (omega == 0.0)
+        {
+            response_context.set_strategy(std::make_unique<static_inner_product>(), std::make_unique<J1StrategyStable>(), std::make_unique<K1StrategyStatic>(),
+                                          std::make_unique<VXC1StrategyStandard>(), std::make_unique<StaticDensityStrategy>(), std::make_unique<LoadFrequencyXSpace>(), r_params);
+        }
+        else
+        {
+            response_context.set_strategy(std::make_unique<full_inner_product>(), std::make_unique<J1StrategyStable>(), std::make_unique<K1StrategyFull>(), std::make_unique<VXC1StrategyStandard>(),
+                                          std::make_unique<FullDensityStrategy>(), std::make_unique<LoadFrequencyXSpace>(), r_params);
     FrequencyResponse(World &world, const CalcParams &params, double frequency, RHS_Generator rhs) : ResponseBase(world, params), omega{frequency}, generator{std::move(rhs)}, PQ{}
     {
         if (omega == 0.0)
@@ -830,6 +541,8 @@
 
     void load(World &world, const std::string &name) override;
 
+    void check_k(World &world, double thresh, int k) override
+    {
     void check_k(World &world, double thresh, int k) override
     {
         ResponseBase::check_k(world, thresh, k);
@@ -849,6 +562,8 @@
     double omega;
     Tensor<double> polar;
     void iterate(World &world) override;
+    X_space bsh_update_response(World &world, X_space &theta_X, vector<poperatorT> &bsh_x_ops, vector<poperatorT> &bsh_y_ops, QProjector<double, 3> &projector, double &x_shifts);
+    static void frequency_to_json(json &j_mol_in, size_t iter, const Tensor<double> &polar_ij, const Tensor<double> &res_polar_ij);
     X_space bsh_update_response(World &world, X_space &theta_X, vector<poperatorT> &bsh_x_ops, vector<poperatorT> &bsh_y_ops, QProjector<double, 3> &projector, double &x_shifts);
     static void frequency_to_json(json &j_mol_in, size_t iter, const Tensor<double> &polar_ij, const Tensor<double> &res_polar_ij);
     void save(World &world, const std::string &name) override;
@@ -856,10 +571,10 @@
                                                                             std::vector<poperatorT> &bsh_y_ops, QProjector<double, 3> &projector, double &x_shifts, double &omega_n,
                                                                             response_solver &kain_x_space, size_t iteration, const double &max_rotation, const vector_real_function_3d &rho_old,
                                                                             const Tensor<double> &old_residuals, const X_space &xres_old);
+    std::tuple<X_space, residuals, vector_real_function_3d> update_response(World &world, X_space &chi, XCOperator<double, 3> &xc, std::vector<poperatorT> &bsh_x_ops,
+                                                                            std::vector<poperatorT> &bsh_y_ops, QProjector<double, 3> &projector, double &x_shifts, double &omega_n,
+                                                                            response_solver &kain_x_space, size_t iteration, const double &max_rotation, const vector_real_function_3d &rho_old,
+                                                                            const Tensor<double> &old_residuals, const X_space &xres_old);
 };
 
-<<<<<<< HEAD
-=======
-
->>>>>>> 4044e2f4
 #endif // MADNESS_FREQUENCYRESPONSE_HPP