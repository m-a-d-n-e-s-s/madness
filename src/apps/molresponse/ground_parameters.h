--- conflicted
+++ resolved
@@ -23,25 +23,19 @@
 using namespace madness;
 
 class GroundStateCalculation {
-<<<<<<< HEAD
-  // Ground state parameters that are read in from archive
-  std::string inFile{
-      "../moldft.restartdata"};  ///< Name of input archive to read in ground state
-  bool spinrestricted{
-      true};  ///< Indicates if ground state calc. was open or closed
-  double converged_for_thresh{1.e10};
-  ///< shell
-  unsigned int num_orbitals{};  ///< Number of orbitals in ground state
-  Tensor<double> energies{};    ///< Energy of ground state orbitals
-  Tensor<double> occ{};         ///< Occupancy of ground state orbitals
-  double
-      L{};  ///< Box size of ground state - response calcluation is in same box
-  int k{};  ///< Order of polynomial used in ground state
-  Molecule molecule_in{};  ///< The molecule used in ground state calculation
-  std::vector<real_function_3d> g_orbitals{};  ///< The ground state orbitals
-  std::string xc{};  ///< Name of xc functional used in ground state
-  std::string
-      localize_method{};  ///< Name of xc functional used in ground state
+    // Ground state parameters that are read in from archive
+    std::string inFile{"../moldft.restartdata"};///< Name of input archive to read in ground state
+    bool spinrestricted{true};///< Indicates if ground state calc. was open or closed shell
+    unsigned int num_orbitals{};///< Number of orbitals in ground state
+    Tensor<double> energies{};  ///< Energy of ground state orbitals
+    Tensor<double> occ{};       ///< Occupancy of ground state orbitals
+    double L{};                 ///< Box size of ground state - response calcluation is in same box
+    int k{};                    ///< Order of polynomial used in ground state
+    Molecule molecule_in{};     ///< The molecule used in ground state calculation
+    std::vector<real_function_3d> g_orbitals{};///< The ground state orbitals
+    std::string xc{};                          ///< Name of xc functional used in ground state
+    std::string localize_method{};             ///< Name of localization method used in ground state
+    double converged_for_thresh{}; ///< Convergence threshold used in ground state calculation
 
   // Default constructor
  public:
@@ -83,6 +77,20 @@
     double dummy1;
     std::vector<int> dummy2;
 
+        archive::ParallelInputArchive input(world, inFile.c_str());
+        input &dummyversion;
+        input &dummy1;         // double
+        input &spinrestricted; // bool
+        input &L;              // double            box size
+        input &k;              // int               wavelet order
+        input &molecule_in;    // Molecule
+        input &xc;             // std:string        xc functional
+        input &localize_method;// std:string        localize  method
+        input &converged_for_thresh; // double      convergence threshold used for ground state
+        input &num_orbitals;   // int
+        input &energies;       // Tensor<double>    orbital energies
+        input &occ;            // Tensor<double>    orbital occupations
+        input &dummy2;         // std::vector<int>  sets of orbitals(?)
     archive::ParallelInputArchive input(world, inFile.c_str());
     input & dummyversion;
     input & dummy1;           // double
@@ -108,105 +116,6 @@
             "archive, setting to 8.\n   This seems to happen when the default "
             "wavelet order is used in moldft.");
       k = 8;
-=======
-    // Ground state parameters that are read in from archive
-    std::string inFile{"../moldft.restartdata"};///< Name of input archive to read in ground state
-    bool spinrestricted{true};///< Indicates if ground state calc. was open or closed shell
-    unsigned int num_orbitals{};///< Number of orbitals in ground state
-    Tensor<double> energies{};  ///< Energy of ground state orbitals
-    Tensor<double> occ{};       ///< Occupancy of ground state orbitals
-    double L{};                 ///< Box size of ground state - response calcluation is in same box
-    int k{};                    ///< Order of polynomial used in ground state
-    Molecule molecule_in{};     ///< The molecule used in ground state calculation
-    std::vector<real_function_3d> g_orbitals{};///< The ground state orbitals
-    std::string xc{};                          ///< Name of xc functional used in ground state
-    std::string localize_method{};             ///< Name of localization method used in ground state
-    double converged_for_thresh{}; ///< Convergence threshold used in ground state calculation
-
-    // Default constructor
-public:
-    explicit GroundStateCalculation(World &world) { read(world); }
-
-    explicit GroundStateCalculation(World &world, const std::string &input_file)
-        : inFile{input_file} {
-        read(world);
-    }
-
-    GroundStateCalculation(const GroundStateCalculation &other) = default;
-
-
-    bool is_spinrestricted() const { return spinrestricted; }
-
-    unsigned int n_orbitals() const { return num_orbitals; }
-
-    Tensor<double> get_energies() const { return energies; }
-
-    Tensor<double> get_occ() const { return occ; }
-
-    Molecule molecule() const { return molecule_in; }
-
-    double get_L() const { return L; }
-
-    int get_k() const { return k; }
-
-    vector_real_function_3d &orbitals() { return g_orbitals; }
-
-    std::string get_xc() const { return xc; }
-    std::string get_localize_method() const { return localize_method; }
-
-    std::string get_archive() const { return xc; }
-
-    // Initializes ResponseParameters using the contents of file \c filename
-    void read(World &world) {
-        // Save the filename
-
-        unsigned int dummyversion;
-        double dummy1;
-        std::vector<int> dummy2;
-
-        archive::ParallelInputArchive input(world, inFile.c_str());
-        input &dummyversion;
-        input &dummy1;         // double
-        input &spinrestricted; // bool
-        input &L;              // double            box size
-        input &k;              // int               wavelet order
-        input &molecule_in;    // Molecule
-        input &xc;             // std:string        xc functional
-        input &localize_method;// std:string        localize  method
-        input &converged_for_thresh; // double      convergence threshold used for ground state
-        input &num_orbitals;   // int
-        input &energies;       // Tensor<double>    orbital energies
-        input &occ;            // Tensor<double>    orbital occupations
-        input &dummy2;         // std::vector<int>  sets of orbitals(?)
-
-        // Check that order is positive and less than 30
-        if (k < 1 or k > 30) {
-            if (world.rank() == 0)
-                print("\n   ***PLEASE NOTE***\n   Invalid wavelet order read from "
-                      "archive, setting to 8.\n   This seems to happen when the default "
-                      "wavelet order is used in moldft.");
-            k = 8;
-        }
-        // Set this so we can read in whats
-        // written in the archive
-        FunctionDefaults<3>::set_k(k);
-        // Possible to call this function multiple times now
-        // Do this to ensure everything works.
-        world.gop.fence();
-        g_orbitals.clear();
-        world.gop.fence();
-        // Read in ground state orbitals
-        for (unsigned int i = 0; i < num_orbitals; i++) {
-            real_function_3d reader;
-            input &reader;
-            g_orbitals.push_back(reader);
-        }
-        world.gop.fence();
-        //projector_irrep c2v("c2v");
-        //g_orbitals = c2v(g_orbitals);
-        // Clean up
-        truncate(world, g_orbitals);
->>>>>>> 402d5c7b
     }
     // Set this so we can read in whats
     // written in the archive
