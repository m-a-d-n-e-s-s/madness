//
// Created by adrianhurtado on 1/24/22.
//

#ifndef MADNESS_RESPONSEBASE_HPP
#define MADNESS_RESPONSEBASE_HPP

#include <functional>
#include <numeric>
#include <utility>
#include <vector>

#include "global_functions.h"
#include "madness/chem/SCF.h"
#include "madness/mra/functypedefs.h"
#include "madness/mra/mra.h"
#include "madness/mra/nonlinsol.h"
#include "madness/tensor/tensor.h"
#include "madness/tensor/tensor_json.hpp"
#include "timer.h"
#include "x_space.h"

using namespace madness;

// I need to creat a load X_space function strategy which will be used by the
// FrequencyResponse class and the ExcitedResponse class. This will allow me to
// load the X_space in the FrequencyResponse class and the Quadratic response
// class.  This way I can use the same X_space for both classes. and load
// depending on the type of response I am doing.

typedef std::pair<X_space, Tensor<double>> XData;
typedef std::pair<vector_real_function_3d, vector_real_function_3d> double_response_vector;

class LoadXSpaceStrategy
{
public:
    virtual ~LoadXSpaceStrategy() = default;
    virtual XData load_x_space(World &world, const std::string &filename, const ResponseParameters &r_params, double omega_state) const = 0;
};
class LoadFrequencyXSpace : public LoadXSpaceStrategy
{
public:
    XData load_x_space(World &world, const std::string &filename, const ResponseParameters &r_params, double omega_state) const override
    {
        if (world.rank() == 0)
        {
            print("FrequencyResponse::load() -state");
            print("Loading X_space from file: ", filename);
            print("Number of states: ", r_params.num_states());
            print("Number of orbitals: ", r_params.num_orbitals());
            print("Loading omega : ", omega_state);
        }
        //

        X_space chi_new(world, r_params.num_states(), r_params.num_orbitals());

        // The archive to read from
        archive::ParallelInputArchive ar(world, filename.c_str());
        ar & r_params.archive();
        ar & r_params.tda();
        ar & r_params.num_orbitals();
        ar & r_params.num_states();
        for (size_t i = 0; i < r_params.num_states(); i++)
            for (size_t j = 0; j < r_params.num_orbitals(); j++)
                ar & chi_new.x[i][j];
        world.gop.fence();
        if (omega_state == 0.0)
        {
            for (size_t i = 0; i < r_params.num_states(); i++)
                for (size_t j = 0; j < r_params.num_orbitals(); j++)
                    chi_new.y[i][j] = chi_new.x[i][j];
        }
        else
        {
            for (size_t i = 0; i < r_params.num_states(); i++)
                for (size_t j = 0; j < r_params.num_orbitals(); j++)
                    ar & chi_new.y[i][j];
        }
        world.gop.fence();

        return {chi_new, Tensor<double>()};
    }
};
class LoadExcitedXSpace : public LoadXSpaceStrategy
{
public:
    XData load_x_space(World &world, const std::string &filename, const ResponseParameters &r_params, double omega_state) const override
    {

        Tensor<double> omega;
        auto new_chi = X_space(world, r_params.num_states(), r_params.num_orbitals());
        // The archive to read from
        archive::ParallelInputArchive ar(world, filename.c_str());

        // Reading in, in this order;
        //  string           ground-state archive name (garch_name)
        //  bool             TDA flag
        // size_t                number of ground state orbitals (n)
        // size_t                number of excited state orbitals (m)
        //  Tensor<double>   energies of m x-components
        //  for i from 0 to m-1
        //     for j from 0 to n-1
        //        Function<double,3> x_response[i][j]
        //  (If TDA flag == True)
        //  (Tensor<double>  energies of m y-components    )
        //  (for i from 0 to m-1                       )
        //  (   for j from 0 to n-1                    )
        //  (      Function<double,3> y_response[i][j] )

        ar & r_params.archive();
        ar & r_params.tda();
        ar & r_params.num_orbitals();
        ar & r_params.num_states();
        ar & omega;

        for (size_t i = 0; i < r_params.num_states(); i++)
            for (size_t j = 0; j < r_params.num_orbitals(); j++)
                ar & new_chi.x[i][j];
        world.gop.fence();

        if (not r_params.tda())
        {
            for (size_t i = 0; i < r_params.num_states(); i++)
                for (size_t j = 0; j < r_params.num_orbitals(); j++)
                    ar & new_chi.y[i][j];
            world.gop.fence();
        }
        return {new_chi, omega};
    }
};

class ComputeDensityStrategy
{
public:
    virtual ~ComputeDensityStrategy() = default;
    virtual vector_real_function_3d compute_density(World &world, const X_space &x, const vector_real_function_3d &phi0, const vector_real_function_3d &rho1, bool update) const = 0;
};

class StaticDensityStrategy : public ComputeDensityStrategy
{
public:
    vector_real_function_3d compute_density(World &world, const X_space &x, const vector_real_function_3d &phi0, const vector_real_function_3d &rho1, bool update) const override
    {

        vector_real_function_3d rho_new;
        if (update)
        {
            rho_new = copy(world, rho1);
        }
        else
        {
            rho_new = zero_functions<double, 3>(world, x.num_states());
        }
        vector_real_function_3d x_phi, y_phi;

        for (const auto &b : x.active)
        {

            x_phi = mul(world, x.x[b], phi0, true);
            rho_new[b] = 2 * sum(world, x_phi);
        }
        world.gop.fence();
        truncate(world, rho_new);
        return rho_new;
    }
};
class FullDensityStrategy : public ComputeDensityStrategy
{
public:
    vector_real_function_3d compute_density(World &world, const X_space &x, const vector_real_function_3d &phi0, const vector_real_function_3d &rho1, bool update) const override
    {
        vector_real_function_3d rho_new;
        if (update)
        {
            rho_new = copy(world, rho1);
        }
        else
        {
            rho_new = zero_functions<double, 3>(world, x.num_states());
        }
        vector_real_function_3d x_phi, y_phi;

        for (const auto &b : x.active)
        {

            x_phi = mul(world, x.x[b], phi0, false);
            y_phi = mul(world, x.y[b], phi0, false);

            world.gop.fence();
            rho_new[b] = sum(world, x_phi, true);
            rho_new[b] += sum(world, y_phi, true);
            world.gop.fence();
        }
        truncate(world, rho_new);
        return rho_new;
    }
};

class VXC1Strategy
{
public:
    virtual ~VXC1Strategy() = default;
    virtual X_space compute_VXC1(World &world, const X_space &x, const vector_real_function_3d &rho1, const std::pair<vector_real_function_3d, vector_real_function_3d> &phi0,
                                 const XCOperator<double, 3> &xc) const = 0;
};

class VXC1StrategyStandard : public VXC1Strategy
{

public:
    X_space compute_VXC1(World &world, const X_space &x, const vector_real_function_3d &rho1, const std::pair<vector_real_function_3d, vector_real_function_3d> &phi0,
                         const XCOperator<double, 3> &xc) const override
    {

        X_space W = X_space::zero_functions(world, x.num_states(), x.num_orbitals());

        auto compute_wx_x = [&, &phi0 = phi0](auto rho_alpha)
        {
            auto xc_rho = xc.apply_xc_kernel(rho_alpha);
            return mul(world, xc_rho, phi0.first);
        };
        auto compute_wx_y = [&, &phi0 = phi0](auto rho_alpha)
        {
            auto xc_rho = xc.apply_xc_kernel(rho_alpha);
            return mul(world, xc_rho, phi0.second);
        };
        std::transform(rho1.begin(), rho1.end(), W.x.begin(), compute_wx_x);
        std::transform(rho1.begin(), rho1.end(), W.y.begin(), compute_wx_y);
        return W;
    }
};

class J1Strategy
{
public:
    virtual ~J1Strategy() = default;
    virtual X_space compute_J1(World &world, const X_space &x, const vector_real_function_3d &rho1, const std::pair<vector_real_function_3d, vector_real_function_3d> &phi0,
                               const poperatorT &coulomb_ops) const = 0;
};

class J1StrategyFull : public J1Strategy
{
public:
    X_space compute_J1(World &world, const X_space &x, const vector_real_function_3d &rho1, const std::pair<vector_real_function_3d, vector_real_function_3d> &phi0,
                       const poperatorT &coulomb_ops) const override
    {

        X_space J = X_space::zero_functions(world, x.num_states(), x.num_orbitals());
        vector_real_function_3d temp_J(3);
        for (const auto &b : x.active)
        {
            temp_J[b] = apply(*coulomb_ops, rho1[b]);
            J.x[b] = mul(world, temp_J[b], phi0.first, false);
        }
        J.y = J.x.copy();
        return J;
    }
};

class J1StrategyStable : public J1Strategy
{
public:
    X_space compute_J1(World &world, const X_space &x, const vector_real_function_3d &rho1, const std::pair<vector_real_function_3d, vector_real_function_3d> &phi0,
                       const poperatorT &coulomb_ops) const override
    {

        X_space J = X_space::zero_functions(world, x.num_states(), x.num_orbitals());
        // if (world.rank() == 0) { print("J1StrategyStable"); }
        vector_real_function_3d temp_J(3);
        for (const auto &b : x.active)
        {
            temp_J[b] = apply(*coulomb_ops, rho1[b]);
            if (false)
            {
                auto norm = temp_J[b].norm2();
                if (world.rank() == 0)
                    print("norm of temp_J:", norm);
            }
            J.x[b] = mul(world, temp_J[b], phi0.first, false);
            J.y[b] = mul(world, temp_J[b], phi0.second, false);
        }
        world.gop.fence();
        return J;
    }
};

class K1Strategy
{
public:
    virtual ~K1Strategy() = default;
    virtual X_space compute_K1(World &world, const X_space &x, const std::pair<vector_real_function_3d, vector_real_function_3d> &phi_0X,
                               const std::pair<vector_real_function_3d, vector_real_function_3d> &rhs_vec) const = 0;
    std::string algorithm_;

    [[nodiscard]] auto make_k(const vecfuncT &ket, const vecfuncT &bra) const
    {
        auto &world = ket[0].world();
        const double lo = 1.e-10;
        Exchange<double, 3> k{world, lo};
        k.set_bra_and_ket(bra, ket);
        if (algorithm_ == "multiworld")
        {
            k.set_algorithm(Exchange<double, 3>::Algorithm::multiworld_efficient);
        }
<<<<<<< HEAD
=======
        else if(algorithm_ == "multiworld_row")
        {
            k.set_algorithm(Exchange<double, 3>::Algorithm::multiworld_efficient_row);
        }
>>>>>>> f290a93f
        else if (algorithm_ == "largemem")
        {
            k.set_algorithm(Exchange<double, 3>::Algorithm::large_memory);
        }
        else if (algorithm_ == "smallmem")
        {
            k.set_algorithm(Exchange<double, 3>::Algorithm::small_memory);
        }
        return k;
    };
    virtual void set_algorithm(const std::string &algo) = 0;
};

class K1StrategyFull : public K1Strategy
{
public:
    X_space compute_K1(World &world, const X_space &x, const std::pair<vector_real_function_3d, vector_real_function_3d> &phi_0X,
                       const std::pair<vector_real_function_3d, vector_real_function_3d> &rhs_vec) const override
    {

        auto K = X_space::zero_functions(world, x.num_states(), x.num_orbitals());

        vector_real_function_3d k1x, k1y, k2x, k2y;
        vector_real_function_3d xb;
        vector_real_function_3d yb;

        auto k1x_temp = create_response_matrix(x.num_states(), x.num_orbitals());
        auto k1y_temp = create_response_matrix(x.num_states(), x.num_orbitals());
        auto k2x_temp = create_response_matrix(x.num_states(), x.num_orbitals());
        auto k2y_temp = create_response_matrix(x.num_states(), x.num_orbitals());

        for (const auto &b : x.active)
        {
            auto K1X = make_k(x.x[b], phi_0X.first);
            auto K1Y = make_k(phi_0X.first, x.y[b]);

            auto K2X = make_k(x.y[b], phi_0X.first);
            auto K2Y = make_k(phi_0X.second, x.x[b]);
            world.gop.fence();

            k1x_temp[b] = K1X(rhs_vec.first);
            k1y_temp[b] = K1Y(rhs_vec.first);
            k2x_temp[b] = K2X(rhs_vec.second);
            k2y_temp[b] = K2Y(rhs_vec.second);
            world.gop.fence();
            K.x[b] = gaxpy_oop(1.0, k1x_temp[b], 1.0, k1y_temp[b], false);
            K.y[b] = gaxpy_oop(1.0, k2x_temp[b], 1.0, k2y_temp[b], false);
        }
        world.gop.fence();
        return K;
    }
    void set_algorithm(const std::string &algo) override { algorithm_ = algo; }
};

class K1StrategyStatic : public K1Strategy
{
public:
    X_space compute_K1(World &world, const X_space &x, const std::pair<vector_real_function_3d, vector_real_function_3d> &phi_0X,
                       const std::pair<vector_real_function_3d, vector_real_function_3d> &rhs_vec) const override
    {
        X_space K = X_space::zero_functions(world, x.num_states(), x.num_orbitals());
        vector_real_function_3d k1x, k1y, k2x, k2y;
        const double lo = 1e-10;

        auto k1_temp = create_response_matrix(x.num_states(), x.num_orbitals());
        auto k2_temp = create_response_matrix(x.num_states(), x.num_orbitals());

        for (const auto &b : x.active)
        {
            auto K1Xs = make_k(x.x[b], phi_0X.first);
            auto K1Ys = make_k(phi_0X.first, x.x[b]);
            k1_temp[b] = K1Xs(rhs_vec.first);
            k2_temp[b] = K1Ys(rhs_vec.first);
            K.x[b] = gaxpy_oop(1.0, k1_temp[b], 1.0, k2_temp[b], false);
        }
        world.gop.fence();
        return K;
    }
    void set_algorithm(const std::string &algo) override { algorithm_ = algo; }
};

class inner_strategy
{

public:
    virtual ~inner_strategy() = default;
    [[nodiscard]] virtual Tensor<double> compute_inner(const X_space &x, const X_space &y) const = 0;
};

class Context
{

private:
    std::unique_ptr<inner_strategy> inner_strategy_;
    std::unique_ptr<J1Strategy> j1_strategy_;
    std::unique_ptr<K1Strategy> k1_strategy_;
    std::unique_ptr<VXC1Strategy> vxc1_strategy_;
    std::unique_ptr<ComputeDensityStrategy> density_strategy_;
    std::unique_ptr<LoadXSpaceStrategy> load_x_space_strategy_;

public:
    explicit Context(std::unique_ptr<inner_strategy> &&innerStrategy = {}, std::unique_ptr<J1Strategy> &&j1Strategy = {}, std::unique_ptr<K1Strategy> &&k1Strategy = {},
                     std::unique_ptr<VXC1Strategy> &&vxc1trategy = {}, std::unique_ptr<ComputeDensityStrategy> &&densityStrategy = {}, std::unique_ptr<LoadXSpaceStrategy> &&loadXSpaceStrategy = {}) :
        inner_strategy_(std::move(innerStrategy)), j1_strategy_(std::move(j1Strategy)), k1_strategy_(std::move(k1Strategy)), vxc1_strategy_(std::move(vxc1trategy)),
        density_strategy_(std::move(densityStrategy)), load_x_space_strategy_(std::move(loadXSpaceStrategy))
    {
    }
    void set_strategy(std::unique_ptr<inner_strategy> &&strategy, std::unique_ptr<J1Strategy> &&j1Strategy, std::unique_ptr<K1Strategy> &&K1Strategy, std::unique_ptr<VXC1Strategy> &&vxc1Strategy,
                      std::unique_ptr<ComputeDensityStrategy> &&densityStrategy, std::unique_ptr<LoadXSpaceStrategy> &&loadXSpaceStrategy, const ResponseParameters &r_params)
    {
        inner_strategy_ = std::move(strategy);
        j1_strategy_ = std::move(j1Strategy);
        k1_strategy_ = std::move(K1Strategy);
        vxc1_strategy_ = std::move(vxc1Strategy);
        density_strategy_ = std::move(densityStrategy);
        load_x_space_strategy_ = std::move(loadXSpaceStrategy);

        k1_strategy_->set_algorithm(r_params.hfexalg());
    }

    [[nodiscard]] Tensor<double> inner(const X_space &x, const X_space &y) const
    {
        if (inner_strategy_)
        {
            return inner_strategy_->compute_inner(x, y);
        }
        else
        {
            throw madness::MadnessException("Inner product Strategy isn't set", "Need to set a strategy", 2, 455, "inner", "ResponseBase.hpp");
        }
    }

    X_space compute_j1(World &world, const X_space &x, const vector_real_function_3d &rho1, const double_response_vector &phi0, const poperatorT &coulomb_ops) const
    {
        if (j1_strategy_)
        {
            return j1_strategy_->compute_J1(world, x, rho1, phi0, coulomb_ops);
        }
        else
        {
            throw madness::MadnessException("Compute J1 Strategy isn't set", "Need to set a strategy", 2, 455, "inner", "ResponseBase.hpp");
        }
    }

    X_space compute_k1(World &world, const X_space &x, const double_response_vector &phi0X, const double_response_vector &phi0) const
    {
        if (k1_strategy_)
        {
            return k1_strategy_->compute_K1(world, x, phi0X, phi0);
        }
        else
        {
            throw madness::MadnessException("Compute K1 Strategy isn't set", "Need to set a strategy", 2, 455, "inner", "ResponseBase.hpp");
        }
    }
    X_space compute_VXC1(World &world, const X_space &x, const vector_real_function_3d &rho1, const double_response_vector &phi0, const XCOperator<double, 3> &xc) const
    {
        if (vxc1_strategy_)
        {
            return vxc1_strategy_->compute_VXC1(world, x, rho1, phi0, xc);
        }
        else
        {
            throw madness::MadnessException("Compute VXC1 Strategy isn't set", "Need to set a strategy", 2, 455, "inner", "ResponseBase.hpp");
        }
    }

    vector_real_function_3d compute_density(World &world, const X_space &x, const vector_real_function_3d &phi0, const vector_real_function_3d &rho1, bool update) const
    {
        if (density_strategy_)
        {
            return density_strategy_->compute_density(world, x, phi0, rho1, update);
        }
        else
        {
            throw madness::MadnessException("Compute Density Strategy isn't set", "Need to set a strategy", 2, 455, "inner", "ResponseBase.hpp");
        }
    }
    XData load_x_space(World &world, const std::string &filename, const ResponseParameters &r_params, double omega_state) const
    {
        if (load_x_space_strategy_)
        {
            return load_x_space_strategy_->load_x_space(world, filename, r_params, omega_state);
        }
        else
        {
            throw madness::MadnessException("Load X Space Strategy isn't set", "Need to set a strategy", 2, 455, "inner", "ResponseBase.hpp");
        }
    }
};

class full_inner_product : public inner_strategy
{
public:
    [[nodiscard]] Tensor<double> compute_inner(const X_space &x, const X_space &y) const override { return inner(x, y); }
};

class static_inner_product : public inner_strategy
{
public:
    [[nodiscard]] Tensor<double> compute_inner(const X_space &x, const X_space &y) const override { return response_space_inner(x.x, y.x); }
};
typedef std::vector<XNonlinearSolver<vector_real_function_3d, double, response_matrix_allocator>> response_solver;
typedef std::vector<XNonlinearSolver<real_function_3d, double, response_function_allocator>> response_function_solver;

class response_timing
{
    std::map<std::string, std::vector<double>> wall_time_data;
    std::map<std::string, std::vector<double>> cpu_time_data;
    int iter;

public:
    response_timing();

    void to_json(json &j);

    void print_data();

    void add_data(std::map<std::string, std::pair<double, double>> values);
};
class response_data
{
    std::map<std::string, std::vector<Tensor<double>>> function_data;
    int iter;
    std::vector<double> thresh;
    std::vector<double> density_target;
    std::vector<double> bsh_target;

public:
    response_data();

    void to_json(json &j);

    void add_data(std::map<std::string, Tensor<double>> values);
    void add_convergence_targets(double p_thresh, double p_density_target, double p_bsh_target);
};

class ResponseTester;

struct residuals
{
    X_space residual;
    Tensor<double> residual_norms;
};

using gamma_orbitals = std::tuple<X_space, vector_real_function_3d, vector_real_function_3d>;

class ResponseBase
{
public:
    friend ResponseTester;

    ResponseBase(World &world, const CalcParams &params);

    void solve(World &world);

    virtual void initialize(World &world) = 0;

    virtual void iterate(World &world) = 0;

    // virtual void iterate();
    auto get_parameter() const -> CalcParams { return {ground_calc, molecule, r_params}; }

    auto get_orbitals() const -> vector_real_function_3d { return ground_orbitals; }

    auto get_chi() const -> X_space { return Chi.copy(); };

    void output_json();

    json j_molresponse{};
    response_timing time_data;
    response_data function_data;
    mutable std::map<std::string, std::pair<double, double>> iter_timing;
    mutable std::map<std::string, Tensor<double>> iter_function_data;

    Context response_context;

    static void help()
    {
        print_header2("help page for MOLRESPONSE ");
        print("The molresponse code computes linear response properties and "
              "excited states");
        print("\nYou can print all available calculation parameters by "
              "running\n");
        print("molresponse --print_parameters\n");
        print("You can perform a simple calculation by running\n");
        print("moldft --geometry=h2o.xyz");
        print("molresponse");
        print("\nprovided you have an xyz file in your directory as well as a "
              "file named 'response.in'.");
        print("with minimal input\n");
        print("response ");
        print("  archive mad.restartdata ");
        print("  excited_state 1 ");
        print("end ");
    }

    static void print_parameters()
    {
        ResponseParameters rparam;
        print("A molresponse calculation requires a converged moldft "
              "calculations with the ");
        print("corresponding parameters.");
        print("\nDefault parameters for the response part of the molresponse "
              "program are");
        rparam.print("response", "end");
        print("\n\nthe molecular geometry must be specified in a separate "
              "block:");
        Molecule::print_parameters();
    }

    void write_vtk(World &world);

protected:
    // Given molecule returns the nuclear potential of the molecule
    ResponseParameters r_params;
    Molecule molecule;
    GroundStateCalculation ground_calc;
    bool all_done = false;

    XCfunctional xcf;
    real_function_3d mask;

    std::shared_ptr<PotentialManager> potential_manager;
    // shared pointers to Operators
    poperatorT shared_coulomb_operator; // shared pointer to seperated convolution
                                        // operator
    std::vector<std::shared_ptr<real_derivative_3d>> gradop;
    // Stored functions
    mutable real_function_3d stored_v_nuc; // Stored nuclear potential from ground state
    mutable real_function_3d stored_v_coul; // Stored coulomb potential from ground state

    // Ground state orbitals and energies
    vector_real_function_3d ground_orbitals{};
    Tensor<double> ground_energies;

    // Information that is inferred from input file
    // Ground state orbitals being used in calculation
    Tensor<double> hamiltonian;
    Tensor<double> ham_no_diag;
    // Tensors for holding energies
    // residuals, and shifts

    Tensor<double> e_residuals; // Residuals of energies

    // Mask function to handle boundary conditions

    functionT ground_density; // ground state density

    mutable response_space stored_potential; // The ground state potential, stored only
    // if store_potential is true (default is

    double vtol{};

    X_space Chi;
    /// Sets the Function protocol dependent on the truncation threshold.
    /// Sets the polynomial order of basis functions k
    /// Then creates shared coulomb operator, gradient operator, ground density
    /// AS well as the ground state density
    /// \param world
    /// \param thresh
    void set_protocol(World &world, double thresh)
    {
        int k;
        // Allow for imprecise conversion of threshold
        if (thresh >= 0.9e-2)
            k = 4;
        else if (thresh >= 0.9e-4)
            k = 6;
        else if (thresh >= 0.9e-6)
            k = 8;
        else if (thresh >= 0.9e-8)
            k = 10;
        else
            k = 12;

        // k defaults to make sense with thresh, override by providing k in
        // input file
        if (r_params.k() == -1)
        {
            FunctionDefaults<3>::set_k(k);
        }
        else
        {
            FunctionDefaults<3>::set_k(r_params.k());
        }

        // Set Function Defaults
        FunctionDefaults<3>::set_thresh(thresh);
        FunctionDefaults<3>::set_refine(true);
        FunctionDefaults<3>::set_initial_level(2);

        FunctionDefaults<3>::set_autorefine(false);
        FunctionDefaults<3>::set_apply_randomize(false);

        FunctionDefaults<3>::set_project_randomize(false);
        GaussianConvolution1DCache<double>::map.clear();

        double safety = 0.1;
        vtol = FunctionDefaults<3>::get_thresh() * safety;
        shared_coulomb_operator = poperatorT(CoulombOperatorPtr(world, r_params.lo(), thresh));
        gradop = gradient_operator<double, 3>(world);
        potential_manager = std::make_shared<PotentialManager>(molecule, "a");
        potential_manager->make_nuclear_potential(world);
        // Create the masking function
        mask = real_function_3d(real_factory_3d(world).f(mask3).initial_level(4).norefine());

        ground_density = make_ground_density(world);
        ground_density.truncate(FunctionDefaults<3>::get_thresh());
        // Basic print
        if (world.rank() == 0)
        {
            print("\nSolving NDIM=", 3, " with thresh", thresh, "    k", FunctionDefaults<3>::get_k(), "  dconv", std::max(thresh, r_params.dconv()), "\n");
        }
    }

    virtual void check_k(World &world, double thresh, int k);

    auto make_ground_density(World &world) const -> functionT;

    auto ComputeHamiltonianPair(World &world) const -> std::pair<Tensor<double>, Tensor<double>>;

    auto Coulomb(World &world) const -> real_function_3d;

    auto make_xc_operator(World &world) const -> XCOperator<double, 3>;

    virtual void save(World &world, const std::string &name) = 0;

    virtual void load(World &world, const std::string &name) = 0;

    auto make_density(World &world, const X_space &chi) const -> vecfuncT;

    void load_balance_chi(World &world);

    auto make_bsh_operators_response(World &world, double &shift, const double omega) const -> vector<poperatorT>;

    auto kain_x_space_update(World &world, const X_space &chi, const X_space &residual_chi, response_solver &kain_x_space) -> X_space;

    void x_space_step_restriction(World &world, const X_space &old_Chi, X_space &temp, bool restrict_y,
                                  const double &max_bsh_rotation);

//    void plotResponseOrbitals(World &world, size_t iteration,
//                              const response_space &x_response,
//                              const response_space &y_response,
//                              const ResponseParameters &responseParameters,
//                              const GroundStateCalculation &g_params);


  static auto orbital_load_balance(World &world, const gamma_orbitals &,
                                   double load_balance) -> gamma_orbitals;

    auto compute_gamma_tda(World &world, const gamma_orbitals &density, const XCOperator<double, 3> &xc) const -> X_space;

    auto compute_gamma_static(World &world, const gamma_orbitals &, const XCOperator<double, 3> &xc) const -> X_space;

    auto compute_gamma_full(World &world, const gamma_orbitals &, const XCOperator<double, 3> &xc) const -> X_space;
    auto compute_gamma(World &world, const gamma_orbitals &, const XCOperator<double, 3> &xc) const -> X_space;

    auto compute_V0X(World &world, const X_space &X, const XCOperator<double, 3> &xc, bool compute_Y) const -> X_space;

    auto compute_lambda_X(World &world, const X_space &chi, XCOperator<double, 3> &xc, const std::string &calc_type) const -> X_space;

    auto compute_theta_X(World &world, const X_space &chi, const vector_real_function_3d &rho1, const XCOperator<double, 3> &xc, const std::string &calc_type) const -> X_space;

    auto compute_F0X(World &world, const X_space &X, const XCOperator<double, 3> &xc, bool compute_Y) const -> X_space;

    void analyze_vectors(World &world, const vecfuncT &x, const std::string &response_state);

    auto project_ao_basis(World &world, const AtomicBasisSet &aobasis) -> vecfuncT;

    static auto project_ao_basis_only(World &world, const AtomicBasisSet &aobasis, const Molecule &mol) -> vecfuncT;

    void converged_to_json(json &j);

    auto update_residual(World &world, const X_space &chi, const X_space &g_chi, const std::string &calc_type, const Tensor<double> &old_residuals, const X_space &xres_old) -> residuals;

    auto compute_response_potentials(World &world, const X_space &chi, XCOperator<double, 3> &xc, const std::string &calc_type) const -> std::tuple<X_space, X_space, X_space>;

    // compute exchange |i><i|J|p>
    auto exchangeHF(const vecfuncT &ket, const vecfuncT &bra, const vecfuncT &vf) const -> vecfuncT
    {
        World &world = ket[0].world();
        auto n = bra.size();
        auto nf = ket.size();
        double tol = FunctionDefaults<3>::get_thresh(); /// Important this is
        double mul_tol = 0.0;
        const double lo = r_params.lo();

        std::shared_ptr<real_convolution_3d> poisson;
        /// consistent with Coulomb
        vecfuncT Kf = zero_functions_compressed<double, 3>(world, nf, true);

        reconstruct(world, bra);
        reconstruct(world, ket);
        reconstruct(world, vf);

        // i-j sym
        for (int i = 0; i < n; ++i)
        {
            // for each |i> <i|phi>
            vecfuncT psi_f = mul_sparse(world, bra[i], vf, mul_tol, true); /// was vtol
            truncate(world, psi_f, tol, true);
            // apply to vector of products <i|phi>..<i|1> <i|2>...<i|N>
            psi_f = apply(world, *shared_coulomb_operator, psi_f);
            truncate(world, psi_f, tol, true);
            // multiply by ket i  <i|phi>|i>: <i|1>|i> <i|2>|i> <i|2>|i>
            psi_f = mul_sparse(world, ket[i], psi_f, mul_tol, true); /// was vtol
            /// Generalized A*X+y for vectors of functions ---- a[i] = alpha*a[i] +
            // 1*Kf+occ[i]*psi_f
            gaxpy(world, double(1.0), Kf, double(1.0), psi_f);
        }
        truncate(world, Kf, tol, true);
        return Kf;
    }

    static void print_inner(World &world, const std::string &name, const X_space &left, const X_space &right);

    void function_data_to_json(json &j_mol_in, size_t iter, const Tensor<double> &x_norms, const Tensor<double> &x_abs_norms, const Tensor<double> &rho_norms, const Tensor<double> &rho_res_norms);
    X_space compute_TX(World &world, const X_space &X, bool compute_Y) const;
    vecfuncT update_density(World &world, const X_space &chi, const vecfuncT &old_density) const;
};

// Some helper functions
///////////////////////////////////////////////////////////////////////////////////////////////////

/// Check k given response parameters
/// \param world
/// \param Chi
/// \param thresh
/// \param k
void check_k(World &world, X_space &Chi, double thresh, int k);

auto add_randomness(World &world, const response_space &f, double magnitude) -> response_space;

void normalize(World &world, response_space &f);

void normalize(World &world, X_space &Chi);

static auto kronecker(size_t l, size_t n) -> double
{
    if (l == n)
        return 1.0;
    return 0.0;
}

auto solid_harmonics(World &world, int n) -> std::map<std::vector<int>, real_function_3d>;

/***
 * @brief Prints the norms of the functions of a response space
 *
 *
 *
 * @param world
 * @param f
 */
void print_norms(World &world, const response_space &f);

// Returns a list of solid harmonics such that:
// solid_harm.size() * num_ground_orbs > 2 * num. resp. components
auto make_xyz_functions(World &world) -> vector_real_function_3d;

// Selects from a list of functions and energies the k functions with the
// lowest energy
auto select_functions(World &world, response_space f, Tensor<double> &energies, size_t k, size_t print_level) -> response_space;

// Sorts the given tensor of eigenvalues and
// response functions
void sort(World &world, Tensor<double> &vals, response_space &f);

void sort(World &world, Tensor<double> &vals, X_space &f);

// Specialized for response calculations that returns orthonormalized
// functions
auto gram_schmidt(World &world, const response_space &f) -> response_space;

/// Computes the transition density between set of two response functions x and
/// y. Uses std::transform to iterate between x and y vectors \param world
/// \param orbitals
/// \param x
/// \param y
/// \return
auto transition_density(World &world, const vector_real_function_3d &orbitals, const response_space &x, const response_space &y) -> vector_real_function_3d;

auto transition_densityTDA(World &world, const vector_real_function_3d &orbitals, const response_space &x) -> vector_real_function_3d;

auto transform(World &world, const response_space &f, const Tensor<double> &U) -> response_space;

auto transform(World &world, const X_space &x, const Tensor<double> &U) -> X_space;

// result(i,j) = inner(a[i],b[j]).sum()
auto expectation(World &world, const response_space &A, const response_space &B) -> Tensor<double>;

void inner_to_json(World &world, const std::string &name, const Tensor<double> &m_val, std::map<std::string, Tensor<double>> &data);
class ResponseTester
{

public:
    static void load_calc(World &world, ResponseBase *p, double thresh)
    {
        p->set_protocol(world, thresh);
        p->load(world, p->r_params.restart_file());
        p->check_k(world, thresh, FunctionDefaults<3>::get_k());
    }

    static X_space compute_gamma_full(World &world, ResponseBase *p, double thresh)
    {
        XCOperator<double, 3> xc = p->make_xc_operator(world);
        return X_space{};
    }

    X_space compute_lambda_X(World &world, ResponseBase *p, double thresh)
    {
        XCOperator<double, 3> xc = p->make_xc_operator(world);
        X_space gamma = p->compute_lambda_X(world, p->Chi, xc, p->r_params.calc_type());
        return gamma;
    }

    std::pair<X_space, X_space> compute_VFOX(World &world, ResponseBase *p, bool compute_y)
    {
        XCOperator<double, 3> xc = p->make_xc_operator(world);
        X_space V = p->compute_V0X(world, p->Chi, xc, compute_y);
        X_space F = p->compute_F0X(world, p->Chi, xc, compute_y);
        return {V, F};
    }
};

#endif // MADNESS_RESPONSEBASE_HPP<|MERGE_RESOLUTION|>--- conflicted
+++ resolved
@@ -302,13 +302,10 @@
         {
             k.set_algorithm(Exchange<double, 3>::Algorithm::multiworld_efficient);
         }
-<<<<<<< HEAD
-=======
         else if(algorithm_ == "multiworld_row")
         {
             k.set_algorithm(Exchange<double, 3>::Algorithm::multiworld_efficient_row);
         }
->>>>>>> f290a93f
         else if (algorithm_ == "largemem")
         {
             k.set_algorithm(Exchange<double, 3>::Algorithm::large_memory);
