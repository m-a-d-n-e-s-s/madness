--- conflicted
+++ resolved
@@ -540,16 +540,13 @@
 
   auto gzeta = -1.0 * (compute_g(BxCy.x, BxCy.y, phi0) +
                        compute_g(phiBC.x, phiBC.y, phi0));
-  world.gop.fence();
 
   auto FBX = -1.0 * (compute_g(B.x, phi0, C.x) + compute_g(phi0, B.y, C.x) +
                      Q(mul(world, vb, C.x, true)));
-  world.gop.fence();
 
   // Terms that be added to VB
   auto FB = compute_g(B.x, phi0, phi0) + compute_g(phi0, B.y, phi0) +
             Q(mul(world, vb, phi0, true));
-  world.gop.fence();
   auto matrix_fb = matrix_inner(world, phi0, FB);
   world.gop.fence();
   FB = transform(world, C.x, matrix_fb, true);
@@ -626,7 +623,7 @@
     }
   }
 
-  return {beta, beta_indices};
+  return {-2.0 * beta, beta_indices};
 }
 
 std::pair<Tensor<double>, std::vector<std::string>>
@@ -693,7 +690,7 @@
     }
   }
 
-  return {beta, beta_indices};
+  return {-2.0 * beta, beta_indices};
 }
 
 std::pair<Tensor<double>, std::vector<std::string>>
@@ -744,10 +741,10 @@
     print("rVBC_norm: ", rVBC_norm);
   }
 
-  auto [original_beta, beta0] = compute_beta_tensor(
+  auto [beta0, beta0_dir] = compute_beta_tensor(
       world, zeta_bc_left, zeta_bc_right, zeta_cb_left, zeta_cb_right, XA, VBC);
 
-  auto [dir, beta2] = compute_beta_tensor_v2(world, B, C, zeta_bc_left.y,
+  auto [beta2,beta_dir ] = compute_beta_tensor_v2(world, B, C, zeta_bc_left.y,
                                              zeta_cb_left.y, XA, VBC_2);
 
   if (world.rank() == 0) {
@@ -755,7 +752,7 @@
     print("beta2: ", beta2);
   }
 
-  return {original_beta, beta0};
+  return {beta0, beta0_dir};
 }
 
 Tensor<double> QuadraticResponse::compute_beta(World& world) {
@@ -1183,15 +1180,9 @@
     auto ryi_norm = norm2(world, ryi);
 
     if (world.rank() == 0) {
-<<<<<<< HEAD
       print("VBC.x[", i, ",", b, ",", c, "] norm: ", vbx_norm,
             " compare norm: ", compare_norm, " rxi norm: ", rxi_norm);
       print("VBC.y[", i, ",", b, ",", c, "] norm: ", vby_norm,
-=======
-      print("VBC.x[", i, "] norm: ", vbx_norm, " compare norm: ", compare_norm,
-            " rxi norm: ", rxi_norm);
-      print("VBC.y[", i, "] norm: ", vby_norm,
->>>>>>> 25e1e8ab
             " compare norm: ", compare_norm_y, " ryi norm: ", ryi_norm);
     }
 
