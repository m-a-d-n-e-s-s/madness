--- conflicted
+++ resolved
@@ -488,16 +488,15 @@
 
 auto ResponseBase::compute_gamma(World &world, const gamma_orbitals &density,
                                  const XCOperator<double, 3> &xc) const
-<<<<<<< HEAD
     -> X_space
 {
   std::shared_ptr<WorldDCPmapInterface<Key<3>>> old_pmap =
       FunctionDefaults<3>::get_pmap();
   auto c_xc = xcf.hf_exchange_coefficient();
 
-  auto [chi_alpha, phi0, rho1] =
-      orbital_load_balance(world, density, r_params.loadbalparts());
-  QProjector<double, 3> projector(phi0);
+    auto [chi_alpha, phi0, rho1] =
+            orbital_load_balance(world, density, r_params.loadbalparts());
+    QProjector<double, 3> projector(phi0);
 
   X_space W = X_space::zero_functions(world, chi_alpha.num_states(),
                                       chi_alpha.num_orbitals());
@@ -509,24 +508,6 @@
   {
     molresponse::start_timer(world);
   }
-=======
-        -> X_space {
-    std::shared_ptr<WorldDCPmapInterface<Key<3>>> old_pmap =
-            FunctionDefaults<3>::get_pmap();
-    auto c_xc = xcf.hf_exchange_coefficient();
-
-    auto [chi_alpha, phi0, rho1] =
-            orbital_load_balance(world, density, r_params.loadbalparts());
-    QProjector<double, 3> projector(phi0);
-
-    X_space W = X_space::zero_functions(world, chi_alpha.num_states(),
-                                        chi_alpha.num_orbitals());
-
-    auto apply_projector = [&](auto &xi) { return projector(xi); };
-    // apply the exchange kernel to rho if necessary
-    if (r_params.print_level() >= 1) { molresponse::start_timer(world); }
-
->>>>>>> 402d5c7b
 
   if (r_params.print_level() >= 1)
   {
@@ -798,48 +779,6 @@
   auto [chi_alpha, phi0, rho1] =
       orbital_load_balance(world, density, r_params.loadbalparts());
 
-  QProjector<double, 3> projector(phi0);
-  size_t num_states = chi_alpha.num_states();
-  size_t num_orbitals = chi_alpha.num_orbitals();
-  if (r_params.print_level() >= 1)
-  {
-    molresponse::start_timer(world);
-  }
-  // x functions
-  // here I create the orbital products for elctron interaction terms
-  vecfuncT phi_phi;
-  vecfuncT x_phi;
-  vecfuncT y_phi;
-
-  X_space W = X_space::zero_functions(world, num_states, num_orbitals);
-  if (r_params.print_level() >= 1)
-  {
-    molresponse::end_timer(world, "gamma_zero_functions",
-                           "gamma_zero_functions", iter_timing);
-  }
-  auto apply_projector = [&](auto &xi)
-  { return projector(xi); };
-  // apply the exchange kernel to rho if necessary
-  if (r_params.print_level() >= 1)
-  {
-    molresponse::start_timer(world);
-  }
-
-<<<<<<< HEAD
-  auto rho_b = make_density(world, chi_alpha);
-  auto J = response_context.compute_j1(world, chi_alpha, rho_b, {phi0, phi0},
-                                       shared_coulomb_operator);
-=======
-auto ResponseBase::compute_gamma_full(World &world,
-                                      const gamma_orbitals &density,
-                                      const XCOperator<double, 3> &xc) const
-        -> X_space {
-    std::shared_ptr<WorldDCPmapInterface<Key<3>>> old_pmap =
-            FunctionDefaults<3>::get_pmap();
-
-    auto [chi_alpha, phi0, rho1] =
-            orbital_load_balance(world, density, r_params.loadbalparts());
-
     QProjector<double, 3> projector(phi0);
     size_t num_states = chi_alpha.num_states();
     size_t num_orbitals = chi_alpha.num_orbitals();
@@ -849,7 +788,25 @@
     vecfuncT phi_phi;
     vecfuncT x_phi;
     vecfuncT y_phi;
->>>>>>> 402d5c7b
+
+
+  X_space W = X_space::zero_functions(world, num_states, num_orbitals);
+  if (r_params.print_level() >= 1)
+  {
+    molresponse::end_timer(world, "gamma_zero_functions",
+                           "gamma_zero_functions", iter_timing);
+  }
+  auto apply_projector = [&](auto &xi)
+  { return projector(xi); };
+  // apply the exchange kernel to rho if necessary
+  if (r_params.print_level() >= 1)
+  {
+    molresponse::start_timer(world);
+  }
+
+  auto rho_b = make_density(world, chi_alpha);
+  auto J = response_context.compute_j1(world, chi_alpha, rho_b, {phi0, phi0},
+                                       shared_coulomb_operator);
 
   world.gop.fence();
 
@@ -947,77 +904,6 @@
     World &world, const gamma_orbitals &gammaOrbitals,
     const XCOperator<double, 3> &xc) const -> X_space
 {
-
-  auto old_pmap = FunctionDefaults<3>::get_pmap();
-  auto [xy, phi0, rho1] =
-      orbital_load_balance(world, gammaOrbitals, r_params.loadbalparts());
-  QProjector<double, 3> projector(phi0);
-  size_t num_states = xy.num_states();
-  size_t num_orbitals = xy.num_orbitals();
-  if (r_params.print_level() >= 1)
-  {
-    molresponse::start_timer(world);
-  }
-  X_space gamma(world, num_states, num_orbitals);
-  // here I create the orbital products for elctron interaction terms
-  vecfuncT phi_phi;
-  vecfuncT x_phi;
-  functionT temp_J;
-  X_space W = X_space::zero_functions(world, num_states, num_orbitals);
-  X_space J(world, num_states, num_orbitals);
-  X_space K = X_space::zero_functions(world, num_states, num_orbitals);
-  X_space KX = X_space::zero_functions(world, num_states, num_orbitals);
-  X_space KY = X_space::zero_functions(world, num_states, num_orbitals);
-  if (r_params.print_level() >= 1)
-  {
-    molresponse::end_timer(world, "gamma_zero_functions",
-                           "gamma_zero_functions", iter_timing);
-  }
-  // apply the exchange kernel to rho if necessary
-  if (r_params.print_level() >= 1)
-  {
-    molresponse::start_timer(world);
-  }
-
-<<<<<<< HEAD
-  if (r_params.print_level() >= 1)
-  {
-    molresponse::start_timer(world);
-  }
-  auto rho = make_density(world, xy);
-  if (r_params.print_level() >= 1)
-  {
-    molresponse::end_timer(world, "compute density J[omega]");
-  }
-  int b = 0;
-  for (const auto &rho_b : rho)
-  {
-    auto temp_J = apply(*shared_coulomb_operator, rho_b);
-    J.x[b++] = mul(world, temp_J, phi0);
-  }
-  std::transform(J.x.begin(), J.x.end(), J.x.begin(),
-                 [&](auto &jxi)
-                 { return projector(jxi); });
-  J.y = J.x.copy();
-  if (r_params.print_level() >= 1)
-  {
-    molresponse::end_timer(world, "J[omega]", "J[omega]", iter_timing);
-  }
-  if (xcf.hf_exchange_coefficient() != 1.0)
-  {
-    auto compute_wx = [&, &phi0 = phi0](auto rho_alpha)
-    {
-      auto xc_rho = xc.apply_xc_kernel(rho_alpha);
-      return mul(world, xc_rho, phi0);
-    };
-    if (r_params.print_level() >= 1)
-    {
-      molresponse::start_timer(world);
-=======
-auto ResponseBase::compute_gamma_static(World &world,
-                                        const gamma_orbitals &gammaOrbitals,
-                                        const XCOperator<double, 3> &xc) const
-        -> X_space {
 
     auto old_pmap = FunctionDefaults<3>::get_pmap();
     auto [xy, phi0, rho1] =
@@ -1043,11 +929,39 @@
     // apply the exchange kernel to rho if necessary
     if (r_params.print_level() >= 1) { molresponse::start_timer(world); }
 
-    if (r_params.print_level() >= 1) { molresponse::start_timer(world); }
-    auto rho = make_density(world, xy);
-    if (r_params.print_level() >= 1) {
-        molresponse::end_timer(world, "compute density J[omega]");
->>>>>>> 402d5c7b
+  if (r_params.print_level() >= 1)
+  {
+    molresponse::start_timer(world);
+  }
+  auto rho = make_density(world, xy);
+  if (r_params.print_level() >= 1)
+  {
+    molresponse::end_timer(world, "compute density J[omega]");
+  }
+  int b = 0;
+  for (const auto &rho_b : rho)
+  {
+    auto temp_J = apply(*shared_coulomb_operator, rho_b);
+    J.x[b++] = mul(world, temp_J, phi0);
+  }
+  std::transform(J.x.begin(), J.x.end(), J.x.begin(),
+                 [&](auto &jxi)
+                 { return projector(jxi); });
+  J.y = J.x.copy();
+  if (r_params.print_level() >= 1)
+  {
+    molresponse::end_timer(world, "J[omega]", "J[omega]", iter_timing);
+  }
+  if (xcf.hf_exchange_coefficient() != 1.0)
+  {
+    auto compute_wx = [&, &phi0 = phi0](auto rho_alpha)
+    {
+      auto xc_rho = xc.apply_xc_kernel(rho_alpha);
+      return mul(world, xc_rho, phi0);
+    };
+    if (r_params.print_level() >= 1)
+    {
+      molresponse::start_timer(world);
     }
     std::transform(rho.begin(), rho.end(), W.x.begin(), compute_wx);
     std::transform(W.x.begin(), W.x.end(), W.x.begin(),
@@ -1184,57 +1098,52 @@
       auto xc_rho = xc.apply_xc_kernel(rho_alpha);
       return mul(world, xc_rho, phi0);
     };
-<<<<<<< HEAD
     if (r_params.print_level() >= 1)
     {
       molresponse::start_timer(world);
-=======
-
-    std::transform(rho.begin(), rho.end(), J.begin(), compute_jx);
-    if (r_params.print_level() >= 1) {
-        molresponse::end_timer(world, "J[omega]", "J[omega]", iter_timing);
-    }
-
-    // Create Coulomb potential on ground_orbitals
-    if (xcf.hf_exchange_coefficient() != 1.0) {
-        auto compute_wx = [&, &phi0 = phi0](auto rho_alpha) {
-            auto xc_rho = xc.apply_xc_kernel(rho_alpha);
-            return mul(world, xc_rho, phi0);
-        };
-        if (r_params.print_level() >= 1) { molresponse::start_timer(world); }
-        // for every transition density apply the exchange kernel and multiply the
-        // vector of orbitals
-        std::transform(rho.begin(), rho.end(), W.begin(), compute_wx);
-        W = W.copy();
-
-        if (r_params.print_level() >= 1) {
-            molresponse::end_timer(world, "XC[omega]", "XC[omega]",
-                                   iter_timing);
-        }
-    }
-
-    if (r_params.print_level() >= 1) { molresponse::start_timer(world); }
-
-    for (size_t b = 0; b < num_states; b++) {
-        vecfuncT x;
-        x = d_alpha.x[b];
-        k1_x[b] = newK(x, phi0, phi0);
-    }
-
-    if (r_params.print_level() >= 1) {
-        molresponse::end_timer(world, "K[omega]", "K[omega]", iter_timing);
-    }
-
-    if (r_params.print_level() >= 1) { molresponse::start_timer(world); }
-    k1_x.truncate_rf();
-    J.truncate_rf();
-    W.truncate_rf();
-
-    gamma.x = (J * 2) - k1_x * xcf.hf_exchange_coefficient() + W;
-    if (r_params.print_level() >= 1) {
-        molresponse::end_timer(world, "gamma_truncate_add",
-                               "gamma_truncate_add", iter_timing);
-    }
+    }
+    // for every transition density apply the exchange kernel and multiply the
+    // vector of orbitals
+    std::transform(rho.begin(), rho.end(), W.begin(), compute_wx);
+    W = W.copy();
+
+    if (r_params.print_level() >= 1)
+    {
+      molresponse::end_timer(world, "XC[omega]", "XC[omega]", iter_timing);
+    }
+  }
+
+  if (r_params.print_level() >= 1)
+  {
+    molresponse::start_timer(world);
+  }
+
+  for (size_t b = 0; b < num_states; b++)
+  {
+    vecfuncT x;
+    x = d_alpha.x[b];
+    k1_x[b] = newK(x, phi0, phi0);
+  }
+
+  if (r_params.print_level() >= 1)
+  {
+    molresponse::end_timer(world, "K[omega]", "K[omega]", iter_timing);
+  }
+
+  if (r_params.print_level() >= 1)
+  {
+    molresponse::start_timer(world);
+  }
+  k1_x.truncate_rf();
+  J.truncate_rf();
+  W.truncate_rf();
+
+  gamma.x = (J * 2) - k1_x * xcf.hf_exchange_coefficient() + W;
+  if (r_params.print_level() >= 1)
+  {
+    molresponse::end_timer(world, "gamma_truncate_add", "gamma_truncate_add",
+                           iter_timing);
+  }
 
     if (r_params.print_level() >= 1) { molresponse::start_timer(world); }
     QProjector<double, 3> projector(ground_orbitals);
@@ -1246,72 +1155,6 @@
         molresponse::end_timer(world, "gamma_project", "gamma_project",
                                iter_timing);
     }
-
-    if (r_params.print_level() >= 20) {
-        print("------------------------ Gamma Functions Norms  "
-              "------------------");
-        print("Gamma X norms");
-        print(gamma.x.norm2());
->>>>>>> 402d5c7b
-    }
-    // for every transition density apply the exchange kernel and multiply the
-    // vector of orbitals
-    std::transform(rho.begin(), rho.end(), W.begin(), compute_wx);
-    W = W.copy();
-
-    if (r_params.print_level() >= 1)
-    {
-      molresponse::end_timer(world, "XC[omega]", "XC[omega]", iter_timing);
-    }
-  }
-
-  if (r_params.print_level() >= 1)
-  {
-    molresponse::start_timer(world);
-  }
-
-  for (size_t b = 0; b < num_states; b++)
-  {
-    vecfuncT x;
-    x = d_alpha.x[b];
-    k1_x[b] = newK(x, phi0, phi0);
-  }
-
-  if (r_params.print_level() >= 1)
-  {
-    molresponse::end_timer(world, "K[omega]", "K[omega]", iter_timing);
-  }
-
-  if (r_params.print_level() >= 1)
-  {
-    molresponse::start_timer(world);
-  }
-  k1_x.truncate_rf();
-  J.truncate_rf();
-  W.truncate_rf();
-
-  gamma.x = (J * 2) - k1_x * xcf.hf_exchange_coefficient() + W;
-  if (r_params.print_level() >= 1)
-  {
-    molresponse::end_timer(world, "gamma_truncate_add", "gamma_truncate_add",
-                           iter_timing);
-  }
-
-  if (r_params.print_level() >= 1)
-  {
-    molresponse::start_timer(world);
-  }
-  QProjector<double, 3> projector(ground_orbitals);
-  for (size_t i = 0; i < num_states; i++)
-  {
-    gamma.x[i] = projector(gamma.x[i]);
-    truncate(world, gamma.x[i]);
-  }
-  if (r_params.print_level() >= 1)
-  {
-    molresponse::end_timer(world, "gamma_project", "gamma_project",
-                           iter_timing);
-  }
 
   if (r_params.print_level() >= 20)
   {
