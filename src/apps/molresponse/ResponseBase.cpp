--- conflicted
+++ resolved
@@ -308,14 +308,11 @@
             // if (world.rank() == 0) print("selecting exchange multi world");
             k.set_algorithm(Exchange<double, 3>::Algorithm::multiworld_efficient);
         }
-<<<<<<< HEAD
-=======
         else if(r_params.hfexalg() =="multiworld_row")
         {
             // if (world.rank() == 0) print("selecting exchange multi world efficient");
             k.set_algorithm(Exchange<double, 3>::Algorithm::multiworld_efficient_row);
         }
->>>>>>> f290a93f
         else if (r_params.hfexalg() == "largemem")
         {
             // if (world.rank() == 0) print("selecting exchange large memory");
