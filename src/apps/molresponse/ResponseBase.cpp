--- conflicted
+++ resolved
@@ -449,17 +449,10 @@
     std::shared_ptr<WorldDCPmapInterface<Key<3>>> old_pmap = FunctionDefaults<3>::get_pmap();
 
     auto [chi_alpha, phi0] = orbital_load_balance(world, density, r_params.loadbalparts());
-<<<<<<< HEAD
 
     size_t num_states = chi_alpha.num_states();
     size_t num_orbitals = chi_alpha.num_orbitals();
 
-=======
-
-    size_t num_states = chi_alpha.num_states();
-    size_t num_orbitals = chi_alpha.num_orbitals();
-
->>>>>>> be91ab21
 
     if (r_params.print_level() >= 1) { molresponse::start_timer(world); }
 
@@ -473,13 +466,8 @@
     X_space J(world, num_states, num_orbitals);
     response_space j_x(world, num_states, num_orbitals);
     response_space j_y(world, num_states, num_orbitals);
-<<<<<<< HEAD
+
     X_space W = X_space::zero_functions(world, num_states, num_orbitals);
-
-=======
-
-    X_space W = X_space::zero_functions(world, num_states, num_orbitals);
->>>>>>> be91ab21
     if (r_params.print_level() >= 1) {
         molresponse::end_timer(world, "gamma_zero_functions", "gamma_zero_functions", iter_timing);
     }
@@ -489,29 +477,18 @@
     // Create Coulomb potential on ground_orbitals
     functionT rho_x_b;
     functionT rho_y_b;
-<<<<<<< HEAD
-    auto mul_tol = FunctionDefaults<3>::get_thresh()*.1;
-    // note that x can refer to x or y
-=======
     auto mul_tol = FunctionDefaults<3>::get_thresh();
->>>>>>> be91ab21
     auto rho_b = make_density(world, chi_alpha);
     int b = 0;
     for (const auto &rho_b_i: rho_b) {
         auto temp_J = apply(*shared_coulomb_operator, rho_b_i);
         J.X[b++] = mul(world, temp_J, phi0);
     }
-<<<<<<< HEAD
-    J.Y = J.X.copy();
-    if (world.rank() == 0) { print("copy JX into JY"); }
-    world.gop.fence();
-=======
     world.gop.fence();
     J.Y = J.X.copy();
     if (world.rank() == 0) { print("copy JX into JY"); }
     world.gop.fence();
 
->>>>>>> be91ab21
     if (r_params.print_level() >= 1) {
         molresponse::end_timer(world, "J[omega]", "J[omega]", iter_timing);
     }
@@ -530,18 +507,6 @@
         }
     }
     if (r_params.print_level() >= 1) { molresponse::start_timer(world); }
-<<<<<<< HEAD
-    auto K = response_exchange_multiworld(phi0, chi_alpha, true);
-    if (r_params.print_level() >= 1) {
-        molresponse::end_timer(world, "K[omega]", "K[omega]", iter_timing);
-    }
-    molresponse::start_timer(world);
-    X_space gamma(world, num_states, num_orbitals);
-    auto c_xc = xcf.hf_exchange_coefficient();
-    gamma = 2 * J - c_xc * K;
-    if (xcf.hf_exchange_coefficient() != 1.0) {
-        gamma = gamma+(1.0-c_xc)* W;
-=======
 
     auto K = response_exchange_multiworld(phi0, chi_alpha, true);
 
@@ -555,7 +520,6 @@
     gamma = 2 * J - c_xc * K + (1.0 - c_xc) * W;
     if (xcf.hf_exchange_coefficient() != 1.0) {
         gamma += W;
->>>>>>> be91ab21
         if (world.rank() == 0) { print("gamma: += W"); }
     }
     //gamma.truncate();
@@ -623,14 +587,11 @@
     X_space W = X_space::zero_functions(world, num_states, num_orbitals);
     X_space J(world, num_states, num_orbitals);
     X_space K = X_space::zero_functions(world, num_states, num_orbitals);
-<<<<<<< HEAD
-=======
     X_space KX = X_space::zero_functions(world, num_states, num_orbitals);
     X_space KY = X_space::zero_functions(world, num_states, num_orbitals);
 
     //     std::cout << "MPI BARRIER After create Zero functions gamma " << std::endl;
     //     world.mpi.Barrier();
->>>>>>> be91ab21
 
     if (r_params.print_level() >= 1) {
         molresponse::end_timer(world, "gamma_zero_functions", "gamma_zero_functions", iter_timing);
@@ -642,10 +603,6 @@
     if (r_params.print_level() >= 1) { molresponse::start_timer(world); }
     auto rho = make_density(world, xy);
     //auto rho = transition_density(world, phi0, xy.X, xy.X);
-<<<<<<< HEAD
-
-    if (r_params.print_level() >= 1) { molresponse::end_timer(world, "compute density J[omega]"); }
-=======
 
     if (r_params.print_level() >= 1) { molresponse::end_timer(world, "compute density J[omega]"); }
 
@@ -657,18 +614,14 @@
         return mul(world, temp_J, phi0);
     };
      */
->>>>>>> be91ab21
 
     int b = 0;
     for (const auto &rho_b: rho) {
         auto temp_J = apply(*shared_coulomb_operator, rho_b);
         J.X[b++] = mul(world, temp_J, phi0);
     }
-<<<<<<< HEAD
-=======
     //std::transform(rho.begin(), rho.end(), J.X.begin(), compute_jx);
     J.X.truncate_rf();
->>>>>>> be91ab21
     J.Y = J.X.copy();
 
     if (r_params.print_level() >= 1) {
@@ -688,9 +641,6 @@
         }
     }
 
-<<<<<<< HEAD
-
-=======
 
     /*
     if (r_params.print_level() >= 1) { molresponse::start_timer(world); }
@@ -712,16 +662,11 @@
         molresponse::end_timer(world, "old K[omega]", "K[omega]", iter_timing);
     }
      */
->>>>>>> be91ab21
     if (r_params.print_level() >= 1) { molresponse::start_timer(world); }
     K = response_exchange_multiworld(phi0, xy, false);
     if (r_params.print_level() >= 1) {
         molresponse::end_timer(world, "K[omega]", "K[omega]", iter_timing);
     }
-<<<<<<< HEAD
-
-    if (r_params.print_level() >= 1) { molresponse::start_timer(world); }
-=======
     if (r_params.print_level() >= 20) { print_inner(world, "new static KX", xy, K); }
 
     /*
@@ -741,7 +686,6 @@
      */
 
     // update gamma functions
->>>>>>> be91ab21
     gamma = 2 * J - K * xcf.hf_exchange_coefficient() + W;
     if (r_params.print_level() >= 1) {
         molresponse::end_timer(world, "gamma_truncate_add", "gamma_truncate_add", iter_timing);
@@ -763,13 +707,11 @@
     W.clear();
     xy.clear();
     phi0.clear();
-<<<<<<< HEAD
-=======
-
->>>>>>> be91ab21
+
     if (world.size() > 1) {
         FunctionDefaults<3>::set_pmap(old_pmap);// ! DON'T FORGET !
     }
+
     if (r_params.print_level() >= 1) {
         molresponse::end_timer(world, "gamma_clear_functions", "gamma_clear_functions",
                                iter_timing);
@@ -1051,10 +993,6 @@
     if (r_params.print_level() >= 1) { molresponse::start_timer(world); }
     auto c_xc = xcf.hf_exchange_coefficient();
     real_function_3d v0 = v_j0 + v_nuc + (1 - c_xc) * v_xc;
-<<<<<<< HEAD
-    v0.truncate();
-=======
->>>>>>> be91ab21
     double safety = 0.1;
     double vtol = safety * FunctionDefaults<3>::get_thresh();
     if (compute_Y) {
@@ -1074,10 +1012,6 @@
     if (r_params.print_level() >= 1) {
         molresponse::end_timer(world, "V0_add", "V0_add", iter_timing);
     }
-<<<<<<< HEAD
-    V0.truncate();// we are removing noise here
-=======
->>>>>>> be91ab21
     return V0;
 }
 
@@ -1193,17 +1127,9 @@
     X_space res(world, m, n);
     if (compute_y) {
         res = g_chi - chi;
-<<<<<<< HEAD
-        res.truncate();
         residual_norms = res.norm2s();
     } else {
         res.X = g_chi.X - chi.X;
-        res.X.truncate_rf();
-=======
-        residual_norms = res.norm2s();
-    } else {
-        res.X = g_chi.X - chi.X;
->>>>>>> be91ab21
         residual_norms = res.X.norm2();
     }
     if (r_params.print_level() >= 1) {
@@ -1320,24 +1246,12 @@
                                         const response_space &y_response,
                                         ResponseParameters const &responseParameters,
                                         GroundStateCalculation const &g_params) {
-<<<<<<< HEAD
-
-
-    std::string plot_dir = "plots/";
-#ifdef MADCHEM_HAS_STD_FILESYSTEM
-    std::filesystem::create_directory(plot_dir);
-#else
-    density_dir = "";
-    orbital_dir = "";
-#endif
-=======
     std::filesystem::create_directories("plots/densities");
     std::filesystem::create_directory("plots/orbitals");
 
     // TESTING
     // get transition density
     // num orbitals
->>>>>>> be91ab21
     size_t n = x_response[0].size();
     size_t m = x_response.size();
 
