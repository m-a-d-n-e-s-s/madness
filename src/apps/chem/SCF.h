/*
  This file is part of MADNESS.

  Copyright (C) 2007,2010 Oak Ridge National Laboratory

  This program is free software; you can redistribute it and/or modify
  it under the terms of the GNU General Public License as published by
  the Free Software Foundation; either version 2 of the License, or
  (at your option) any later version.

  This program is distributed in the hope that it will be useful,
  but WITHOUT ANY WARRANTY; without even the implied warranty of
  MERCHANTABILITY or FITNESS FOR A PARTICULAR PURPOSE. See the
  GNU General Public License for more details.

  You should have received a copy of the GNU General Public License
  along with this program; if not, write to the Free Software
  Foundation, Inc., 59 Temple Place, Suite 330, Boston, MA 02111-1307 USA

  For more information please contact:

  Robert J. Harrison
  Oak Ridge National Laboratory
  One Bethel Valley Road
  P.O. Box 2008, MS-6367

  email: harrisonrj@ornl.gov
  tel:   865-241-3937
  fax:   865-572-0680


  $Id$
 */

/// \file moldft.cc
/// \brief Molecular HF and DFT code
/// \defgroup moldft The molecular density funcitonal and Hartree-Fock code

#ifndef MADNESS_CHEM_SCF_H__INCLUDED
#define MADNESS_CHEM_SCF_H__INCLUDED

//#define WORLD_INSTANTIATE_STATIC_TEMPLATES

#include <chem/CalculationParameters.h>
<<<<<<< HEAD
#include <chem/SCFOperators.h>
#include <chem/commandlineparser.h>
=======
#include <chem/commandlineparser.h>
#include <chem/molecule.h>
#include <chem/molecularbasis.h>
>>>>>>> b7c31ed3
#include <chem/corepotential.h>
#include <chem/gth_pseudopotential.h>
#include <chem/molecularbasis.h>
#include <chem/molecule.h>
#include <chem/pcm.h>
#include <chem/potentialmanager.h>
#include <chem/xcfunctional.h>
#include <madness/mra/mra.h>
#include <madness/tensor/distributed_matrix.h>
#include <madness/tensor/solvers.h>

#include <external_headers/tensor_json.hpp>
#include <filesystem>
#include <memory>

namespace madness {

typedef std::shared_ptr<WorldDCPmapInterface<Key<3> > > pmapT;
typedef Vector<double, 3> coordT;
typedef std::shared_ptr<FunctionFunctorInterface<double, 3> > functorT;
typedef Function<double, 3> functionT;
typedef std::vector<functionT> vecfuncT;
typedef std::pair<vecfuncT, vecfuncT> pairvecfuncT;
typedef std::vector<pairvecfuncT> subspaceT;
typedef Tensor<double> tensorT;
typedef DistributedMatrix<double> distmatT;
typedef FunctionFactory<double, 3> factoryT;
typedef SeparatedConvolution<double, 3> operatorT;
typedef std::shared_ptr<operatorT> poperatorT;
typedef Function<std::complex<double>, 3> complex_functionT;
typedef std::vector<complex_functionT> cvecfuncT;
typedef Convolution1D<double_complex> complex_operatorT;

<<<<<<< HEAD
extern distmatT distributed_localize_PM(World& world,
                                        const vecfuncT& mo,
                                        const vecfuncT& ao,
                                        const std::vector<int>& set,
                                        const std::vector<int>& at_to_bf,
                                        const std::vector<int>& at_nbf,
                                        const double thresh = 1e-9,
                                        const double thetamax = 0.5,
                                        const bool randomize = true,
                                        const bool doprint = false);
=======

>>>>>>> b7c31ed3

inline double mask1(double x) {
  /* Iterated first beta function to switch smoothly
     from 0->1 in [0,1].  n iterations produce 2*n-1
     zero derivatives at the end points. Order of polyn
     is 3^n.

     Currently use one iteration so that first deriv.
     is zero at interior boundary and is exactly representable
     by low order multiwavelet without refinement */

  x = (x * x * (3. - 2. * x));
  return x;
}

static double mask3(const coordT& ruser) {
  coordT rsim;
  user_to_sim(ruser, rsim);
  double x = rsim[0], y = rsim[1], z = rsim[2];
  double lo = 0.0625, hi = 1.0 - lo, result = 1.0;
  double rlo = 1.0 / lo;

  if (x < lo)
    result *= mask1(x * rlo);
  else if (x > hi)
    result *= mask1((1.0 - x) * rlo);
  if (y < lo)
    result *= mask1(y * rlo);
  else if (y > hi)
    result *= mask1((1.0 - y) * rlo);
  if (z < lo)
    result *= mask1(z * rlo);
  else if (z > hi)
    result *= mask1((1.0 - z) * rlo);

  return result;
}

class MolecularGuessDensityFunctor : public FunctionFunctorInterface<double, 3> {
 private:
  const Molecule& molecule;
  const AtomicBasisSet& aobasis;

 public:
  MolecularGuessDensityFunctor(const Molecule& molecule, const AtomicBasisSet& aobasis)
      : molecule(molecule), aobasis(aobasis) {}

  double operator()(const coordT& x) const { return aobasis.eval_guess_density(molecule, x[0], x[1], x[2]); }

  std::vector<coordT> special_points() const { return molecule.get_all_coords_vec(); }
};

class AtomicBasisFunctor : public FunctionFunctorInterface<double, 3> {
 private:
  const AtomicBasisFunction aofunc;

 public:
  AtomicBasisFunctor(const AtomicBasisFunction& aofunc) : aofunc(aofunc) {}

  double operator()(const coordT& x) const { return aofunc(x[0], x[1], x[2]); }

  std::vector<coordT> special_points() const { return std::vector<coordT>(1, aofunc.get_coords_vec()); }
};

class AtomicAttractionFunctor : public FunctionFunctorInterface<double, 3> {
 private:
  const Molecule& molecule;
  const int iatom;

 public:
  AtomicAttractionFunctor(const Molecule& molecule, int iatom) : molecule(molecule), iatom(iatom) {}

  double operator()(const coordT& x) const {
    const Atom& atom = molecule.get_atom(iatom);
    const coordT coord = {atom.x, atom.y, atom.z};
    double r = (x - coord).normf();
    return -atom.q * smoothed_potential(r * molecule.get_rcut()[iatom]) * molecule.get_rcut()[iatom];
  }

  std::vector<coordT> special_points() const { return std::vector<coordT>(1, molecule.get_atom(iatom).get_coords()); }
};

class MolecularDerivativeFunctor : public FunctionFunctorInterface<double, 3> {
 private:
  const Molecule& molecule;
  const int atom;
  const int axis;

 public:
  MolecularDerivativeFunctor(const Molecule& molecule, int atom, int axis)
      : molecule(molecule), atom(atom), axis(axis) {}

  double operator()(const coordT& x) const {
    return molecule.nuclear_attraction_potential_derivative(atom, axis, x[0], x[1], x[2]);
  }

  std::vector<coordT> special_points() const { return std::vector<coordT>(1, molecule.get_atom(atom).get_coords()); }
};

class MolecularSecondDerivativeFunctor : public FunctionFunctorInterface<double, 3> {
 private:
  const Molecule& molecule;
  const int atom;
  const int iaxis, jaxis;

 public:
  MolecularSecondDerivativeFunctor(const Molecule& molecule, int atom, int iaxis, int jaxis)
      : molecule(molecule), atom(atom), iaxis(iaxis), jaxis(jaxis) {}

  double operator()(const coordT& x) const {
    return molecule.nuclear_attraction_potential_second_derivative(atom, iaxis, jaxis, x[0], x[1], x[2]);
  }

  std::vector<coordT> special_points() const { return std::vector<coordT>(1, molecule.get_atom(atom).get_coords()); }
};

class CorePotentialDerivativeFunctor : public FunctionFunctorInterface<double, 3> {
 private:
  const Molecule& molecule;
  const int atom;
  const int axis;
  std::vector<coordT> specialpt;

 public:
  CorePotentialDerivativeFunctor(const Molecule& molecule, int atom, int axis)
      : molecule(molecule), atom(atom), axis(axis) {}

  double operator()(const coordT& r) const { return molecule.core_potential_derivative(atom, axis, r[0], r[1], r[2]); }
};

/// A MADNESS functor to compute either x, y, or z
class DipoleFunctor : public FunctionFunctorInterface<double, 3> {
 private:
  const int axis;

 public:
  DipoleFunctor(int axis) : axis(axis) {}
  double operator()(const coordT& x) const { return x[axis]; }
};

/// A MADNESS functor to compute the cartesian moment x^i * y^j * z^k (i, j, k
/// integer and >= 0)
class MomentFunctor : public FunctionFunctorInterface<double, 3> {
 private:
  const int i, j, k;

 public:
  MomentFunctor(int i, int j, int k) : i(i), j(j), k(k) {}
  MomentFunctor(const std::vector<int>& x) : i(x[0]), j(x[1]), k(x[2]) {}
  double operator()(const coordT& r) const {
    double xi = 1.0, yj = 1.0, zk = 1.0;
    for (int p = 0; p < i; ++p) xi *= r[0];
    for (int p = 0; p < j; ++p) yj *= r[1];
    for (int p = 0; p < k; ++p) zk *= r[2];
    return xi * yj * zk;
  }
};

/// A generic functor to compute external potential for TDDFT
template <typename T>
class VextCosFunctor {
  double _omega;
  Function<T, 3> _f;

 public:
  VextCosFunctor(World& world,
                 //        const std::shared_ptr<FunctionFunctorInterface<T,3> >& functor,
                 const FunctionFunctorInterface<T, 3>* functor,
                 double omega)
      : _omega(omega) {
    //      _f = factoryT(world).functor(functor);
    _f = factoryT(world).functor(functorT(new DipoleFunctor(2)));
  }
  Function<T, 3> operator()(const double t) const { return std::cos(_omega * t) * _f; }
};

template <typename T, int NDIM>
struct lbcost {
  double leaf_value;
  double parent_value;
  lbcost(double leaf_value = 1.0, double parent_value = 0.0) : leaf_value(leaf_value), parent_value(parent_value) {}
  double operator()(const Key<NDIM>& key, const FunctionNode<T, NDIM>& node) const {
    if (key.level() < 1) {
      return 100.0 * (leaf_value + parent_value);
    } else if (node.is_leaf()) {
      return leaf_value;
    } else {
      return parent_value;
    }
  }
};

class SCF {
<<<<<<< HEAD
 public:
  std::shared_ptr<PotentialManager> potentialmanager;
  std::shared_ptr<GTHPseudopotential<double> > gthpseudopotential;
  Molecule molecule;
  CalculationParameters param;
  XCfunctional xc;
  PCM pcm;
  AtomicBasisSet aobasis;
  functionT mask;

  /// alpha and beta molecular orbitals
  vecfuncT amo, bmo;

  /// sets of orbitals grouped by their orbital energies (for localization?)
  /// only orbitals within the same set will be mixed to localize
  std::vector<int> aset, bset;

  /// MRA projection of the minimal basis set
  vecfuncT ao;

  std::vector<int> at_to_bf, at_nbf;

  /// occupation numbers for alpha and beta orbitals
  tensorT aocc, bocc;

  /// orbital energies for alpha and beta orbitals
  tensorT aeps, beps;
  poperatorT coulop;
  std::vector<std::shared_ptr<real_derivative_3d> > gradop;
  double vtol;
  double current_energy;
  // double esol;//etot;
  // double vacuo_energy;

  /// collective constructor for SCF uses contents of file \c filename and
  /// broadcasts to all nodes
  //	SCF(World & world, const char *filename);
  /// collective constructor for SCF uses contents of stream \c input and
  /// broadcasts to all nodes
  //	SCF(World & world, std::shared_ptr<std::istream> input);
  //	SCF(World& world, const std::string& inputfile);
  SCF(World& world, const commandlineparser& parser);

  void copy_data(World& world, const SCF& other) {
    aeps = copy(other.aeps);
    beps = copy(other.beps);
    aocc = copy(other.aocc);
    bocc = copy(other.bocc);
    amo = copy(world, other.amo);
    bmo = copy(world, other.bmo);
    aset = other.aset;
    bset = other.bset;
    ao = copy(world, other.ao);
    at_to_bf = other.at_to_bf;
    at_nbf = other.at_nbf;
  }

  template <std::size_t NDIM>
  void set_protocol(World& world, double thresh) {
    int k;
    // Allow for imprecise conversion of threshold
    if (thresh >= 0.9e-2)
      k = 4;
    else if (thresh >= 0.9e-4)
      k = 6;
    else if (thresh >= 0.9e-6)
      k = 8;
    else if (thresh >= 0.9e-8)
      k = 10;
    else
      k = 12;

    // k defaults to make sense with thresh, override by providing k in input
    // file
    if (param.k() == -1) {
      FunctionDefaults<NDIM>::set_k(k);
      //        	param.k=k;
    } else {
      FunctionDefaults<NDIM>::set_k(param.k());
    }
    // don't forget to adapt the molecular smoothing parameter!! NO ... it is
    // independent
    //        molecule.set_eprec(std::min(thresh,molecule.get_eprec()));
    FunctionDefaults<NDIM>::set_thresh(thresh);
    FunctionDefaults<NDIM>::set_refine(true);
    FunctionDefaults<NDIM>::set_initial_level(2);
    //        FunctionDefaults<NDIM>::set_truncate_mode(1);
    FunctionDefaults<NDIM>::set_autorefine(false);
    FunctionDefaults<NDIM>::set_apply_randomize(false);
    FunctionDefaults<NDIM>::set_project_randomize(false);
    FunctionDefaults<NDIM>::set_cubic_cell(-param.L(), param.L());
    GaussianConvolution1DCache<double>::map.clear();
    double safety = 0.1;
    vtol = FunctionDefaults<NDIM>::get_thresh() * safety;
    coulop = poperatorT(CoulombOperatorPtr(world, param.lo(), thresh));
    gradop = gradient_operator<double, 3>(world);

    // Update coefficients if using a different derivative
    if (param.deriv() == "bspline") {
      for (int i = 0; i < 3; ++i) (*gradop[i]).set_bspline1();
    } else if (param.deriv() == "ble") {
      for (int i = 0; i < 3; ++i) (*gradop[i]).set_ble1();
    }

    mask = functionT(factoryT(world).f(mask3).initial_level(4).norefine());
    if (world.rank() == 0 and param.print_level() > 1) {
      print("\nSolving NDIM=",
            NDIM,
            " with thresh",
            thresh,
            "    k",
            FunctionDefaults<NDIM>::get_k(),
            "   conv",
            std::max(thresh, param.dconv()),
            "\n");
    }
  }
=======
public:
	std::shared_ptr<PotentialManager> potentialmanager;
	std::shared_ptr<GTHPseudopotential <double> > gthpseudopotential;
	Molecule molecule;
	CalculationParameters param;
	XCfunctional xc;
	PCM pcm;
	AtomicBasisSet aobasis;
	functionT mask;

	/// alpha and beta molecular orbitals
	vecfuncT amo, bmo;

	/// sets of orbitals grouped by their orbital energies (for localization?)
	/// only orbitals within the same set will be mixed to localize
	std::vector<int> aset, bset;

	/// MRA projection of the minimal basis set
	vecfuncT ao;

	std::vector<int> at_to_bf, at_nbf;

	/// occupation numbers for alpha and beta orbitals
	tensorT aocc, bocc;

	/// orbital energies for alpha and beta orbitals
	tensorT aeps, beps;
	poperatorT coulop;
	std::vector< std::shared_ptr<real_derivative_3d> > gradop;
	double vtol;
	double current_energy;
	//double esol;//etot;
	//double vacuo_energy;

	/// collective constructor for SCF uses contents of file \c filename and broadcasts to all nodes
//	SCF(World & world, const char *filename);
	/// collective constructor for SCF uses contents of stream \c input and broadcasts to all nodes
//	SCF(World & world, std::shared_ptr<std::istream> input);
//	SCF(World& world, const std::string& inputfile);
    SCF(World& world, const commandlineparser& parser);

	void copy_data(World& world, const SCF& other) {
	    aeps=copy(other.aeps);
        beps=copy(other.beps);
        aocc=copy(other.aocc);
        bocc=copy(other.bocc);
        amo=copy(world,other.amo);
        bmo=copy(world,other.bmo);
        aset=other.aset;
        bset=other.bset;
        ao=copy(world,other.ao);
        at_to_bf=other.at_to_bf;
        at_nbf=other.at_nbf;
    }

	template<std::size_t NDIM>
	void set_protocol(World & world, double thresh)
	{
		int k;
		// Allow for imprecise conversion of threshold
		if(thresh >= 0.9e-2)
			k = 4;
		else if(thresh >= 0.9e-4)
			k = 6;
		else if(thresh >= 0.9e-6)
			k = 8;
		else if(thresh >= 0.9e-8)
			k = 10;
		else
			k = 12;

		// k defaults to make sense with thresh, override by providing k in input file
		if (param.k() == -1) {
			FunctionDefaults<NDIM>::set_k(k);
			//        	param.k=k;
		} else {
			FunctionDefaults<NDIM>::set_k(param.k());
		}
		// don't forget to adapt the molecular smoothing parameter!! NO ... it is independent
		//        molecule.set_eprec(std::min(thresh,molecule.get_eprec()));
		FunctionDefaults<NDIM>::set_thresh(thresh);
		FunctionDefaults<NDIM>::set_refine(true);
		FunctionDefaults<NDIM>::set_initial_level(2);
		//        FunctionDefaults<NDIM>::set_truncate_mode(1);
		FunctionDefaults<NDIM>::set_autorefine(false);
		FunctionDefaults<NDIM>::set_apply_randomize(false);
		FunctionDefaults<NDIM>::set_project_randomize(false);
		FunctionDefaults<NDIM>::set_cubic_cell(-param.L(), param.L());
		GaussianConvolution1DCache<double>::map.clear();
		double safety = 0.1;
		vtol = FunctionDefaults<NDIM>::get_thresh() * safety;
		coulop = poperatorT(CoulombOperatorPtr(world, param.lo(), thresh));
		gradop = gradient_operator<double,3>(world);

		// Update coefficients if using a different derivative
		if(param.deriv() == "bspline")
		{
			for(int i=0; i<3; ++i) (*gradop[i]).set_bspline1();
		}
		else if(param.deriv() == "ble")
		{
			for(int i=0; i<3; ++i) (*gradop[i]).set_ble1();
		}

		mask = functionT(factoryT(world).f(mask3).initial_level(4).norefine());
		if(world.rank() == 0 and param.print_level()>1){
			print("\nSolving NDIM=",NDIM," with thresh", thresh, "    k",
					FunctionDefaults<NDIM>::get_k(), "   conv", std::max(thresh, param.dconv()), "\n");
		}
	}

	/// getter for the molecular orbitals, alpha spin
	const vecfuncT& get_amo() const {return amo;}

	/// getter for the molecular orbitals, beta spin
	const vecfuncT& get_bmo() const {return bmo;}

	/// getter for the occupation numbers, alpha spin
	const tensorT& get_aocc() const {return aocc;}

	/// getter for the occupation numbers, alpha spin
	const tensorT& get_bocc() const {return bocc;}

	bool is_spin_restricted() const {return param.get<bool>("spin_restricted");}

	void save_mos(World& world);

	void load_mos(World& world);

	bool restart_aos(World& world);

	void do_plots(World& world);

	void project(World & world);

	void make_nuclear_potential(World & world);

	vecfuncT project_ao_basis(World & world, const AtomicBasisSet& aobasis);

	static vecfuncT project_ao_basis_only(World & world, const AtomicBasisSet& aobasis,
			const Molecule& molecule);

	void reset_aobasis(const std::string& aobasisname) {
		aobasis = AtomicBasisSet(); // reset
		aobasis.read_file(aobasisname);
	}

	/// group orbitals into sets of similar orbital energies for localization

	/// @param[in]	eps	orbital energies
	/// @param[in]	occ	occupation numbers
	/// @param[in]	nmo number of MOs for the given spin
	/// @return		vector of length nmo with the set index for each MO
	std::vector<int> group_orbital_sets(World& world, const tensorT& eps,
			const tensorT& occ, const int nmo) const;

	void analyze_vectors(World & world, const vecfuncT & mo, const tensorT & occ = tensorT(),
			const tensorT & energy = tensorT(), const std::vector<int> & set = std::vector<int>());

	distmatT kinetic_energy_matrix(World & world, const vecfuncT & v) const;
	distmatT kinetic_energy_matrix(World & world, const vecfuncT & vbra, const vecfuncT & vket) const;

	vecfuncT core_projection(World & world, const vecfuncT & psi, const bool include_Bc = true);

	double core_projector_derivative(World & world, const vecfuncT & mo,
			const tensorT & occ, int atom, int axis);

	void initial_guess(World & world);

	void initial_load_bal(World & world);

	functionT make_density(World & world, const tensorT & occ, const vecfuncT & v) const;

	functionT make_density(World & world, const tensorT & occ, const cvecfuncT & v);

	std::vector<poperatorT> make_bsh_operators(World & world, const tensorT & evals) const;
	std::vector<poperatorT> make_gradbsh_operators(World & world,
			const tensorT & evals, const int axis) const;

	/// apply the HF exchange on a set of orbitals

	/// @param[in]  world   the world
	/// @param[in]  occ     occupation numbers
	/// @param[in]  psi     the orbitals in the exchange operator
	/// @param[in]  f       the orbitals |i> that the operator is applied on
	/// @return     a vector of orbitals  K| i>
	vecfuncT apply_hf_exchange(World & world, const tensorT & occ,
			const vecfuncT & psi, const vecfuncT & f) const ;

	// Used only for initial guess that is always spin-restricted LDA
	static functionT make_lda_potential(World & world, const functionT & arho);


	//    functionT make_dft_potential(World & world, const vecfuncT& vf, int ispin, int what)
	//    {
	//        return multiop_values<double, xc_potential, 3>(xc_potential(xc, ispin, what), vf);
	//    }

	double make_dft_energy(World & world, const vecfuncT& vf, int ispin)
	{
		functionT vlda = multiop_values<double, xc_functional, 3>(xc_functional(xc), vf);
		return vlda.trace();
	}

	vecfuncT apply_potential(World & world, const tensorT & occ,
			const vecfuncT & amo,
			const functionT & vlocal, double & exc, double & enl, int ispin);

	tensorT derivatives(World & world, const functionT& rho) const;

	/// compute the total dipole moment of the molecule

	/// @param[in]  rho the total (alpha + beta) density
	/// @return     the x,y,z components of the el. + nucl. dipole moment
	tensorT dipole(World & world, const functionT& rho) const;

	void dipole_matrix_elements(World & world, const vecfuncT & mo, const tensorT & occ = tensorT(),
			const tensorT & energy = tensorT(), int spin=0);

	void vector_stats(const std::vector<double> & v, double & rms,
			double & maxabsval) const;

	vecfuncT compute_residual(World & world, tensorT & occ, tensorT & fock,
			const vecfuncT & psi, vecfuncT & Vpsi, double & err);

	tensorT make_fock_matrix(World & world, const vecfuncT & psi,
			const vecfuncT & Vpsi, const tensorT & occ,
			double & ekinetic) const;

	/// Begin functions for polarizability
	void update_response_subspace(World & world,
			vecfuncT & ax, vecfuncT & ay,
			vecfuncT & bx, vecfuncT & by,
			vecfuncT & rax, vecfuncT & ray,
			vecfuncT & rbx, vecfuncT & rby,
			subspaceT & subspace, tensorT & Q, double & update_residual);


	vecfuncT apply_potential_response(World & world, const vecfuncT & dmo,
			const XCOperator<double,3>& xc,  const functionT & vlocal, int ispin);
	void this_axis(World & world, const int axis);
	vecfuncT calc_dipole_mo(World & world,  vecfuncT & mo, const int axis);
	void calc_freq(World & world, double & omega, tensorT & ak, tensorT & bk, int sign);
	void make_BSHOperatorPtr(World & world, tensorT & ak, tensorT & bk,
			std::vector<poperatorT> & aop, std::vector<poperatorT> & bop);
	functionT make_density_ground(World & world, functionT & arho, functionT & brho);

	functionT make_derivative_density(World & world, const vecfuncT & mo,
			const tensorT & occ ,
			const vecfuncT & x, const vecfuncT & y);
	functionT calc_exchange_function(World & world,  const int & p,
			const vecfuncT & dmo1,  const vecfuncT & dmo2,
			const vecfuncT & mo, int & spin);
	vecfuncT calc_xc_function(World & world, XCOperator<double,3>& xc_alda,
			const vecfuncT & mo,  const functionT & drho);
	vecfuncT calc_djkmo(World & world, XCOperator<double,3>& xc_alda, const vecfuncT & dmo1,
			const vecfuncT & dmo2,  const functionT & drho, const vecfuncT & mo,
			const functionT & drhos,
			int  spin);
	vecfuncT calc_rhs(World & world, const vecfuncT & mo ,
			const vecfuncT & Vdmo,
			const vecfuncT & dipolemo, const vecfuncT & djkmo );
	void calc_response_function(World & world, vecfuncT & dmo,
			std::vector<poperatorT> & op, vecfuncT & rhs);
	void orthogonalize_response(World & world, vecfuncT & dmo, vecfuncT & mo );

	void dpolar(World & world, tensorT & polar, functionT & drho, const int axis);

	void calc_dpolar(World & world,
			const vecfuncT & ax, const vecfuncT & ay,
			const vecfuncT & bx, const vecfuncT & by,
			const int axis,
			tensorT & Dpolar_total, tensorT & Dpolar_alpha, tensorT & Dpolar_beta);
	double residual_response(World & world, const vecfuncT & x,const  vecfuncT & y,
			const vecfuncT & x_old, const vecfuncT & y_old,
			vecfuncT & rx, vecfuncT & ry);

	void polarizability(World & world);
	/// End functions for polarizability


	/// make the Coulomb potential given the total density
	functionT make_coulomb_potential(const functionT& rho) const {
		return apply(*coulop, rho);
	}

	/// Compute the two-electron integrals over the provided set of orbitals

	/// Returned is a *replicated* tensor of \f$(ij|kl)\f$ with \f$i>=j\f$
	/// and \f$k>=l\f$.  The symmetry \f$(ij|kl)=(kl|ij)\f$ is enforced.
	Tensor<double> twoint(World& world, const vecfuncT& psi) const;

	/// compute the unitary transformation that diagonalizes the fock matrix

	/// @param[in]	world	the world
	/// @param[in]	overlap	the overlap matrix of the orbitals
	/// @param[in,out]	fock	the fock matrix; diagonal upon exit
	/// @param[out]	evals	the orbital energies
	/// @param[in]	occ	the occupation numbers
	/// @param[in]	thresh_degenerate	threshold for orbitals being degenerate
	/// @return		the unitary matrix U: U^T F U = evals
	tensorT get_fock_transformation(World& world, const tensorT& overlap,
			tensorT& fock, tensorT& evals, const tensorT& occ,
			const double thresh_degenerate) const;


	/// diagonalize the fock matrix, taking care of degenerate states

	/// Vpsi is passed in to make sure orbitals and Vpsi are in phase
	/// @param[in]	world	the world
	/// @param[in,out]	fock	the fock matrix (diagonal upon exit)
	/// @param[in,out]	psi		the orbitals
	/// @param[in,out]	Vpsi	the orbital times the potential
	/// @param[out]	evals	the orbital energies
	/// @param[in]	occ		occupation numbers
	/// @param[in]	thresh	threshold for rotation and truncation
	/// @return		the unitary matrix U: U^T F U = evals
	tensorT diag_fock_matrix(World& world, tensorT& fock,
			vecfuncT& psi, vecfuncT& Vpsi, tensorT& evals,
			const tensorT& occ, const double thresh) const;


	void loadbal(World & world, functionT & arho, functionT & brho, functionT & arho_old,
			functionT & brho_old, subspaceT & subspace);

>>>>>>> b7c31ed3

  /// getter for the molecular orbitals, alpha spin
  const vecfuncT& get_amo() const { return amo; }

  /// getter for the molecular orbitals, beta spin
  const vecfuncT& get_bmo() const { return bmo; }

  /// getter for the occupation numbers, alpha spin
  const tensorT& get_aocc() const { return aocc; }

  /// getter for the occupation numbers, alpha spin
  const tensorT& get_bocc() const { return bocc; }

  bool is_spin_restricted() const { return param.get<bool>("spin_restricted"); }

  void save_mos(World& world);

  void load_mos(World& world);

  bool restart_aos(World& world);

  void do_plots(World& world);

  void project(World& world);

  void make_nuclear_potential(World& world);

  vecfuncT project_ao_basis(World& world, const AtomicBasisSet& aobasis);

  static vecfuncT project_ao_basis_only(World& world, const AtomicBasisSet& aobasis, const Molecule& molecule);

  void reset_aobasis(const std::string& aobasisname) {
    aobasis = AtomicBasisSet();  // reset
    aobasis.read_file(aobasisname);
  }

  /// group orbitals into sets of similar orbital energies for localization

  /// @param[in]	eps	orbital energies
  /// @param[in]	occ	occupation numbers
  /// @param[in]	nmo number of MOs for the given spin
  /// @return		vector of length nmo with the set index for each MO
  std::vector<int> group_orbital_sets(World& world, const tensorT& eps, const tensorT& occ, const int nmo) const;

  /// compute the unitary localization matrix according to Pipek-Mezey

  /// @param[in]	world	the world
  /// @param[in]	mo		the MOs
  /// @param[in]	set		only orbitals within the same set will be
  /// mixed
  /// @param[in]	thresh	the localization threshold
  /// @param[in]	thetamax	??
  /// @param[in]	randomize	??
  distmatT localize_PM(World& world,
                       const vecfuncT& mo,
                       const std::vector<int>& set,
                       const double thresh = 1e-9,
                       const double thetamax = 0.5,
                       const bool randomize = true,
                       const bool doprint = false) const;

  void analyze_vectors(World& world,
                       const vecfuncT& mo,
                       const tensorT& occ = tensorT(),
                       const tensorT& energy = tensorT(),
                       const std::vector<int>& set = std::vector<int>());

  inline double DIP(const tensorT& dip, int i, int j, int k, int l) const {
    return dip(i, j, 0) * dip(k, l, 0) + dip(i, j, 1) * dip(k, l, 1) + dip(i, j, 2) * dip(k, l, 2);
  }

  distmatT localize_boys(World& world,
                         const vecfuncT& mo,
                         const std::vector<int>& set,
                         const double thresh = 1e-9,
                         const double thetamax = 0.5,
                         const bool randomize = true,
                         const bool doprint = false) const;

  distmatT localize_new(World& world,
                        const vecfuncT& mo,
                        const std::vector<int>& set,
                        const double thresh = 1e-9,
                        const double thetamax = 0.5,
                        const bool randomize = true,
                        const bool doprint = false) const;

  distmatT kinetic_energy_matrix(World& world, const vecfuncT& v) const;
  distmatT kinetic_energy_matrix(World& world, const vecfuncT& vbra, const vecfuncT& vket) const;

  vecfuncT core_projection(World& world, const vecfuncT& psi, const bool include_Bc = true);

  double core_projector_derivative(World& world, const vecfuncT& mo, const tensorT& occ, int atom, int axis);

  void initial_guess(World& world);

  void initial_load_bal(World& world);

  functionT make_density(World& world, const tensorT& occ, const vecfuncT& v) const;

  functionT make_density(World& world, const tensorT& occ, const cvecfuncT& v);

  std::vector<poperatorT> make_bsh_operators(World& world, const tensorT& evals) const;
  std::vector<poperatorT> make_gradbsh_operators(World& world, const tensorT& evals, const int axis) const;

  /// apply the HF exchange on a set of orbitals

  /// @param[in]  world   the world
  /// @param[in]  occ     occupation numbers
  /// @param[in]  psi     the orbitals in the exchange operator
  /// @param[in]  f       the orbitals |i> that the operator is applied on
  /// @return     a vector of orbitals  K| i>
  vecfuncT apply_hf_exchange(World& world, const tensorT& occ, const vecfuncT& psi, const vecfuncT& f) const;

  // Used only for initial guess that is always spin-restricted LDA
  functionT make_lda_potential(World& world, const functionT& arho);

  //    functionT make_dft_potential(World & world, const vecfuncT& vf, int
  //    ispin, int what)
  //    {
  //        return multiop_values<double, xc_potential, 3>(xc_potential(xc,
  //        ispin, what), vf);
  //    }

  double make_dft_energy(World& world, const vecfuncT& vf, int ispin) {
    functionT vlda = multiop_values<double, xc_functional, 3>(xc_functional(xc), vf);
    return vlda.trace();
  }

  vecfuncT apply_potential(World& world,
                           const tensorT& occ,
                           const vecfuncT& amo,
                           const functionT& vlocal,
                           double& exc,
                           double& enl,
                           int ispin);

  tensorT derivatives(World& world, const functionT& rho) const;

  /// compute the total dipole moment of the molecule

  /// @param[in]  rho the total (alpha + beta) density
  /// @return     the x,y,z components of the el. + nucl. dipole moment
  tensorT dipole(World& world, const functionT& rho) const;

  void dipole_matrix_elements(World& world,
                              const vecfuncT& mo,
                              const tensorT& occ = tensorT(),
                              const tensorT& energy = tensorT(),
                              int spin = 0);

  void vector_stats(const std::vector<double>& v, double& rms, double& maxabsval) const;

  vecfuncT compute_residual(World& world,
                            tensorT& occ,
                            tensorT& fock,
                            const vecfuncT& psi,
                            vecfuncT& Vpsi,
                            double& err);

  tensorT make_fock_matrix(World& world,
                           const vecfuncT& psi,
                           const vecfuncT& Vpsi,
                           const tensorT& occ,
                           double& ekinetic) const;

  /// Begin functions for polarizability
  void update_response_subspace(World& world,
                                vecfuncT& ax,
                                vecfuncT& ay,
                                vecfuncT& bx,
                                vecfuncT& by,
                                vecfuncT& rax,
                                vecfuncT& ray,
                                vecfuncT& rbx,
                                vecfuncT& rby,
                                subspaceT& subspace,
                                tensorT& Q,
                                double& update_residual);

  vecfuncT apply_potential_response(World& world,
                                    const vecfuncT& dmo,
                                    const XCOperator<double, 3>& xc,
                                    const functionT& vlocal,
                                    int ispin);
  void this_axis(World& world, const int axis);
  vecfuncT calc_dipole_mo(World& world, vecfuncT& mo, const int axis);
  void calc_freq(World& world, double& omega, tensorT& ak, tensorT& bk, int sign);
  void make_BSHOperatorPtr(World& world,
                           tensorT& ak,
                           tensorT& bk,
                           std::vector<poperatorT>& aop,
                           std::vector<poperatorT>& bop);
  functionT make_density_ground(World& world, functionT& arho, functionT& brho);

  functionT make_derivative_density(World& world,
                                    const vecfuncT& mo,
                                    const tensorT& occ,
                                    const vecfuncT& x,
                                    const vecfuncT& y);
  functionT calc_exchange_function(World& world,
                                   const int& p,
                                   const vecfuncT& dmo1,
                                   const vecfuncT& dmo2,
                                   const vecfuncT& mo,
                                   int& spin);
  vecfuncT calc_xc_function(World& world, XCOperator<double, 3>& xc_alda, const vecfuncT& mo, const functionT& drho);
  vecfuncT calc_djkmo(World& world,
                      XCOperator<double, 3>& xc_alda,
                      const vecfuncT& dmo1,
                      const vecfuncT& dmo2,
                      const functionT& drho,
                      const vecfuncT& mo,
                      const functionT& drhos,
                      int spin);
  vecfuncT calc_rhs(World& world,
                    const vecfuncT& mo,
                    const vecfuncT& Vdmo,
                    const vecfuncT& dipolemo,
                    const vecfuncT& djkmo);
  void calc_response_function(World& world, vecfuncT& dmo, std::vector<poperatorT>& op, vecfuncT& rhs);
  void orthogonalize_response(World& world, vecfuncT& dmo, vecfuncT& mo);

  void dpolar(World& world, tensorT& polar, functionT& drho, const int axis);

  void calc_dpolar(World& world,
                   const vecfuncT& ax,
                   const vecfuncT& ay,
                   const vecfuncT& bx,
                   const vecfuncT& by,
                   const int axis,
                   tensorT& Dpolar_total,
                   tensorT& Dpolar_alpha,
                   tensorT& Dpolar_beta);
  double residual_response(World& world,
                           const vecfuncT& x,
                           const vecfuncT& y,
                           const vecfuncT& x_old,
                           const vecfuncT& y_old,
                           vecfuncT& rx,
                           vecfuncT& ry);

  void polarizability(World& world);
  /// End functions for polarizability

  /// make the Coulomb potential given the total density
  functionT make_coulomb_potential(const functionT& rho) const { return apply(*coulop, rho); }

  /// Compute the two-electron integrals over the provided set of orbitals

  /// Returned is a *replicated* tensor of \f$(ij|kl)\f$ with \f$i>=j\f$
  /// and \f$k>=l\f$.  The symmetry \f$(ij|kl)=(kl|ij)\f$ is enforced.
  Tensor<double> twoint(World& world, const vecfuncT& psi) const;

  tensorT matrix_exponential(const tensorT& A) const;

  /// compute the unitary transformation that diagonalizes the fock matrix

  /// @param[in]	world	the world
  /// @param[in]	overlap	the overlap matrix of the orbitals
  /// @param[in,out]	fock	the fock matrix; diagonal upon exit
  /// @param[out]	evals	the orbital energies
  /// @param[in]	occ	the occupation numbers
  /// @param[in]	thresh_degenerate	threshold for orbitals being
  /// degenerate
  /// @return		the unitary matrix U: U^T F U = evals
  tensorT get_fock_transformation(World& world,
                                  const tensorT& overlap,
                                  tensorT& fock,
                                  tensorT& evals,
                                  const tensorT& occ,
                                  const double thresh_degenerate) const;

  /// diagonalize the fock matrix, taking care of degenerate states

  /// Vpsi is passed in to make sure orbitals and Vpsi are in phase
  /// @param[in]	world	the world
  /// @param[in,out]	fock	the fock matrix (diagonal upon exit)
  /// @param[in,out]	psi		the orbitals
  /// @param[in,out]	Vpsi	the orbital times the potential
  /// @param[out]	evals	the orbital energies
  /// @param[in]	occ		occupation numbers
  /// @param[in]	thresh	threshold for rotation and truncation
  /// @return		the unitary matrix U: U^T F U = evals
  tensorT diag_fock_matrix(World& world,
                           tensorT& fock,
                           vecfuncT& psi,
                           vecfuncT& Vpsi,
                           tensorT& evals,
                           const tensorT& occ,
                           const double thresh) const;

  void loadbal(World& world,
               functionT& arho,
               functionT& brho,
               functionT& arho_old,
               functionT& brho_old,
               subspaceT& subspace);

  void rotate_subspace(World& world, const tensorT& U, subspaceT& subspace, int lo, int nfunc, double trantol) const;

  void rotate_subspace(World& world, const distmatT& U, subspaceT& subspace, int lo, int nfunc, double trantol) const;

  void update_subspace(World& world,
                       vecfuncT& Vpsia,
                       vecfuncT& Vpsib,
                       tensorT& focka,
                       tensorT& fockb,
                       subspaceT& subspace,
                       tensorT& Q,
                       double& bsh_residual,
                       double& update_residual);

  /// perform step restriction following the KAIN solver

  /// undo the rotation from the KAIN solver if the rotation exceeds the
  /// maxrotn parameter
  /// @param[in]		world	the world
  /// @param[in]		mo		vector of orbitals from previous
  /// iteration
  /// @param[in,out]	mo_new	vector of orbitals from the KAIN solver
  /// @param[in]		spin	"alpha" or "beta" for user information
  /// @return			max residual
  double do_step_restriction(World& world, const vecfuncT& mo, vecfuncT& mo_new, std::string spin) const;

  /// orthonormalize the vectors

  /// @param[in]		world	the world
  /// @param[in,out]	amo_new	the vectors to be orthonormalized
  void orthonormalize(World& world, vecfuncT& amo_new) const;

  void orthonormalize(World& world, vecfuncT& amo_new, int nocc) const;

  void propagate(World& world, double omega, int step0);

  complex_functionT APPLY(const complex_operatorT* q1d, const complex_functionT& psi) {
    complex_functionT r = psi;  // Shallow copy violates constness !!!!!!!!!!!!!!!!!
    coordT lo, hi;
    lo[2] = -10;
    hi[2] = +10;

    r.reconstruct();
    r.broaden();
    r.broaden();
    r.broaden();
    r.broaden();
    r = apply_1d_realspace_push(*q1d, r, 2);
    r.sum_down();
    r = apply_1d_realspace_push(*q1d, r, 1);
    r.sum_down();
    r = apply_1d_realspace_push(*q1d, r, 0);
    r.sum_down();

    return r;
  }

  void iterate_trotter(World& world,
                       Convolution1D<double_complex>* G,
                       cvecfuncT& camo,
                       cvecfuncT& cbmo,
                       double t,
                       double time_step,
                       double thresh);

  // For given protocol, solve the DFT/HF/response equations
  void solve(World& world);

  void output_scf_info_schema(const int& iter, const std::map<std::string, double>& vals, const tensorT& dipole_T);
};

// Computes molecular energy as a function of the geometry
// This is cludgy ... need better factorization of functionality
// between calculation, main program and this ... or just merge it all.
class MolecularEnergy : public OptimizationTargetInterface {
  World& world;
  SCF& calc;
  mutable double coords_sum;  // sum of square of coords at last solved geometry

 public:
  MolecularEnergy(World& world, SCF& calc) : world(world), calc(calc), coords_sum(-1.0) {}

  bool provides_gradient() const { return true; }

  double value(const Tensor<double>& x) {
    double xsq = x.sumsq();
    if (xsq == coords_sum) {
      return calc.current_energy;
    }
    calc.molecule.set_all_coords(x.reshape(calc.molecule.natom(), 3));
    coords_sum = xsq;

    // read converged wave function from disk if there is one
    if (calc.param.no_compute()) {
      calc.load_mos(world);
      calc.make_nuclear_potential(world);
      calc.ao = calc.project_ao_basis(world, calc.aobasis);
      return calc.current_energy;
    }

    // initialize the PCM solver for this geometry
    if (calc.param.pcm_data() != "none") {
      calc.pcm = PCM(world, calc.molecule, calc.param.pcm_data(), true);
    }

    bool have_initial_guess = false;
    // get initial orbitals
    if (calc.param.restart()) {
      calc.load_mos(world);
      have_initial_guess = true;
    } else if (calc.param.restartao()) {
      calc.reset_aobasis("sto-3g");
      calc.ao = calc.project_ao_basis(world, calc.aobasis);
      have_initial_guess = calc.restart_aos(world);
    }

    if (not have_initial_guess) {
      calc.reset_aobasis(calc.param.aobasis());
      calc.ao = calc.project_ao_basis(world, calc.aobasis);
      calc.make_nuclear_potential(world);
      calc.initial_guess(world);
    }

    // The below is missing convergence test logic, etc.

    // Make the nuclear potential, initial orbitals, etc.
    for (unsigned int proto = 0; proto < calc.param.protocol().size(); proto++) {
      int nvalpha = calc.param.nmo_alpha() - calc.param.nalpha();
      int nvbeta = calc.param.nmo_beta() - calc.param.nbeta();
      int nvalpha_start, nv_old;

      // repeat with gradually decreasing nvirt, only for first protocol
      if (proto == 0 && nvalpha > 0) {
        nvalpha_start = nvalpha * calc.param.nv_factor();
      } else {
        nvalpha_start = nvalpha;
      }

      nv_old = nvalpha_start;

      for (int nv = nvalpha_start; nv >= nvalpha; nv -= nvalpha) {
        if (nv > 0 && world.rank() == 0) std::cout << "Running with " << nv << " virtual states" << std::endl;

        calc.param.set_user_defined_value("nmo_alpha", calc.param.nalpha() + nv);
        // check whether this is sensible for spin restricted case
        if (calc.param.nbeta() && !calc.param.spin_restricted()) {
          if (nvbeta == nvalpha) {
            calc.param.set_user_defined_value("nmo_beta", calc.param.nbeta() + nv);
          } else {
            calc.param.set_user_defined_value("nmo_beta", calc.param.nbeta() + nv + nvbeta - nvalpha);
          }
        }

        calc.set_protocol<3>(world, calc.param.protocol()[proto]);
        calc.make_nuclear_potential(world);

        if (nv != nv_old) {
          calc.amo.resize(calc.param.nmo_alpha());
          calc.bmo.resize(calc.param.nmo_beta());

          calc.aocc = tensorT(calc.param.nmo_alpha());
          for (int i = 0; i < calc.param.nalpha(); ++i) calc.aocc[i] = 1.0;

          calc.bocc = tensorT(calc.param.nmo_beta());
          for (int i = 0; i < calc.param.nbeta(); ++i) calc.bocc[i] = 1.0;

          // might need to resize aset, bset, but for the moment this doesn't
          // seem to be necessary
        }

        // project orbitals into higher k
        if (proto > 0) calc.project(world);

        // If the basis for the inital guess was not sto-3g
        // switch to sto-3g since this is needed for analysis
        // of the MOs and orbital localization
        // Only do this if not starting from NWChem.
        // analysis will be done on NWChem orbitals.

        if (calc.param.aobasis() != "sto-3g" && calc.param.nwfile() == "none") {
          calc.reset_aobasis("sto-3g");
          calc.ao = calc.project_ao_basis(world, calc.aobasis);
        }
        calc.solve(world);

        if (calc.param.save()) calc.save_mos(world);

        nv_old = nv;
        // exit loop over decreasing nvirt if nvirt=0
        if (nv == 0) break;
      }
    }
    return calc.current_energy;
  }

  madness::Tensor<double> gradient(const Tensor<double>& x) {
    value(x);  // Ensures DFT equations are solved at this geometry

    functionT rho = calc.make_density(world, calc.aocc, calc.amo);
    functionT brho = rho;
    if (!calc.param.spin_restricted()) brho = calc.make_density(world, calc.bocc, calc.bmo);
    rho.gaxpy(1.0, brho, 1.0);

    return calc.derivatives(world, rho);
  }

  void energy_and_gradient(const Molecule& molecule, double& energy, Tensor<double>& gradient) {
    value(molecule.get_all_coords().flat());  // Ensures DFT equations are solved at this geometry

    functionT rho = calc.make_density(world, calc.aocc, calc.amo);
    functionT brho = rho;
    if (!calc.param.spin_restricted()) brho = calc.make_density(world, calc.bocc, calc.bmo);
    rho.gaxpy(1.0, brho, 1.0);

    energy = calc.current_energy;
    gradient = calc.derivatives(world, rho);
  }
  void output_calc_info_schema() {
    json j = {};
    vec_pair_ints int_vals;
    vec_pair_T<double> double_vals;
    vec_pair_tensor_T<double> double_tensor_vals;

    CalculationParameters param = calc.param;
    int_vals.push_back({"calcinfo_nmo", param.nmo_alpha() + param.nmo_beta()});
    int_vals.push_back({"calcinfo_nalpha", param.nalpha()});
    int_vals.push_back({"calcinfo_nbeta", param.nbeta()});
    int_vals.push_back({"calcinfo_natom", calc.molecule.natom()});
    to_json(j, int_vals);
    double_vals.push_back({"return_energy", value(calc.molecule.get_all_coords().flat())});
    to_json(j, double_vals);
    output_schema("calc_info", j);
  }
};
}  // namespace madness

#endif /* SCF_H_ */<|MERGE_RESOLUTION|>--- conflicted
+++ resolved
@@ -42,14 +42,9 @@
 //#define WORLD_INSTANTIATE_STATIC_TEMPLATES
 
 #include <chem/CalculationParameters.h>
-<<<<<<< HEAD
+#include <chem/commandlineparser.h>
 #include <chem/SCFOperators.h>
 #include <chem/commandlineparser.h>
-=======
-#include <chem/commandlineparser.h>
-#include <chem/molecule.h>
-#include <chem/molecularbasis.h>
->>>>>>> b7c31ed3
 #include <chem/corepotential.h>
 #include <chem/gth_pseudopotential.h>
 #include <chem/molecularbasis.h>
@@ -83,20 +78,6 @@
 typedef std::vector<complex_functionT> cvecfuncT;
 typedef Convolution1D<double_complex> complex_operatorT;
 
-<<<<<<< HEAD
-extern distmatT distributed_localize_PM(World& world,
-                                        const vecfuncT& mo,
-                                        const vecfuncT& ao,
-                                        const std::vector<int>& set,
-                                        const std::vector<int>& at_to_bf,
-                                        const std::vector<int>& at_nbf,
-                                        const double thresh = 1e-9,
-                                        const double thetamax = 0.5,
-                                        const bool randomize = true,
-                                        const bool doprint = false);
-=======
-
->>>>>>> b7c31ed3
 
 inline double mask1(double x) {
   /* Iterated first beta function to switch smoothly
@@ -290,7 +271,6 @@
 };
 
 class SCF {
-<<<<<<< HEAD
  public:
   std::shared_ptr<PotentialManager> potentialmanager;
   std::shared_ptr<GTHPseudopotential<double> > gthpseudopotential;
@@ -408,333 +388,6 @@
             "\n");
     }
   }
-=======
-public:
-	std::shared_ptr<PotentialManager> potentialmanager;
-	std::shared_ptr<GTHPseudopotential <double> > gthpseudopotential;
-	Molecule molecule;
-	CalculationParameters param;
-	XCfunctional xc;
-	PCM pcm;
-	AtomicBasisSet aobasis;
-	functionT mask;
-
-	/// alpha and beta molecular orbitals
-	vecfuncT amo, bmo;
-
-	/// sets of orbitals grouped by their orbital energies (for localization?)
-	/// only orbitals within the same set will be mixed to localize
-	std::vector<int> aset, bset;
-
-	/// MRA projection of the minimal basis set
-	vecfuncT ao;
-
-	std::vector<int> at_to_bf, at_nbf;
-
-	/// occupation numbers for alpha and beta orbitals
-	tensorT aocc, bocc;
-
-	/// orbital energies for alpha and beta orbitals
-	tensorT aeps, beps;
-	poperatorT coulop;
-	std::vector< std::shared_ptr<real_derivative_3d> > gradop;
-	double vtol;
-	double current_energy;
-	//double esol;//etot;
-	//double vacuo_energy;
-
-	/// collective constructor for SCF uses contents of file \c filename and broadcasts to all nodes
-//	SCF(World & world, const char *filename);
-	/// collective constructor for SCF uses contents of stream \c input and broadcasts to all nodes
-//	SCF(World & world, std::shared_ptr<std::istream> input);
-//	SCF(World& world, const std::string& inputfile);
-    SCF(World& world, const commandlineparser& parser);
-
-	void copy_data(World& world, const SCF& other) {
-	    aeps=copy(other.aeps);
-        beps=copy(other.beps);
-        aocc=copy(other.aocc);
-        bocc=copy(other.bocc);
-        amo=copy(world,other.amo);
-        bmo=copy(world,other.bmo);
-        aset=other.aset;
-        bset=other.bset;
-        ao=copy(world,other.ao);
-        at_to_bf=other.at_to_bf;
-        at_nbf=other.at_nbf;
-    }
-
-	template<std::size_t NDIM>
-	void set_protocol(World & world, double thresh)
-	{
-		int k;
-		// Allow for imprecise conversion of threshold
-		if(thresh >= 0.9e-2)
-			k = 4;
-		else if(thresh >= 0.9e-4)
-			k = 6;
-		else if(thresh >= 0.9e-6)
-			k = 8;
-		else if(thresh >= 0.9e-8)
-			k = 10;
-		else
-			k = 12;
-
-		// k defaults to make sense with thresh, override by providing k in input file
-		if (param.k() == -1) {
-			FunctionDefaults<NDIM>::set_k(k);
-			//        	param.k=k;
-		} else {
-			FunctionDefaults<NDIM>::set_k(param.k());
-		}
-		// don't forget to adapt the molecular smoothing parameter!! NO ... it is independent
-		//        molecule.set_eprec(std::min(thresh,molecule.get_eprec()));
-		FunctionDefaults<NDIM>::set_thresh(thresh);
-		FunctionDefaults<NDIM>::set_refine(true);
-		FunctionDefaults<NDIM>::set_initial_level(2);
-		//        FunctionDefaults<NDIM>::set_truncate_mode(1);
-		FunctionDefaults<NDIM>::set_autorefine(false);
-		FunctionDefaults<NDIM>::set_apply_randomize(false);
-		FunctionDefaults<NDIM>::set_project_randomize(false);
-		FunctionDefaults<NDIM>::set_cubic_cell(-param.L(), param.L());
-		GaussianConvolution1DCache<double>::map.clear();
-		double safety = 0.1;
-		vtol = FunctionDefaults<NDIM>::get_thresh() * safety;
-		coulop = poperatorT(CoulombOperatorPtr(world, param.lo(), thresh));
-		gradop = gradient_operator<double,3>(world);
-
-		// Update coefficients if using a different derivative
-		if(param.deriv() == "bspline")
-		{
-			for(int i=0; i<3; ++i) (*gradop[i]).set_bspline1();
-		}
-		else if(param.deriv() == "ble")
-		{
-			for(int i=0; i<3; ++i) (*gradop[i]).set_ble1();
-		}
-
-		mask = functionT(factoryT(world).f(mask3).initial_level(4).norefine());
-		if(world.rank() == 0 and param.print_level()>1){
-			print("\nSolving NDIM=",NDIM," with thresh", thresh, "    k",
-					FunctionDefaults<NDIM>::get_k(), "   conv", std::max(thresh, param.dconv()), "\n");
-		}
-	}
-
-	/// getter for the molecular orbitals, alpha spin
-	const vecfuncT& get_amo() const {return amo;}
-
-	/// getter for the molecular orbitals, beta spin
-	const vecfuncT& get_bmo() const {return bmo;}
-
-	/// getter for the occupation numbers, alpha spin
-	const tensorT& get_aocc() const {return aocc;}
-
-	/// getter for the occupation numbers, alpha spin
-	const tensorT& get_bocc() const {return bocc;}
-
-	bool is_spin_restricted() const {return param.get<bool>("spin_restricted");}
-
-	void save_mos(World& world);
-
-	void load_mos(World& world);
-
-	bool restart_aos(World& world);
-
-	void do_plots(World& world);
-
-	void project(World & world);
-
-	void make_nuclear_potential(World & world);
-
-	vecfuncT project_ao_basis(World & world, const AtomicBasisSet& aobasis);
-
-	static vecfuncT project_ao_basis_only(World & world, const AtomicBasisSet& aobasis,
-			const Molecule& molecule);
-
-	void reset_aobasis(const std::string& aobasisname) {
-		aobasis = AtomicBasisSet(); // reset
-		aobasis.read_file(aobasisname);
-	}
-
-	/// group orbitals into sets of similar orbital energies for localization
-
-	/// @param[in]	eps	orbital energies
-	/// @param[in]	occ	occupation numbers
-	/// @param[in]	nmo number of MOs for the given spin
-	/// @return		vector of length nmo with the set index for each MO
-	std::vector<int> group_orbital_sets(World& world, const tensorT& eps,
-			const tensorT& occ, const int nmo) const;
-
-	void analyze_vectors(World & world, const vecfuncT & mo, const tensorT & occ = tensorT(),
-			const tensorT & energy = tensorT(), const std::vector<int> & set = std::vector<int>());
-
-	distmatT kinetic_energy_matrix(World & world, const vecfuncT & v) const;
-	distmatT kinetic_energy_matrix(World & world, const vecfuncT & vbra, const vecfuncT & vket) const;
-
-	vecfuncT core_projection(World & world, const vecfuncT & psi, const bool include_Bc = true);
-
-	double core_projector_derivative(World & world, const vecfuncT & mo,
-			const tensorT & occ, int atom, int axis);
-
-	void initial_guess(World & world);
-
-	void initial_load_bal(World & world);
-
-	functionT make_density(World & world, const tensorT & occ, const vecfuncT & v) const;
-
-	functionT make_density(World & world, const tensorT & occ, const cvecfuncT & v);
-
-	std::vector<poperatorT> make_bsh_operators(World & world, const tensorT & evals) const;
-	std::vector<poperatorT> make_gradbsh_operators(World & world,
-			const tensorT & evals, const int axis) const;
-
-	/// apply the HF exchange on a set of orbitals
-
-	/// @param[in]  world   the world
-	/// @param[in]  occ     occupation numbers
-	/// @param[in]  psi     the orbitals in the exchange operator
-	/// @param[in]  f       the orbitals |i> that the operator is applied on
-	/// @return     a vector of orbitals  K| i>
-	vecfuncT apply_hf_exchange(World & world, const tensorT & occ,
-			const vecfuncT & psi, const vecfuncT & f) const ;
-
-	// Used only for initial guess that is always spin-restricted LDA
-	static functionT make_lda_potential(World & world, const functionT & arho);
-
-
-	//    functionT make_dft_potential(World & world, const vecfuncT& vf, int ispin, int what)
-	//    {
-	//        return multiop_values<double, xc_potential, 3>(xc_potential(xc, ispin, what), vf);
-	//    }
-
-	double make_dft_energy(World & world, const vecfuncT& vf, int ispin)
-	{
-		functionT vlda = multiop_values<double, xc_functional, 3>(xc_functional(xc), vf);
-		return vlda.trace();
-	}
-
-	vecfuncT apply_potential(World & world, const tensorT & occ,
-			const vecfuncT & amo,
-			const functionT & vlocal, double & exc, double & enl, int ispin);
-
-	tensorT derivatives(World & world, const functionT& rho) const;
-
-	/// compute the total dipole moment of the molecule
-
-	/// @param[in]  rho the total (alpha + beta) density
-	/// @return     the x,y,z components of the el. + nucl. dipole moment
-	tensorT dipole(World & world, const functionT& rho) const;
-
-	void dipole_matrix_elements(World & world, const vecfuncT & mo, const tensorT & occ = tensorT(),
-			const tensorT & energy = tensorT(), int spin=0);
-
-	void vector_stats(const std::vector<double> & v, double & rms,
-			double & maxabsval) const;
-
-	vecfuncT compute_residual(World & world, tensorT & occ, tensorT & fock,
-			const vecfuncT & psi, vecfuncT & Vpsi, double & err);
-
-	tensorT make_fock_matrix(World & world, const vecfuncT & psi,
-			const vecfuncT & Vpsi, const tensorT & occ,
-			double & ekinetic) const;
-
-	/// Begin functions for polarizability
-	void update_response_subspace(World & world,
-			vecfuncT & ax, vecfuncT & ay,
-			vecfuncT & bx, vecfuncT & by,
-			vecfuncT & rax, vecfuncT & ray,
-			vecfuncT & rbx, vecfuncT & rby,
-			subspaceT & subspace, tensorT & Q, double & update_residual);
-
-
-	vecfuncT apply_potential_response(World & world, const vecfuncT & dmo,
-			const XCOperator<double,3>& xc,  const functionT & vlocal, int ispin);
-	void this_axis(World & world, const int axis);
-	vecfuncT calc_dipole_mo(World & world,  vecfuncT & mo, const int axis);
-	void calc_freq(World & world, double & omega, tensorT & ak, tensorT & bk, int sign);
-	void make_BSHOperatorPtr(World & world, tensorT & ak, tensorT & bk,
-			std::vector<poperatorT> & aop, std::vector<poperatorT> & bop);
-	functionT make_density_ground(World & world, functionT & arho, functionT & brho);
-
-	functionT make_derivative_density(World & world, const vecfuncT & mo,
-			const tensorT & occ ,
-			const vecfuncT & x, const vecfuncT & y);
-	functionT calc_exchange_function(World & world,  const int & p,
-			const vecfuncT & dmo1,  const vecfuncT & dmo2,
-			const vecfuncT & mo, int & spin);
-	vecfuncT calc_xc_function(World & world, XCOperator<double,3>& xc_alda,
-			const vecfuncT & mo,  const functionT & drho);
-	vecfuncT calc_djkmo(World & world, XCOperator<double,3>& xc_alda, const vecfuncT & dmo1,
-			const vecfuncT & dmo2,  const functionT & drho, const vecfuncT & mo,
-			const functionT & drhos,
-			int  spin);
-	vecfuncT calc_rhs(World & world, const vecfuncT & mo ,
-			const vecfuncT & Vdmo,
-			const vecfuncT & dipolemo, const vecfuncT & djkmo );
-	void calc_response_function(World & world, vecfuncT & dmo,
-			std::vector<poperatorT> & op, vecfuncT & rhs);
-	void orthogonalize_response(World & world, vecfuncT & dmo, vecfuncT & mo );
-
-	void dpolar(World & world, tensorT & polar, functionT & drho, const int axis);
-
-	void calc_dpolar(World & world,
-			const vecfuncT & ax, const vecfuncT & ay,
-			const vecfuncT & bx, const vecfuncT & by,
-			const int axis,
-			tensorT & Dpolar_total, tensorT & Dpolar_alpha, tensorT & Dpolar_beta);
-	double residual_response(World & world, const vecfuncT & x,const  vecfuncT & y,
-			const vecfuncT & x_old, const vecfuncT & y_old,
-			vecfuncT & rx, vecfuncT & ry);
-
-	void polarizability(World & world);
-	/// End functions for polarizability
-
-
-	/// make the Coulomb potential given the total density
-	functionT make_coulomb_potential(const functionT& rho) const {
-		return apply(*coulop, rho);
-	}
-
-	/// Compute the two-electron integrals over the provided set of orbitals
-
-	/// Returned is a *replicated* tensor of \f$(ij|kl)\f$ with \f$i>=j\f$
-	/// and \f$k>=l\f$.  The symmetry \f$(ij|kl)=(kl|ij)\f$ is enforced.
-	Tensor<double> twoint(World& world, const vecfuncT& psi) const;
-
-	/// compute the unitary transformation that diagonalizes the fock matrix
-
-	/// @param[in]	world	the world
-	/// @param[in]	overlap	the overlap matrix of the orbitals
-	/// @param[in,out]	fock	the fock matrix; diagonal upon exit
-	/// @param[out]	evals	the orbital energies
-	/// @param[in]	occ	the occupation numbers
-	/// @param[in]	thresh_degenerate	threshold for orbitals being degenerate
-	/// @return		the unitary matrix U: U^T F U = evals
-	tensorT get_fock_transformation(World& world, const tensorT& overlap,
-			tensorT& fock, tensorT& evals, const tensorT& occ,
-			const double thresh_degenerate) const;
-
-
-	/// diagonalize the fock matrix, taking care of degenerate states
-
-	/// Vpsi is passed in to make sure orbitals and Vpsi are in phase
-	/// @param[in]	world	the world
-	/// @param[in,out]	fock	the fock matrix (diagonal upon exit)
-	/// @param[in,out]	psi		the orbitals
-	/// @param[in,out]	Vpsi	the orbital times the potential
-	/// @param[out]	evals	the orbital energies
-	/// @param[in]	occ		occupation numbers
-	/// @param[in]	thresh	threshold for rotation and truncation
-	/// @return		the unitary matrix U: U^T F U = evals
-	tensorT diag_fock_matrix(World& world, tensorT& fock,
-			vecfuncT& psi, vecfuncT& Vpsi, tensorT& evals,
-			const tensorT& occ, const double thresh) const;
-
-
-	void loadbal(World & world, functionT & arho, functionT & brho, functionT & arho_old,
-			functionT & brho_old, subspaceT & subspace);
-
->>>>>>> b7c31ed3
 
   /// getter for the molecular orbitals, alpha spin
   const vecfuncT& get_amo() const { return amo; }
@@ -779,6 +432,8 @@
   /// @return		vector of length nmo with the set index for each MO
   std::vector<int> group_orbital_sets(World& world, const tensorT& eps, const tensorT& occ, const int nmo) const;
 
+	void analyze_vectors(World & world, const vecfuncT & mo, const tensorT & occ = tensorT(),
+			const tensorT & energy = tensorT(), const std::vector<int> & set = std::vector<int>());
   /// compute the unitary localization matrix according to Pipek-Mezey
 
   /// @param[in]	world	the world
@@ -802,25 +457,7 @@
                        const tensorT& energy = tensorT(),
                        const std::vector<int>& set = std::vector<int>());
 
-  inline double DIP(const tensorT& dip, int i, int j, int k, int l) const {
-    return dip(i, j, 0) * dip(k, l, 0) + dip(i, j, 1) * dip(k, l, 1) + dip(i, j, 2) * dip(k, l, 2);
-  }
-
-  distmatT localize_boys(World& world,
-                         const vecfuncT& mo,
-                         const std::vector<int>& set,
-                         const double thresh = 1e-9,
-                         const double thetamax = 0.5,
-                         const bool randomize = true,
-                         const bool doprint = false) const;
-
-  distmatT localize_new(World& world,
-                        const vecfuncT& mo,
-                        const std::vector<int>& set,
-                        const double thresh = 1e-9,
-                        const double thetamax = 0.5,
-                        const bool randomize = true,
-                        const bool doprint = false) const;
+
 
   distmatT kinetic_energy_matrix(World& world, const vecfuncT& v) const;
   distmatT kinetic_energy_matrix(World& world, const vecfuncT& vbra, const vecfuncT& vket) const;
@@ -850,7 +487,7 @@
   vecfuncT apply_hf_exchange(World& world, const tensorT& occ, const vecfuncT& psi, const vecfuncT& f) const;
 
   // Used only for initial guess that is always spin-restricted LDA
-  functionT make_lda_potential(World& world, const functionT& arho);
+  staticfunctionT make_lda_potential(World& world, const functionT& arho);
 
   //    functionT make_dft_potential(World & world, const vecfuncT& vf, int
   //    ispin, int what)
@@ -989,7 +626,7 @@
   /// and \f$k>=l\f$.  The symmetry \f$(ij|kl)=(kl|ij)\f$ is enforced.
   Tensor<double> twoint(World& world, const vecfuncT& psi) const;
 
-  tensorT matrix_exponential(const tensorT& A) const;
+
 
   /// compute the unitary transformation that diagonalizes the fock matrix
 
