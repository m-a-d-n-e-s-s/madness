/*
  This file is part of MADNESS.

  Copyright (C) 2007,2010 Oak Ridge National Laboratory

  This program is free software; you can redistribute it and/or modify
  it under the terms of the GNU General Public License as published by
  the Free Software Foundation; either version 2 of the License, or
  (at your option) any later version.

  This program is distributed in the hope that it will be useful,
  but WITHOUT ANY WARRANTY; without even the implied warranty of
  MERCHANTABILITY or FITNESS FOR A PARTICULAR PURPOSE. See the
  GNU General Public License for more details.

  You should have received a copy of the GNU General Public License
  along with this program; if not, write to the Free Software
  Foundation, Inc., 59 Temple Place, Suite 330, Boston, MA 02111-1307 USA

  For more information please contact:

  Robert J. Harrison
  Oak Ridge National Laboratory
  One Bethel Valley Road
  P.O. Box 2008, MS-6367

  email: harrisonrj@ornl.gov
  tel:   865-241-3937
  fax:   865-572-0680
 */

/// \file SCF.cc
/// \brief Molecular HF and DFT code
/// \defgroup moldft The molecular density funcitonal and Hartree-Fock code

//#define WORLD_INSTANTIATE_STATIC_TEMPLATES

#include "SCF.h"

#include <chem/SCFOperators.h>
#include <chem/nemo.h>
#include <chem/projector.h>
<<<<<<< HEAD
#include <madness/mra/qmprop.h>
#include <madness/world/worldmem.h>

#include <cmath>

#include "NWChem.h"
=======
#include <chem/localizer.h>
>>>>>>> b7c31ed3

namespace madness {

//    // moved to vmra.h
//    template <typename T, std::size_t NDIM>
//    DistributedMatrix<T> matrix_inner(const DistributedMatrixDistribution& d,
//                                      const std::vector< Function<T,NDIM> >&
//                                      f, const std::vector< Function<T,NDIM>
//                                      >& g, bool sym=false)

template <typename T, std::size_t NDIM>
static void verify_tree(World& world, const std::vector<Function<T, NDIM> >& v) {
  for (unsigned int i = 0; i < v.size(); i++) {
    v[i].verify_tree();
  }
}

template <int NDIM>
struct unaryexp {
  void operator()(const Key<NDIM>& key, Tensor<double_complex>& t) const {
    // vzExp(t.size, t.ptr(), t.ptr());
    UNARY_OPTIMIZED_ITERATOR(double_complex, t, *_p0 = exp(*_p0););
  }
  template <typename Archive>
  void serialize(Archive& ar) {}
};

static double rsquared(const coordT& r) { return r[0] * r[0] + r[1] * r[1] + r[2] * r[2]; }

// Returns exp(-I*t*V)
static Function<double_complex, 3> make_exp(double t, const Function<double, 3>& v) {
  v.reconstruct();
  Function<double_complex, 3> expV = double_complex(0.0, -t) * v;
  expV.unaryop(unaryexp<3>());
  // expV.truncate(); expV.reconstruct();
  return expV;
}

// Timer modified to correctly nest
static bool print_timings = false;
static std::vector<double> ttt, sss;
static void START_TIMER(World& world) {
  world.gop.fence();
  ttt.push_back(wall_time());
  sss.push_back(cpu_time());
}

static double pop(std::vector<double>& v) {
  MADNESS_ASSERT(v.size());
  double x = v.back();
  v.pop_back();
  return x;
}
static void END_TIMER(World& world, const char* msg) {
  double wall = wall_time() - pop(ttt), cpu = cpu_time() - pop(sss);
  if (world.rank() == 0 and print_timings) printf("timer: %20.20s %8.2fs %8.2fs\n", msg, cpu, wall);
}

/// Given overlap matrix, return rotation with 3rd order error to orthonormalize
/// the vectors
tensorT Q3(const tensorT& s) {
  tensorT Q = inner(s, s);
  Q.gaxpy(0.2, s, -2.0 / 3.0);
  for (int i = 0; i < s.dim(0); ++i) Q(i, i) += 1.0;
  return Q.scale(15.0 / 8.0);
}

/// Given overlap matrix, return rotation with 2nd order error to orthonormalize
/// the vectors
tensorT Q2(const tensorT& s) {
  tensorT Q = -0.5 * s;
  for (int i = 0; i < s.dim(0); ++i) Q(i, i) += 1.5;
  return Q;
}

//    SCF::SCF(World & world, const char *filename) : SCF(world, (world.rank()
//    == 0 ? std::make_shared<std::ifstream>(filename) : nullptr)){
//    }

/// collective constructor, reads \c input on rank 0, broadcasts to all
<<<<<<< HEAD
SCF::SCF(World& world, const commandlineparser& parser) : param(CalculationParameters(world, parser)) {
  FunctionDefaults<3>::set_truncate_mode(1);
  PROFILE_MEMBER_FUNC(SCF);

  //    param.read(world,parser.value("input"),"dft");
  if (world.rank() == 0) {
    // read input parameters from the input file
    if (parser.key_exists("structure")) param.set_user_defined_value("molecular_structure", parser.value("structure"));

    std::string molecular_structure = param.get<std::string>("molecular_structure");
    if (molecular_structure == "inputfile") {
      std::ifstream ifile(parser.value("input"));
      molecule.read(ifile);
    } else {
      molecule.read_structure_from_library(molecular_structure);
    }

    // set derived parameters for the molecule

    // if psp_calc is true, set all atoms to PS atoms
    // if not, check whether some atoms are PS atoms or if this a pure AE
    // calculation
    if (param.get<bool>("psp_calc")) {
      for (size_t iatom = 0; iatom < molecule.natom(); iatom++) {
        molecule.set_pseudo_atom(iatom, true);
      }
    }

    // modify atomic charge for complete PSP calc or individual PS atoms
    for (size_t iatom = 0; iatom < molecule.natom(); iatom++) {
      if (molecule.get_pseudo_atom(iatom)) {
        unsigned int an = molecule.get_atom_number(iatom);
        double zeff = get_charge_from_file("gth.xml", an);
        molecule.set_atom_charge(iatom, zeff);
      }
    }

    if (param.core_type() != "none") {
      molecule.read_core_file(param.core_type());
    }

    if (not param.no_orient()) molecule.orient();

    // account for nwchem aobasis generation
    if (param.nwfile() == "none")
      reset_aobasis(param.aobasis());
    else
      aobasis.read_nw_file(param.nwfile());
    param.set_derived_values(molecule, aobasis);
  }
  world.gop.broadcast_serializable(molecule, 0);
  world.gop.broadcast_serializable(param, 0);
  world.gop.broadcast_serializable(aobasis, 0);

  if (param.print_level() > 2) print_timings = true;

  xc.initialize(param.xc(), !param.spin_restricted(), world, param.print_level() >= 10);
  // xc.plot();

  FunctionDefaults<3>::set_cubic_cell(-param.L(), param.L());
  // set_protocol < 3 > (world, param.econv());
  FunctionDefaults<3>::set_truncate_mode(1);
=======
SCF::SCF(World& world, const commandlineparser& parser) : param(CalculationParameters(world,parser)) {
	FunctionDefaults<3>::set_truncate_mode(1);
	PROFILE_MEMBER_FUNC(SCF);

//    param.read(world,parser.value("input"),"dft");
	if (world.rank() == 0) {

		// read input parameters from the input file
		if (parser.key_exists("structure")) param.set_user_defined_value("molecular_structure",parser.value("structure"));

		std::string molecular_structure=param.get<std::string>("molecular_structure");
		if (molecular_structure=="inputfile") {
			std::ifstream ifile(parser.value("input"));
			molecule.read(ifile);
		} else {
			molecule.read_structure_from_library(molecular_structure);
		}

		// set derived parameters for the molecule

		//if psp_calc is true, set all atoms to PS atoms
		//if not, check whether some atoms are PS atoms or if this a pure AE calculation
		if (param.get<bool>("psp_calc")) {
			for (size_t iatom = 0; iatom < molecule.natom(); iatom++) {
				molecule.set_pseudo_atom(iatom,true);
			}
		}

		//modify atomic charge for complete PSP calc or individual PS atoms
		for (size_t iatom = 0; iatom < molecule.natom(); iatom++) {
			if (molecule.get_pseudo_atom(iatom)){
				unsigned int an=molecule.get_atom_number(iatom);
				double zeff=get_charge_from_file("gth.xml",an);
				molecule.set_atom_charge(iatom,zeff);
			}
		}

		if (param.core_type() != "none") {
			molecule.read_core_file(param.core_type());
		}

		if(not param.no_orient()) molecule.orient();

          //account for nwchem aobasis generation
          if(param.nwfile() == "none")	reset_aobasis(param.aobasis());
          else aobasis.read_nw_file(param.nwfile());
		param.set_derived_values(molecule,aobasis);

	}
	world.gop.broadcast_serializable(molecule, 0);
	world.gop.broadcast_serializable(param, 0);
	world.gop.broadcast_serializable(aobasis, 0);

	if (param.print_level()>2) print_timings=true;

	xc.initialize(param.xc(), !param.spin_restricted(), world, param.print_level()>=10);
	//xc.plot();

	FunctionDefaults < 3 > ::set_cubic_cell(-param.L(), param.L());
	//set_protocol < 3 > (world, param.econv());
	FunctionDefaults<3>::set_truncate_mode(1);

>>>>>>> b7c31ed3
}

void SCF::save_mos(World& world) {
<<<<<<< HEAD
  PROFILE_MEMBER_FUNC(SCF);
  archive::ParallelOutputArchive ar(world, "restartdata", param.get<int>("nio"));
  // IF YOU CHANGE ANYTHING HERE MAKE SURE TO UPDATE THIS VERSION NUMBER
  unsigned int version = 1;
  ar& version;
  ar& current_energy& param.spin_restricted();
  ar&(unsigned int)(amo.size());
  ar& aeps& aocc& aset& param.L() & FunctionDefaults<3>::get_k() & molecule& param.xc();
  for (unsigned int i = 0; i < amo.size(); ++i) ar& amo[i];
  if (!param.spin_restricted()) {
    ar&(unsigned int)(bmo.size());
    ar& beps& bocc& bset;
    for (unsigned int i = 0; i < bmo.size(); ++i) ar& bmo[i];
  }

  // Do not make a restartaodata file if nwchem orbitals used,
  // as no aoamo/aobmo overlap matrix can be computed
  if (param.nwfile() == "none") {
    tensorT Saoamo = matrix_inner(world, ao, amo);
    tensorT Saobmo = (!param.spin_restricted()) ? matrix_inner(world, ao, bmo) : tensorT();
    if (world.rank() == 0) {
      archive::BinaryFstreamOutputArchive arao("restartaodata");
      arao << Saoamo << aeps << aocc << aset;
      if (!param.spin_restricted()) arao << Saobmo << beps << bocc << bset;
    }
  }
}

void SCF::load_mos(World& world) {
  PROFILE_MEMBER_FUNC(SCF);
  //        const double trantol = vtol / std::min(30.0, double(param.nalpha));
  const double thresh = FunctionDefaults<3>::get_thresh();
  const int k = FunctionDefaults<3>::get_k();
  unsigned int nmo = 0;
  bool spinrest = false;
  amo.clear();
  bmo.clear();

  archive::ParallelInputArchive ar(world, "restartdata");

  /*
    File format:
        unsigned int version;
        double current energy;
    bool spinrestricted --> if true only alpha orbitals are present
    unsigned int nmo_alpha;
    Tensor<double> aeps;
    Tensor<double> aocc;
    vector<int> aset;
        double L;
        int k;
        Molecule molecule;
        std::string xc;
    for i from 0 to nalpha-1:
    .   Function<double,3> amo[i]
    repeat for beta if !spinrestricted
   */
  // Local copies for a basic check
  double L;
  int k1;                    // Ignored for restarting, used in response only
  unsigned int version = 1;  // UPDATE THIS IF YOU CHANGE ANYTHING
  unsigned int archive_version;

  ar& archive_version;

  if (archive_version != version) {
    if (world.rank() == 0)
      print(
          "Loading from a different version of archive. Archive version", archive_version, "MADNESS version", version);
    throw "Invalid archive";
  }

  // LOTS OF LOGIC MISSING HERE TO CHANGE OCCUPATION NO., SET,
  // EPS, SWAP, ... sigh
  ar& current_energy& spinrest;

  ar& nmo;
  MADNESS_ASSERT(nmo >= unsigned(param.nmo_alpha()));
  ar& aeps& aocc& aset& L& k1& molecule& param.xc();
  // Some basic checks
  if (L != param.L()) {
    if (world.rank() == 0)
      print(
          "Warning: Box size mismatch between archive and input parameter. "
          "Archive value",
          L,
          "Param value",
          param.L());
    throw "Mismatch in box sizes";
  }
  if (world.rank() == 0) {
    print("Restarting from this molecular geometry");
    molecule.print();
  }
  amo.resize(nmo);
  for (unsigned int i = 0; i < amo.size(); ++i) ar& amo[i];
  unsigned int n_core = molecule.n_core_orb_all();
  if (nmo > unsigned(param.nmo_alpha())) {
    aset = vector<int>(aset.begin() + n_core, aset.begin() + n_core + param.nmo_alpha());
    amo = vecfuncT(amo.begin() + n_core, amo.begin() + n_core + param.nmo_alpha());
    aeps = copy(aeps(Slice(n_core, n_core + param.nmo_alpha() - 1)));
    aocc = copy(aocc(Slice(n_core, n_core + param.nmo_alpha() - 1)));
  }

  if (amo[0].k() != k) {
    reconstruct(world, amo);
    for (unsigned int i = 0; i < amo.size(); ++i) amo[i] = madness::project(amo[i], k, thresh, false);
    world.gop.fence();
  }
  set_thresh(world, amo, thresh);

  //        normalize(world, amo);
  //        amo = transform(world, amo, Q3(matrix_inner(world, amo, amo)),
  //        trantol, true); truncate(world, amo); normalize(world, amo);

  if (!param.spin_restricted()) {
    if (spinrest) {  // Only alpha spin orbitals were on disk
      MADNESS_ASSERT(param.nmo_alpha() >= param.nmo_beta());
      bmo.resize(param.nmo_beta());
      bset.resize(param.nmo_beta());
      beps = copy(aeps(Slice(0, param.nmo_beta() - 1)));
      bocc = copy(aocc(Slice(0, param.nmo_beta() - 1)));
      for (int i = 0; i < param.nmo_beta(); ++i) bmo[i] = copy(amo[i]);
    } else {
      ar& nmo;
      ar& beps& bocc& bset;

      bmo.resize(nmo);
      for (unsigned int i = 0; i < bmo.size(); ++i) ar& bmo[i];

      if (nmo > unsigned(param.nmo_beta())) {
        bset = vector<int>(bset.begin() + n_core, bset.begin() + n_core + param.nmo_beta());
        bmo = vecfuncT(bmo.begin() + n_core, bmo.begin() + n_core + param.nmo_beta());
        beps = copy(beps(Slice(n_core, n_core + param.nmo_beta() - 1)));
        bocc = copy(bocc(Slice(n_core, n_core + param.nmo_beta() - 1)));
      }

      if (bmo[0].k() != k) {
        reconstruct(world, bmo);
        for (unsigned int i = 0; i < bmo.size(); ++i) bmo[i] = madness::project(bmo[i], k, thresh, false);
        world.gop.fence();
      }
      set_thresh(world, amo, thresh);

      //                normalize(world, bmo);
      //                bmo = transform(world, bmo, Q3(matrix_inner(world, bmo,
      //                bmo)), trantol, true); truncate(world, bmo);
      //                normalize(world, bmo);
    }
  }
=======
	PROFILE_MEMBER_FUNC(SCF);
	archive::ParallelOutputArchive<archive::BinaryFstreamOutputArchive> ar(world, "restartdata", param.get<int>("nio"));
	ar & current_energy & param.spin_restricted();
	ar & (unsigned int) (amo.size());
	ar & aeps & aocc & aset;
	for (unsigned int i = 0; i < amo.size(); ++i)
		ar & amo[i];
	if (!param.spin_restricted()) {
		ar & (unsigned int) (bmo.size());
		ar & beps & bocc & bset;
		for (unsigned int i = 0; i < bmo.size(); ++i)
			ar & bmo[i];
	}

     // Do not make a restartaodata file if nwchem orbitals used,
     // as no aoamo/aobmo overlap matrix can be computed
     if (param.nwfile() == "none") {
	     tensorT Saoamo = matrix_inner(world, ao, amo);
	     tensorT Saobmo = (!param.spin_restricted()) ? matrix_inner(world, ao, bmo) : tensorT();
	     if (world.rank() == 0) {
	     	archive::BinaryFstreamOutputArchive arao("restartaodata");
	     	arao << Saoamo << aeps << aocc << aset;
	     	if (!param.spin_restricted()) arao << Saobmo << beps << bocc << bset;
	     }
     }
}

void SCF::load_mos(World& world) {
	PROFILE_MEMBER_FUNC(SCF);
	//        const double trantol = vtol / std::min(30.0, double(param.nalpha));
	const double thresh = FunctionDefaults < 3 > ::get_thresh();
	const int k = FunctionDefaults < 3 > ::get_k();
	unsigned int nmo = 0;
	bool spinrest = false;
	amo.clear();
	bmo.clear();

	archive::ParallelInputArchive<archive::BinaryFstreamInputArchive> ar(world, "restartdata");

	/*
          File format:

          bool spinrestricted --> if true only alpha orbitals are present

          unsigned int nmo_alpha;
          Tensor<double> aeps;
          Tensor<double> aocc;
          vector<int> aset;
          for i from 0 to nalpha-1:
          .   Function<double,3> amo[i]

          repeat for beta if !spinrestricted

	 */

	// LOTS OF LOGIC MISSING HERE TO CHANGE OCCUPATION NO., SET,
	// EPS, SWAP, ... sigh
	ar & current_energy & spinrest;

	ar & nmo;
	MADNESS_ASSERT(nmo >= unsigned(param.nmo_alpha()));
	ar & aeps & aocc & aset;
	amo.resize(nmo);
	for (unsigned int i = 0; i < amo.size(); ++i)
		ar & amo[i];
	unsigned int n_core = molecule.n_core_orb_all();
	if (nmo > unsigned(param.nmo_alpha())) {
		aset = vector<int>(aset.begin() + n_core,
				aset.begin() + n_core + param.nmo_alpha());
		amo = vecfuncT(amo.begin() + n_core,
				amo.begin() + n_core + param.nmo_alpha());
		aeps = copy(aeps(Slice(n_core, n_core + param.nmo_alpha() - 1)));
		aocc = copy(aocc(Slice(n_core, n_core + param.nmo_alpha() - 1)));
	}

	if (amo[0].k() != k) {
		reconstruct(world, amo);
		for (unsigned int i = 0; i < amo.size(); ++i)
			amo[i] = madness::project(amo[i], k, thresh, false);
		world.gop.fence();
	}
	set_thresh(world,amo,thresh);

	//        normalize(world, amo);
	//        amo = transform(world, amo, Q3(matrix_inner(world, amo, amo)), trantol, true);
	//        truncate(world, amo);
	//        normalize(world, amo);

	if (!param.spin_restricted()) {

		if (spinrest) { // Only alpha spin orbitals were on disk
			MADNESS_ASSERT(param.nmo_alpha() >= param.nmo_beta());
			bmo.resize(param.nmo_beta());
			bset.resize(param.nmo_beta());
			beps = copy(aeps(Slice(0, param.nmo_beta() - 1)));
			bocc = copy(aocc(Slice(0, param.nmo_beta() - 1)));
			for (int i = 0; i < param.nmo_beta(); ++i)
				bmo[i] = copy(amo[i]);
		} else {
			ar & nmo;
			ar & beps & bocc & bset;

			bmo.resize(nmo);
			for (unsigned int i = 0; i < bmo.size(); ++i)
				ar & bmo[i];

			if (nmo > unsigned(param.nmo_beta())) {
				bset = vector<int>(bset.begin() + n_core,
						bset.begin() + n_core + param.nmo_beta());
				bmo = vecfuncT(bmo.begin() + n_core,
						bmo.begin() + n_core + param.nmo_beta());
				beps = copy(beps(Slice(n_core, n_core + param.nmo_beta() - 1)));
				bocc = copy(bocc(Slice(n_core, n_core + param.nmo_beta() - 1)));
			}

			if (bmo[0].k() != k) {
				reconstruct(world, bmo);
				for (unsigned int i = 0; i < bmo.size(); ++i)
					bmo[i] = madness::project(bmo[i], k, thresh, false);
				world.gop.fence();
			}
			set_thresh(world,amo,thresh);

			//                normalize(world, bmo);
			//                bmo = transform(world, bmo, Q3(matrix_inner(world, bmo, bmo)), trantol, true);
			//                truncate(world, bmo);
			//                normalize(world, bmo);

		}
	}
>>>>>>> b7c31ed3
}

void SCF::do_plots(World& world) {
  PROFILE_MEMBER_FUNC(SCF);
  START_TIMER(world);

  std::vector<long> npt(3, static_cast<long>(param.get<int>("npt_plot")));

  if (param.plot_cell().size() == 0) param.plot_cell() = copy(FunctionDefaults<3>::get_cell());

  if (param.get<bool>("plotdens") || param.get<bool>("plotcoul")) {
    functionT rho;
    rho = make_density(world, aocc, amo);

    if (param.spin_restricted()) {
      rho.scale(2.0);
    } else {
      functionT rhob = make_density(world, bocc, bmo);
      functionT rho_spin = rho - rhob;
      rho += rhob;
      plotdx(rho_spin, "spin_density.dx", param.plot_cell(), npt, true);
    }
    plotdx(rho, "total_density.dx", param.plot_cell(), npt, true);
    if (param.get<bool>("plotcoul")) {
      real_function_3d vnuc = potentialmanager->vnuclear();
      functionT vlocl = vnuc + apply(*coulop, rho);
      vlocl.truncate();
      vlocl.reconstruct();
      plotdx(vlocl, "coulomb.dx", param.plot_cell(), npt, true);
    }
  }

  for (int i = param.get<int>("plotlo"); i <= param.get<int>("plothi"); ++i) {
    char fname[256];
    if (i < param.nalpha()) {
      sprintf(fname, "amo-%5.5d.dx", i);
      plotdx(amo[i], fname, param.plot_cell(), npt, true);
    }
    if (!param.spin_restricted() && i < param.nbeta()) {
      sprintf(fname, "bmo-%5.5d.dx", i);
      plotdx(bmo[i], fname, param.plot_cell(), npt, true);
    }
  }
  END_TIMER(world, "plotting");
}

void SCF::project(World& world) {
  PROFILE_MEMBER_FUNC(SCF);
  reconstruct(world, amo);
  for (unsigned int i = 0; i < amo.size(); ++i) {
    amo[i] = madness::project(amo[i], FunctionDefaults<3>::get_k(), FunctionDefaults<3>::get_thresh(), false);
  }
  world.gop.fence();
  truncate(world, amo);
  normalize(world, amo);
  if (param.nbeta() && !param.spin_restricted()) {
    reconstruct(world, bmo);
    for (unsigned int i = 0; i < bmo.size(); ++i) {
      bmo[i] = madness::project(bmo[i], FunctionDefaults<3>::get_k(), FunctionDefaults<3>::get_thresh(), false);
    }
    world.gop.fence();
    truncate(world, bmo);
    normalize(world, bmo);
  }
}

void SCF::make_nuclear_potential(World& world) {
  PROFILE_MEMBER_FUNC(SCF);
  START_TIMER(world);
  potentialmanager = std::shared_ptr<PotentialManager>(new PotentialManager(molecule, param.core_type()));
  gthpseudopotential = std::shared_ptr<GTHPseudopotential<double> >(new GTHPseudopotential<double>(world, molecule));

  if (!param.pure_ae()) {
    gthpseudopotential->make_pseudo_potential(world);
  }
  if (!param.psp_calc()) {
    potentialmanager->make_nuclear_potential(world);
  }
  END_TIMER(world, "Project vnuclear");
}

vecfuncT SCF::project_ao_basis(World& world, const AtomicBasisSet& aobasis) {
  PROFILE_MEMBER_FUNC(SCF);
  // Make at_to_bf, at_nbf ... map from atom to first bf on atom, and nbf/atom
  aobasis.atoms_to_bfn(molecule, at_to_bf, at_nbf);

  return SCF::project_ao_basis_only(world, aobasis, molecule);
}

vecfuncT SCF::project_ao_basis_only(World& world, const AtomicBasisSet& aobasis, const Molecule& molecule) {
  vecfuncT ao = vecfuncT(aobasis.nbf(molecule));
  for (int i = 0; i < aobasis.nbf(molecule); ++i) {
    functorT aofunc(new AtomicBasisFunctor(aobasis.get_atomic_basis_function(molecule, i)));
    ao[i] = factoryT(world).functor(aofunc).truncate_on_project().nofence().truncate_mode(1);
  }
  world.gop.fence();
  truncate(world, ao);
  normalize(world, ao);
  return ao;
}

<<<<<<< HEAD
distmatT SCF::localize_PM(World& world,
                          const vecfuncT& mo,
                          const std::vector<int>& set,
                          const double thresh,
                          const double thetamax,
                          const bool randomize,
                          const bool doprint) const {
  PROFILE_MEMBER_FUNC(SCF);
  START_TIMER(world);
  distmatT dUT = distributed_localize_PM(world, mo, ao, set, at_to_bf, at_nbf, thresh, thetamax, randomize, doprint);
  END_TIMER(world, "Pipek-Mezy distributed ");
  // print(UT);

  return dUT;
}

distmatT SCF::localize_new(World& world,
                           const vecfuncT& mo,
                           const std::vector<int>& set,
                           double thresh,
                           const double thetamax,
                           const bool randomize,
                           const bool doprint) const {
  // PROFILE_MEMBER_FUNC(SCF);
  START_TIMER(world);
  int nmo = mo.size();
  int nao = ao.size();

  tensorT C = matrix_inner(world, mo, ao);
  std::vector<int> at_to_bf,
      at_nbf;  // OVERRIDE DATA IN CLASS OBJ TO USE ATOMS OR SHELLS FOR TESTING

  bool use_atomic_evecs = true;
  if (use_atomic_evecs) {
    // Transform from AOs to orthonormal atomic eigenfunctions
    int ilo = 0;
    for (size_t iat = 0; iat < molecule.natom(); ++iat) {
      const tensorT& avec = aobasis.get_avec(molecule, iat);
      int ihi = ilo + avec.dim(1);
      Slice s(ilo, ihi - 1);
      C(_, s) = inner(C(_, s), avec);

      // generate shell dimensions for atomic eigenfunctions
      // ... this relies upon spherical symmetry being enforced
      // when making atomic states
      const tensorT& aeps = aobasis.get_aeps(molecule, iat);
      // print(aeps);
      double prev = aeps(0L);
      int start = 0;
      int i;  // used after loop
      for (i = 0; i < aeps.dim(0); ++i) {
        // print(" ... ", i, prev, aeps(i), (std::abs(aeps(i)-prev) >
        // 1e-2*std::abs(prev)));
        if (std::abs(aeps(i) - prev) > 1e-2 * std::abs(prev)) {
          at_to_bf.push_back(ilo + start);
          at_nbf.push_back(i - start);
          // print("    ", start, i-start);
          start = i;
        }
        prev = aeps(i);
      }
      at_to_bf.push_back(ilo + start);
      at_nbf.push_back(i - start);
      // print("    ", start, i-start);
      ilo = ihi;
    }
    MADNESS_ASSERT(ilo == nao);
    MADNESS_ASSERT(std::accumulate(at_nbf.begin(), at_nbf.end(), 0) == nao);
    MADNESS_ASSERT(at_to_bf.back() + at_nbf.back() == nao);
    // print(at_to_bf, at_nbf);
  } else {
    aobasis.shells_to_bfn(molecule, at_to_bf, at_nbf);
    // aobasis.atoms_to_bfn(molecule, at_to_bf, at_nbf);
  }

  // Below here atoms may be shells or atoms --- by default shells

  int natom = at_to_bf.size();

  tensorT U(nmo, nmo);
  for (int i = 0; i < nmo; ++i) U(i, i) = 1.0;

  default_random_generator.setstate(182041 + world.rank() * 10101);  // To help with reproducibility for debugging, etc.

  if (world.rank() == 0) {
    // MKL_Set_Num_Threads_Local(16);

    tensorT Q(nmo, natom);
    double breaksym = 1e-3;
    auto QQ = [&at_to_bf, &at_nbf, &breaksym](const tensorT& C, int i, int j, int a) -> double {
      int lo = at_to_bf[a], nbf = at_nbf[a];
      const double* Ci = &C(i, lo);
      const double* Cj = &C(j, lo);
      double qij = 0.0;
      for (int mu = 0; mu < nbf; ++mu) qij += Ci[mu] * Cj[mu];
      return qij * (1.0 + breaksym * a);  // !!!!!!!!!!!!!!!!!!!!!!!!!!!!!!!!!!!!!!!!
                                          // break symmetry
    };

    auto makeGW = [&Q, &nmo, &natom, &QQ](const tensorT& C, double& W, tensorT& g) -> void {
      W = 0.0;
      for (int i = 0; i < nmo; ++i) {
        for (int a = 0; a < natom; ++a) {
          Q(i, a) = QQ(C, i, i, a);
          W += Q(i, a) * Q(i, a);
        }
      }

      for (int i = 0; i < nmo; ++i) {
        for (int j = 0; j < i; ++j) {
          double Qiiij = 0.0, Qijjj = 0.0;
          for (int a = 0; a < natom; ++a) {
            double Qija = QQ(C, i, j, a);
            Qijjj += Qija * Q(j, a);
            Qiiij += Qija * Q(i, a);
          }
          g(j, i) = Qiiij - Qijjj;
          g(i, j) = -g(j, i);
        }
      }
    };

    tensorT xprev;                        // previous search direction
    tensorT gprev;                        // previous gradient
    bool rprev = true;                    // if true previous iteration restricted step or did
                                          // incomplete search (so don't do conjugate)
    const int N = (nmo * (nmo - 1)) / 2;  // number of independent variables
    for (int iter = 0; iter < 1200; ++iter) {
      tensorT g(nmo, nmo);
      double W;

      makeGW(C, W, g);

      if (randomize && iter == 0) {
        for (int i = 0; i < nmo; ++i) {
          for (int j = 0; j < i; ++j) {
            g(i, j) += 0.1 * (RandomValue<double>() - 0.5);
            g(j, i) = -g(i, j);
          }
        }
      }

      double maxg = g.absmax();
      if (doprint) printf("iteration %d W=%.8f maxg=%.2e\n", iter, W, maxg);
      if (maxg < thresh) break;

      // construct search direction using conjugate gradient approach
      tensorT x = copy(g);
      if (!rprev) {  // Only apply conjugacy if did LS with real gradient
        double gamma = g.trace(g - gprev) / gprev.trace(gprev);
        if (doprint) print("gamma", gamma);
        x.gaxpy(1.0, xprev, gamma);
      }

      // Perform the line search.
      rprev = false;
      double dxgrad = x.trace(g) * 2.0;  // 2*2 = 4 which should be prefactor on integrals in gradient
      if (dxgrad < 0 || ((iter + 1) % N) == 0) {
        if (doprint) print("resetting since dxgrad -ve or due to dimension", dxgrad, iter, N);
        x = copy(g);
        dxgrad = x.trace(g) * 2.0;
      }
      xprev = x;  // Save for next iteration
      gprev = copy(g);

      double mu = 0.01 / std::max(0.1,
                                  maxg);  // Restrict intial step mu by size of max gradient
      tensorT dU = matrix_exponential(x * mu);
      tensorT newC = inner(dU, C, 0, 0);
      double newW;
      makeGW(newC, newW, g);
      double dxgnew = x.trace(g) * 2.0;

      if (randomize && iter == 0) {
        rprev = true;  // since did not use real gradient
      } else {         // perform quadratic fit using f(0), df(0)/dx=dxgrad, f(mu) ---
                       // actually now use f(0), df(0)/dx, df(mu)/dx for better
                       // accuracy
        double f0 = W;
        double f1 = newW;
        // double hess = 2.0*(f1-f0-mu*dxgrad)/(mu*mu);
        double hess = (dxgnew - dxgrad) / mu;  // Near convergence this is more accurate
        if (hess >= 0) {
          if (doprint) print("+ve hessian", hess);
          hess = -2.0 * dxgrad;  // force a bigish step to get out of bad region
          rprev = true;          // since did not do line search
        }
        double mu2 = -dxgrad / hess;
        if (mu2 * maxg > 0.25) {
          mu2 = 0.25 / maxg;  // pi/6 = 0.524, pi/4=0.785
          rprev = true;       // since did not do line search
        }
        double f2p = f0 + dxgrad * mu2 + 0.5 * hess * mu2 * mu2;
        if (doprint) print(f0, f1, f0 - f1, f2p, "dxg", dxgrad, "hess", hess, "mu", mu, "mu2", mu2);
        mu = mu2;
      }

      if (maxg < 10 * thresh) {
        breaksym = 1e-5;
        rprev = true;  // since just messed up the gradient
      }

      dU = matrix_exponential(x * mu);
      U = inner(U, dU, 1, 0);
      C = inner(dU, C, 0, 0);
    }
    bool switched = true;
    while (switched) {
      switched = false;
      for (int i = 0; i < nmo; i++) {
        for (int j = i + 1; j < nmo; j++) {
          if (set[i] == set[j]) {
            double sold = U(i, i) * U(i, i) + U(j, j) * U(j, j);
            double snew = U(i, j) * U(i, j) + U(j, i) * U(j, i);
            if (snew > sold) {
              tensorT tmp = copy(U(_, i));
              U(_, i) = U(_, j);
              U(_, j) = tmp;
              switched = true;
            }
          }
        }
      }
    }

    // Fix phases.
    for (int i = 0; i < nmo; ++i) {
      if (U(i, i) < 0.0) U(_, i).scale(-1.0);
    }
    // MKL_Set_Num_Threads_Local(1);
  }
  // done:
  world.gop.broadcast(U.ptr(), U.size(), 0);

  DistributedMatrix<double> dUT = column_distributed_matrix<double>(world, nmo, nmo);
  dUT.copy_from_replicated(transpose(U));

  // distmatT dUT = distributed_localize_PM(world, mo, ao, set, at_to_bf,
  // at_nbf,
  //                                        thresh, thetamax, randomize,
  //                                        doprint);
  // print(UT);
  END_TIMER(world, "Pipek-Mezy new ");
  return dUT;
}

void SCF::analyze_vectors(World& world,
                          const vecfuncT& mo,
                          const tensorT& occ,
                          const tensorT& energy,
                          const std::vector<int>& set) {
  START_TIMER(world);
  PROFILE_MEMBER_FUNC(SCF);
  tensorT Saomo = matrix_inner(world, ao, mo);
  tensorT Saoao = matrix_inner(world, ao, ao, true);
  int nmo1 = mo.size();
  tensorT rsq, dip(3, nmo1);
  {
    functionT frsq = factoryT(world).f(rsquared).initial_level(4);
    rsq = inner(world, mo, mul_sparse(world, frsq, mo, vtol));
    for (int axis = 0; axis < 3; ++axis) {
      functionT fdip = factoryT(world).functor(functorT(new DipoleFunctor(axis))).initial_level(4);
      dip(axis, _) = inner(world, mo, mul_sparse(world, fdip, mo, vtol));
      for (int i = 0; i < nmo1; ++i) rsq(i) -= dip(axis, i) * dip(axis, i);
    }
  }
  tensorT C;
  END_TIMER(world, "Analyze vectors");

  START_TIMER(world);
  gesvp(world, Saoao, Saomo, C);
  END_TIMER(world, "Compute eigen gesv analyze vectors");
  C = transpose(C);
  long nmo = mo.size();
  size_t ncoeff = 0;
  for (long i = 0; i < nmo; ++i) {
    size_t ncoeffi = mo[i].size();
    ncoeff += ncoeffi;
    if (world.rank() == 0 and (param.print_level() > 1)) {
      printf("  MO%4ld : ", i);
      if (set.size()) printf("set=%d : ", set[i]);

      if (occ.size()) printf("occ=%.2f : ", occ(i));

      if (energy.size()) printf("energy=%13.8f : ", energy(i));

      printf("ncoeff=%.2e:", (double)ncoeffi);

      printf("center=(%.2f,%.2f,%.2f) : radius=%.2f\n", dip(0, i), dip(1, i), dip(2, i), sqrt(rsq(i)));
      aobasis.print_anal(molecule, C(i, _));
      printf("total number of coefficients = %.8e\n\n", double(ncoeff));
    }
  }
}

distmatT SCF::localize_boys(World& world,
                            const vecfuncT& mo,
                            const std::vector<int>& set,
                            double thresh,
                            const double thetamax,
                            const bool randomize,
                            const bool doprint) const {
  START_TIMER(world);
  long nmo = mo.size();
  tensorT dip(nmo, nmo, 3);
  for (int axis = 0; axis < 3; ++axis) {
    functionT fdip = factoryT(world).functor(functorT(new DipoleFunctor(axis))).initial_level(4);
    dip(_, _, axis) = matrix_inner(world, mo, mul_sparse(world, fdip, mo, vtol), true);
  }
  // print("dip\n", dip);
  // print("tolloc", thresh, "thetamax", thetamax);
  if (thresh < 1e-6)
    thresh = 1e-6;  //<<<<<<<<<<<<<<<<<<<<< need to implement new line search
                    // like in pm routine
  tensorT U(nmo, nmo);
  default_random_generator.setstate(182041 + world.rank() * 10101);  // To help with reproducibility for debugging, etc.
  if (world.rank() == 0) {
    for (long i = 0; i < nmo; ++i) U(i, i) = 1.0;

    tensorT xprev;      // previous search direction
    tensorT gprev;      // previous gradient
    bool rprev = true;  // if true previous iteration restricted step or did
                        // incomplete search (so don't do conjugate)
    const int N = (nmo * (nmo - 1)) / 2;
    for (long iter = 0; iter < 1200; ++iter) {
      tensorT g(nmo, nmo);
      double W = 0.0;
      // cannot restrict size of individual gradients if want to do line search
      // --- should instead modify line search direction
      for (long i = 0; i < nmo; ++i) {
        W += DIP(dip, i, i, i, i);
        for (long j = 0; j < i; ++j) {
          g(j, i) = (DIP(dip, i, i, i, j) - DIP(dip, j, j, j, i));
          if (randomize && iter == 0) g(j, i) += 0.1 * (RandomValue<double>() - 0.5);
          g(i, j) = -g(j, i);
        }
      }
      double maxg = g.absmax();
      if (doprint) printf("iteration %ld W=%.8f maxg=%.2e\n", iter, W, maxg);
      if (maxg < thresh) break;

      // construct search direction using conjugate gradient approach
      tensorT x = copy(g);
      if (!rprev) {  // Only apply conjugacy if did LS with real gradient
        double gamma = g.trace(g - gprev) / gprev.trace(gprev);
        if (doprint) print("gamma", gamma);
        x.gaxpy(1.0, xprev, gamma);
      }

      // Perform the line search.
      rprev = false;
      double dxgrad = x.trace(g) * 2.0;
      if (dxgrad < 0 || ((iter + 1) % N) == 0) {
        if (doprint) print("resetting since dxgrad -ve or due to dimension", dxgrad, iter, N);
        x = copy(g);
        dxgrad = x.trace(g) * 2.0;  // 2*2 = 4 which should be prefactor on integrals in gradient
      }
      xprev = x;  // Save for next iteration, noting shallow copy
      gprev = g;

      double mu = 0.01 / std::max(0.1,
                                  maxg);  // Restrict intial step mu by size of max gradient
      tensorT dU = matrix_exponential(x * mu);
      tensorT newdip = inner(dU, dip, 0, 1);  // can optimize this since only want (ii|ii)
      newdip = inner(dU, newdip, 0, 1);
      double newW = 0.0;
      for (long i = 0; i < nmo; ++i) {
        newW += DIP(newdip, i, i, i, i);
      }

      if (randomize && iter == 0) {
        rprev = true;  // since did not use real gradient
      } else {         // perform quadratic fit using f(0), df(0)/dx=dxgrad, f(mu)
        double f0 = W;
        double f1 = newW;
        double hess = 2.0 * (f1 - f0 - mu * dxgrad) / (mu * mu);
        if (hess >= 0) {
          if (doprint) print("+ve hessian", hess);
          hess = -2.0 * dxgrad;  // force a bigish step to get out of bad region
          rprev = true;          // since did not do line search
        }
        double mu2 = -dxgrad / hess;
        if (mu2 * maxg > 0.5) {
          mu2 = 0.5 / maxg;  // pi/6 = 0.524, pi/4=0.785
          rprev = true;      // since did not do line search
        }
        double f2p = f0 + dxgrad * mu2 + 0.5 * hess * mu2 * mu2;
        if (doprint) print(f0, f1, f2p, "dxg", dxgrad, "hess", hess, "mu", mu, "mu2", mu2);
        mu = mu2;
      }

      dU = matrix_exponential(x * mu);
      U = inner(U, dU, 1, 0);
      dip = inner(dU, dip, 0, 1);
      dip = inner(dU, dip, 0, 1);
    }

    bool switched = true;
    while (switched) {
      switched = false;
      for (int i = 0; i < nmo; i++) {
        for (int j = i + 1; j < nmo; j++) {
          if (set[i] == set[j]) {
            double sold = U(i, i) * U(i, i) + U(j, j) * U(j, j);
            double snew = U(i, j) * U(i, j) + U(j, i) * U(j, i);
            if (snew > sold) {
              tensorT tmp = copy(U(_, i));
              U(_, i) = U(_, j);
              U(_, j) = tmp;
              switched = true;
            }
          }
        }
      }
    }

    // Fix phases.
    for (long i = 0; i < nmo; ++i) {
      if (U(i, i) < 0.0) U(_, i).scale(-1.0);
    }
  }

  world.gop.broadcast(U.ptr(), U.size(), 0);

  DistributedMatrix<double> dUT = column_distributed_matrix<double>(world, nmo, nmo);
  dUT.copy_from_replicated(transpose(U));

  END_TIMER(world, "Boys localize");
  return dUT;
}

=======
void SCF::analyze_vectors(World& world, const vecfuncT & mo, const tensorT& occ,
		const tensorT& energy, const std::vector<int>& set) {
	START_TIMER(world);
	PROFILE_MEMBER_FUNC(SCF);
	tensorT Saomo = matrix_inner(world, ao, mo);
	tensorT Saoao = matrix_inner(world, ao, ao, true);
	int nmo1 = mo.size();
	tensorT rsq, dip(3, nmo1);
	{
		functionT frsq = factoryT(world).f(rsquared).initial_level(4);
		rsq = inner(world, mo, mul_sparse(world, frsq, mo, vtol));
		for (int axis = 0; axis < 3; ++axis) {
			functionT fdip = factoryT(world).functor(
					functorT(new DipoleFunctor(axis))).initial_level(4);
			dip(axis, _) = inner(world, mo, mul_sparse(world, fdip, mo, vtol));
			for (int i = 0; i < nmo1; ++i)
				rsq(i) -= dip(axis, i) * dip(axis, i);

		}
	}
	tensorT C;
	END_TIMER(world, "Analyze vectors");

	START_TIMER(world);
	gesvp(world, Saoao, Saomo, C);
	END_TIMER(world, "Compute eigen gesv analyze vectors");
	C = transpose(C);
	long nmo = mo.size();
	size_t ncoeff = 0;
	for (long i = 0; i < nmo; ++i) {
		size_t ncoeffi = mo[i].size();
		ncoeff += ncoeffi;
		if (world.rank() == 0 and (param.print_level()>1)) {
			printf("  MO%4ld : ", i);
			if (set.size())
				printf("set=%d : ", set[i]);

			if (occ.size())
				printf("occ=%.2f : ", occ(i));

			if (energy.size())
				printf("energy=%13.8f : ", energy(i));

			printf("ncoeff=%.2e:",(double) ncoeffi);

			printf("center=(%.2f,%.2f,%.2f) : radius=%.2f\n", dip(0, i),
					dip(1, i), dip(2, i), sqrt(rsq(i)));
			aobasis.print_anal(molecule, C(i, _));
			printf("total number of coefficients = %.8e\n\n", double(ncoeff));
		}
	}
}

>>>>>>> b7c31ed3
// this version is faster than the previous version on BG/Q
distmatT SCF::kinetic_energy_matrix(World& world, const vecfuncT& v) const {
  PROFILE_MEMBER_FUNC(SCF);
  int n = v.size();
  distmatT r = column_distributed_matrix<double>(world, n, n);
  START_TIMER(world);
  reconstruct(world, v);
  END_TIMER(world, "KEmat reconstruct");
  START_TIMER(world);
  vecfuncT dvx = apply(world, *(gradop[0]), v, false);
  vecfuncT dvy = apply(world, *(gradop[1]), v, false);
  vecfuncT dvz = apply(world, *(gradop[2]), v, false);
  world.gop.fence();
  END_TIMER(world, "KEmat differentiate");
  START_TIMER(world);
  compress(world, dvx, false);
  compress(world, dvy, false);
  compress(world, dvz, false);
  world.gop.fence();
  END_TIMER(world, "KEmat compress");
  START_TIMER(world);
  r += matrix_inner(r.distribution(), dvx, dvx, true);
  r += matrix_inner(r.distribution(), dvy, dvy, true);
  r += matrix_inner(r.distribution(), dvz, dvz, true);
  END_TIMER(world, "KEmat inner products");
  r *= 0.5;
  // tensorT p(v.size(),v.size());
  // r.copy_to_replicated(p);
  return r;
}

distmatT SCF::kinetic_energy_matrix(World& world, const vecfuncT& vbra, const vecfuncT& vket) const {
  PROFILE_MEMBER_FUNC(SCF);
  MADNESS_ASSERT(vbra.size() == vket.size());
  int n = vbra.size();
  distmatT r = column_distributed_matrix<double>(world, n, n);
  reconstruct(world, vbra);
  reconstruct(world, vket);
  vecfuncT dvx_bra = apply(world, *(gradop[0]), vbra, false);
  vecfuncT dvy_bra = apply(world, *(gradop[1]), vbra, false);
  vecfuncT dvz_bra = apply(world, *(gradop[2]), vbra, false);
  vecfuncT dvx_ket = apply(world, *(gradop[0]), vket, false);
  vecfuncT dvy_ket = apply(world, *(gradop[1]), vket, false);
  vecfuncT dvz_ket = apply(world, *(gradop[2]), vket, false);
  world.gop.fence();
  compress(world, dvx_bra, false);
  compress(world, dvy_bra, false);
  compress(world, dvz_bra, false);
  compress(world, dvx_ket, false);
  compress(world, dvy_ket, false);
  compress(world, dvz_ket, false);
  world.gop.fence();
  r += matrix_inner(r.distribution(), dvx_bra, dvx_ket, true);
  r += matrix_inner(r.distribution(), dvy_bra, dvy_ket, true);
  r += matrix_inner(r.distribution(), dvz_bra, dvz_ket, true);
  r *= 0.5;
  return r;
}

vecfuncT SCF::core_projection(World& world, const vecfuncT& psi, const bool include_Bc) {
  PROFILE_MEMBER_FUNC(SCF);
  int npsi = psi.size();
  if (npsi == 0) return psi;
  size_t natom = molecule.natom();
  vecfuncT proj = zero_functions_compressed<double, 3>(world, npsi);
  tensorT overlap_sum(static_cast<long>(npsi));

  for (size_t i = 0; i < natom; ++i) {
    Atom at = molecule.get_atom(i);
    unsigned int atn = at.atomic_number;
    unsigned int nshell = molecule.n_core_orb(atn);
    if (nshell == 0) continue;
    for (unsigned int c = 0; c < nshell; ++c) {
      unsigned int l = molecule.get_core_l(atn, c);
      int max_m = (l + 1) * (l + 2) / 2;
      nshell -= max_m - 1;
      for (int m = 0; m < max_m; ++m) {
        functionT core = factoryT(world).functor(functorT(new CoreOrbitalFunctor(molecule, i, c, m)));
        tensorT overlap = inner(world, core, psi);
        overlap_sum += overlap;
        for (int j = 0; j < npsi; ++j) {
          if (include_Bc) overlap[j] *= molecule.get_core_bc(atn, c);
          proj[j] += core.scale(overlap[j]);
        }
      }
    }
    world.gop.fence();
  }
  if (world.rank() == 0 and param.print_level() > 3) print("sum_k <core_k|psi_i>:", overlap_sum);
  return proj;
}

double SCF::core_projector_derivative(World& world, const vecfuncT& mo, const tensorT& occ, int atom, int axis) {
  PROFILE_MEMBER_FUNC(SCF);
  vecfuncT cores, dcores;
  std::vector<double> bc;
  unsigned int atn = molecule.get_atom(atom).atomic_number;
  unsigned int ncore = molecule.n_core_orb(atn);

  // projecting core & d/dx core
  for (unsigned int c = 0; c < ncore; ++c) {
    unsigned int l = molecule.get_core_l(atn, c);
    int max_m = (l + 1) * (l + 2) / 2;
    for (int m = 0; m < max_m; ++m) {
      functorT func = functorT(new CoreOrbitalFunctor(molecule, atom, c, m));
      cores.push_back(functionT(factoryT(world).functor(func).truncate_on_project()));
      func = functorT(new CoreOrbitalDerivativeFunctor(molecule, atom, axis, c, m));
      dcores.push_back(functionT(factoryT(world).functor(func).truncate_on_project()));
      bc.push_back(molecule.get_core_bc(atn, c));
    }
  }

  // calc \sum_i occ_i <psi_i|(\sum_c Bc d/dx |core><core|)|psi_i>
  double r = 0.0;
  for (unsigned int c = 0; c < cores.size(); ++c) {
    double rcore = 0.0;
    tensorT rcores = inner(world, cores[c], mo);
    tensorT rdcores = inner(world, dcores[c], mo);
    for (unsigned int i = 0; i < mo.size(); ++i) {
      rcore += rdcores[i] * rcores[i] * occ[i];
    }
    r += 2.0 * bc[c] * rcore;
  }

  return r;
}

bool SCF::restart_aos(World& world) {
  tensorT Saoamo, Saobmo;
  bool OK = true;
  if (world.rank() == 0) {
    try {
      archive::BinaryFstreamInputArchive arao("restartaodata");
      arao >> Saoamo >> aeps >> aocc >> aset;
      if (Saoamo.dim(0) != int(ao.size()) || Saoamo.dim(1) != param.nmo_alpha()) {
        print(
            " AO alpha restart data size mismatch --- starting from atomic "
            "guess instead",
            Saoamo.dim(0),
            ao.size(),
            Saoamo.dim(1),
            param.nmo_alpha());
        OK = false;
      }
      if (!param.spin_restricted()) {
        arao >> Saobmo >> beps >> bocc >> bset;
        if (Saobmo.dim(0) != int(ao.size()) || Saobmo.dim(1) != param.nmo_beta()) {
          print(
              " AO beta restart data size mismatch --- starting from atomic "
              "guess instead",
              Saobmo.dim(0),
              ao.size(),
              Saobmo.dim(1),
              param.nmo_beta());
          OK = false;
        }
      }
      print("\nRestarting from AO projections on disk\n");
    } catch (...) {
      print(
          "\nAO restart file open/reading failed --- starting from atomic "
          "guess instead\n");
      OK = false;
    }
  }
  int fred = OK;
  world.gop.broadcast(fred, 0);
  OK = fred;
  if (!OK) return false;

  world.gop.broadcast_serializable(Saoamo, 0);
  if (!param.spin_restricted()) world.gop.broadcast_serializable(Saobmo, 0);

  tensorT S = matrix_inner(world, ao, ao), c;

  gesvp(world, S, Saoamo, c);
  amo = transform(world, ao, c, vtol, true);
  truncate(world, amo);
  orthonormalize(world, amo, param.nalpha());

  if (!param.spin_restricted()) {
    gesvp(world, S, Saobmo, c);
    bmo = transform(world, ao, c, vtol, true);
    truncate(world, bmo);
    orthonormalize(world, bmo, param.nbeta());
  }

  return true;
}

void SCF::initial_guess(World& world) {
  PROFILE_MEMBER_FUNC(SCF);
  START_TIMER(world);
  if (param.restart()) {
    load_mos(world);
  } else {
    // If not using nwchem, proceed as normal...
    if (param.nwfile() == "none") {
      // recalculate initial guess density matrix without core orbitals
      if (!param.pure_ae()) {
        for (size_t iatom = 0; iatom < molecule.natom(); iatom++) {
          if (molecule.get_pseudo_atom(iatom)) {
            double zeff = molecule.get_atom_charge(iatom);
            int atn = molecule.get_atom_number(iatom);
            aobasis.modify_dmat_psp(atn, zeff);
          }
        }
      }

      // Use the initial density and potential to generate a better process map
      functionT rho =
          factoryT(world).functor(functorT(new MolecularGuessDensityFunctor(molecule, aobasis))).truncate_on_project();
      double nel = rho.trace();
      if (world.rank() == 0 and param.print_level() > 3) print("guess dens trace", nel);
      END_TIMER(world, "guess density");
      rho.scale(std::round(nel) / nel);

      if (world.size() > 1) {
        START_TIMER(world);
        LoadBalanceDeux<3> lb(world);
        real_function_3d vnuc;
        if (param.psp_calc()) {
          vnuc = gthpseudopotential->vlocalpot();
        } else if (param.pure_ae()) {
          vnuc = potentialmanager->vnuclear();
        } else {
          vnuc = potentialmanager->vnuclear();
          vnuc = vnuc + gthpseudopotential->vlocalpot();
        }

        lb.add_tree(vnuc, lbcost<double, 3>(param.vnucextra() * 1.0, param.vnucextra() * 8.0), false);
        lb.add_tree(rho, lbcost<double, 3>(1.0, 8.0), true);

        FunctionDefaults<3>::redistribute(world, lb.load_balance(param.get<int>("loadbalparts")));
        END_TIMER(world, "guess loadbal");
      }

      // Diag approximate fock matrix to get initial mos
      functionT vlocal;
      if (param.nalpha() + param.nbeta() > 1) {
        START_TIMER(world);
        real_function_3d vnuc;
        if (param.psp_calc()) {
          vnuc = gthpseudopotential->vlocalpot();
        } else if (param.pure_ae()) {
          vnuc = potentialmanager->vnuclear();
        } else {
          vnuc = potentialmanager->vnuclear();
          vnuc = vnuc + gthpseudopotential->vlocalpot();
        }
        vlocal = vnuc + apply(*coulop, rho);
        END_TIMER(world, "guess Coulomb potn");
        START_TIMER(world);
        vlocal = vlocal + make_lda_potential(world, rho);
        vlocal.truncate();
        END_TIMER(world, "guess lda potn");
      } else {
        real_function_3d vnuc;
        if (param.psp_calc()) {
          vnuc = gthpseudopotential->vlocalpot();
        } else if (param.pure_ae()) {
          vnuc = potentialmanager->vnuclear();
        } else {
          vnuc = potentialmanager->vnuclear();
          vnuc = vnuc + gthpseudopotential->vlocalpot();
        }
        vlocal = vnuc;
      }
      rho.clear();
      vlocal.reconstruct();
      if (world.size() > 1) {
        START_TIMER(world);
        LoadBalanceDeux<3> lb(world);
        real_function_3d vnuc;
        if (param.psp_calc()) {
          vnuc = gthpseudopotential->vlocalpot();
        } else if (param.pure_ae()) {
          vnuc = potentialmanager->vnuclear();
        } else {
          vnuc = potentialmanager->vnuclear();
          vnuc = vnuc + gthpseudopotential->vlocalpot();
        }
        lb.add_tree(vnuc, lbcost<double, 3>(param.vnucextra() * 1.0, param.vnucextra() * 8.0), false);
        for (unsigned int i = 0; i < ao.size(); ++i) {
          lb.add_tree(ao[i], lbcost<double, 3>(1.0, 8.0), false);
        }
        FunctionDefaults<3>::redistribute(world, lb.load_balance(param.get<int>("loadbalparts")));
        END_TIMER(world, "guess loadbal");
      }
      START_TIMER(world);
      tensorT overlap = matrix_inner(world, ao, ao, true);
      END_TIMER(world, "guess overlap");
      START_TIMER(world);

      tensorT kinetic(ao.size(), ao.size());
      {
        distmatT dkinetic = kinetic_energy_matrix(world, ao);
        dkinetic.copy_to_replicated(kinetic);
      }
      END_TIMER(world, "guess Kinet potn");

      START_TIMER(world);
      reconstruct(world, ao);
      vlocal.reconstruct();
      vecfuncT vpsi;

      // debug plots:
      /*{
      int npt=1001;
      functionT rhotmp =
          factoryT(world).functor(
                                  functorT(
                                           new
  MolecularGuessDensityFunctor(molecule, aobasis))).truncate_on_project();
      functionT vlda=make_lda_potential(world, rhotmp);
      functionT coul=apply(*coulop, rhotmp);
      plot_line("vlocal.dat",npt, {0.0,0.0,-50.0}, {0.0,0.0,50.0}, vlocal);
      plot_line("vcoul.dat",npt, {0.0,0.0,-50.0}, {0.0,0.0,50.0}, vcoul);
      plot_line("vlda.dat",npt, {0.0,0.0,-50.0}, {0.0,0.0,50.0}, vlda);
      plot_line("dens.dat",npt, {0.0,0.0,-50.0}, {0.0,0.0,50.0}, rhotmp);

      if (!param.pure_ae && !param.psp_calc){
          real_function_3d vloc_ae;
          vloc_ae = potentialmanager->vnuclear();
          vloc_ae.reconstruct();
          plot_line("vlocal_ae.dat",npt, {0.0,0.0,-50.0}, {0.0,0.0,50.0},
  vloc_ae); real_function_3d vloc_psp; vloc_psp =
  gthpseudopotential->vlocalpot(); vloc_psp.reconstruct();
          plot_line("vlocal_psp.dat",npt, {0.0,0.0,-50.0}, {0.0,0.0,50.0},
  vloc_psp);
      }
  }*/

      // vlocal treated in psp includes psp and ae contribution so don't need
      // separate clause for mixed psp/AE
      if (!param.pure_ae()) {
        double enl;
        tensorT occ = tensorT(ao.size());
        for (int i = 0; i < param.nalpha(); ++i) {
          occ[i] = 1.0;
        }
        for (int i = param.nalpha(); size_t(i) < ao.size(); ++i) {
          occ[i] = 0.0;
        }
        vpsi = gthpseudopotential->apply_potential(world, vlocal, ao, occ, enl);
      } else {
        vpsi = mul_sparse(world, vlocal, ao, vtol);
      }

      compress(world, vpsi);
      truncate(world, vpsi);
      compress(world, ao);
      tensorT potential = matrix_inner(world, vpsi, ao, true);
      vpsi.clear();
      tensorT fock = kinetic + potential;
      fock = 0.5 * (fock + transpose(fock));
      tensorT c, e;

      // debug printing
      /*double ep = 0.0;
  double ek = 0.0;
  for(int i = 0;i < ao.size();++i){
      ep += potential(i, i);
      ek += kinetic(i, i);
      std::cout << "pot/kin " << i << "  " << potential(i,i) << "  "<<
  kinetic(i,i) << std::endl;
  }

  if(world.rank() == 0){
      printf("\n              epot, ekin, efock %16.8f  %16.8f  %16.8f\n", ek,
  ep, ek+ep);
       */

      END_TIMER(world, "guess fock");

      START_TIMER(world);
      sygvp(world, fock, overlap, 1, c, e);
      END_TIMER(world, "guess eigen sol");
      print_meminfo(world.rank(), "guess eigen sol");

      // NAR 7/5/2013
      // commented out because it generated a lot of output
      // if(world.rank() == 0 && 0){
      //   print("initial eigenvalues");
      //   print(e);
      //   print("\n\nWSTHORNTON: initial eigenvectors");
      //   print(c);
      // }

      START_TIMER(world);
      compress(world, ao);

      unsigned int ncore = 0;
      if (param.core_type() != "none") {
        ncore = molecule.n_core_orb_all();
      }

      amo = transform(world, ao, c(_, Slice(ncore, ncore + param.nmo_alpha() - 1)), vtol, true);
      truncate(world, amo);
      normalize(world, amo);
      aeps = e(Slice(ncore, ncore + param.nmo_alpha() - 1));

      aocc = tensorT(param.nmo_alpha());
      for (int i = 0; i < param.nalpha(); ++i) aocc[i] = 1.0;

      if (world.rank() == 0 and param.print_level() > 3) print("grouping alpha orbitals into sets");
      aset = group_orbital_sets(world, aeps, aocc, param.nmo_alpha());

      if (param.nbeta() && !param.spin_restricted()) {
        bmo = transform(world, ao, c(_, Slice(ncore, ncore + param.nmo_beta() - 1)), vtol, true);
        truncate(world, bmo);
        normalize(world, bmo);
        beps = e(Slice(ncore, ncore + param.nmo_beta() - 1));
        bocc = tensorT(param.nmo_beta());
        for (int i = 0; i < param.nbeta(); ++i) bocc[i] = 1.0;

        if (world.rank() == 0 and param.print_level() > 3) print("grouping beta orbitals into sets");
        bset = group_orbital_sets(world, beps, bocc, param.nmo_beta());
      }
      END_TIMER(world, "guess orbital grouping");
    }
    // If using nwchem, read in and generate intial guess here
    else {
      START_TIMER(world);

      // Construct interfact object from slymer namespace
      slymer::NWChem_Interface nwchem(param.nwfile(), std::cout);

      // For parallel runs, silencing all but 1 slymer instance
      // If print_level is too low, silence all
      if (world.rank() != 0 or param.print_level() < 4) {
        std::ostream dev_null(nullptr);
        nwchem.err = dev_null;
      }

      // Read in basis set
      nwchem.read(slymer::Properties::Basis);

      // Read in the molecular orbital coefficients, energies,
      // and occupancies
      nwchem.read(slymer::Properties::Energies | slymer::Properties::MOs | slymer::Properties::Occupancies);

      // Shift madness atoms to match nwchem atoms
      if (world.rank() == 0 && param.print_level() > 3)
        print("\nAligning atoms by moving MADNESS atoms to match NWChem atoms.");

      // Verify at least same number of atoms first
      MADNESS_ASSERT(int(nwchem.atoms.size()) == molecule.natom());

      // Get center of charge for nwchem
      std::vector<double> nw_coc(3, 0);
      double total_charge = 0.0;
      if (world.rank() == 0 && param.print_level() > 3) print("NWChem coordinates:");
      for (auto atom : nwchem.atoms) {
        int charge = symbol_to_atomic_number(atom.symbol);
        total_charge += charge;
        if (world.rank() == 0 && param.print_level() > 3)
          print(atom.symbol, atom.position[0], atom.position[1], atom.position[2]);
        nw_coc[0] += atom.position[0] * charge;
        nw_coc[1] += atom.position[1] * charge;
        nw_coc[2] += atom.position[2] * charge;
      }
      nw_coc[0] = nw_coc[0] / total_charge;
      nw_coc[1] = nw_coc[1] / total_charge;
      nw_coc[2] = nw_coc[2] / total_charge;

      // Get center of charge for madness
      std::vector<double> mad_coc(3, 0);
      for (int i = 0; i < molecule.natom(); ++i) {
        const Atom& atom = molecule.get_atom(i);
        int charge = atom.atomic_number;
        mad_coc[0] += atom.x * charge;
        mad_coc[1] += atom.y * charge;
        mad_coc[2] += atom.z * charge;
      }
      mad_coc[0] = mad_coc[0] / total_charge;
      mad_coc[1] = mad_coc[1] / total_charge;
      mad_coc[2] = mad_coc[2] / total_charge;

      // Now translate MADNESS to have same coc as NWChem
      Tensor<double> translation(3);
      for (unsigned int i = 0; i < 3; i++) {
        translation[i] = mad_coc[i] - nw_coc[i];
      }
      molecule.translate(translation);

      // Now construct the rotation such that the overlap between NWChem
      // and MADNESS is maximized.
      // First need the locations in a tensor for manipulations
      Tensor<double> nw_coords(nwchem.atoms.size(), 4);
      Tensor<double> mad_coords(molecule.natom(), 4);
      for (unsigned int i = 0; i < nwchem.atoms.size(); i++) {
        nw_coords(i, 0) = nwchem.atoms[i].position[0];
        nw_coords(i, 1) = nwchem.atoms[i].position[1];
        nw_coords(i, 2) = nwchem.atoms[i].position[2];
        nw_coords(i, 3) = symbol_to_atomic_number(nwchem.atoms[i].symbol) * 1000.0;

        const Atom& atom = molecule.get_atom(i);
        mad_coords(i, 0) = atom.x;
        mad_coords(i, 1) = atom.y;
        mad_coords(i, 2) = atom.z;
        mad_coords(i, 3) = atom.atomic_number * 1000.0;
      }

      // Using polar decomp to construct rotation
      Tensor<double> q = inner(transpose(mad_coords), nw_coords);
      Tensor<double> VT(4, 4);
      Tensor<double> U(4, 4);
      Tensor<double> sigma(4);
      svd(q, U, sigma, VT);
      q = inner(U, VT);

      // And rotate
      molecule.rotate(q(Slice(0, 2), Slice(0, 2)));
      if (world.rank() == 0 && param.print_level() > 3) print("New MADNESS coordinates:");
      for (int i = 0; i < molecule.natom(); ++i) {
        const Atom& atom = molecule.get_atom(i);
        if (world.rank() == 0 && param.print_level() > 3)
          print(atomic_number_to_symbol(atom.atomic_number), atom.x, atom.y, atom.z);
      }

      // Construct nuclear potential
      make_nuclear_potential(world);
      real_function_3d vnuc = potentialmanager->vnuclear();

      // Pull out occupation numbers
      // NWChem orders occupied orbitals to be first
      aocc = tensorT(param.nalpha());
      for (int i = 0; i < param.nalpha(); i++) {
        // NWChem stores closed shell calculations
        // as the alpha orbital set with occupation 2.
        // Verifying no fractional occupations.
        MADNESS_ASSERT(nwchem.occupancies[i] == 2.0 or nwchem.occupancies[i] == 1.0);

        // Madness instead stores 2 identical sets
        // (alpha and beta) with occupation 1
        aocc[i] = 1.0;
      }

      // Pull out energies
      aeps = tensorT(param.nalpha());
      for (int i = 0; i < param.nalpha(); i++) {
        aeps[i] = nwchem.energies[i];
      }

      // Create the orbitals as madness functions
      // Just create the vector of atomic orbitals
      // and use the vector of MO coefficients and
      // the transform function, then take only
      // the occupied orbitals.
      if (world.rank() == 0 && param.print_level() > 3) print("\nCreating MADNESS functions from the NWChem orbitals.");

      // Cast the 'basis_set' into a gaussian basis
      // and iterate over it
      vector_real_function_3d temp1;
      int i = 0;
      for (auto basis : slymer::cast_basis<slymer::GaussianFunction>(nwchem.basis_set)) {
        // Get the center of gaussian as its special point
        std::vector<coord_3d> centers;
        coord_3d r;
        r[0] = basis.get().center[0];
        r[1] = basis.get().center[1];
        r[2] = basis.get().center[2];
        centers.push_back(r);

        // Now make the function
        temp1.push_back(factoryT(world).functor(functorT(new slymer::Gaussian_Functor(basis.get(), centers))));
        if (world.rank() == 0 and i % 10 == 0 and i != 0 && param.print_level() > 3) print("Created", i, "functions.");
        i++;
      }
      if (world.rank() == 0 && param.print_level() > 3) print("Finished creating", temp1.size(), "functions.");

      // Transform ao's now
      vector_real_function_3d temp = transform(world, temp1, nwchem.MOs, vtol, true);

      // Now save all aos and only the occupied amo
      for (unsigned int i = 0; i < temp1.size(); i++) {
        // Save all AOs
        ao.push_back(copy(temp1[i]));

        // Only save occupied AMOs
        if (nwchem.occupancies[i] > 0) {
          amo.push_back(copy(temp[i]));
        }
      }

      // Clean up
      truncate(world, amo);
      normalize(world, amo);

      if (world.rank() == 0 && param.print_level() > 3) print("\ngrouping alpha orbitals into sets");
      aset = group_orbital_sets(world, aeps, aocc, param.nmo_alpha());

      // Now for betas
      if (param.nbeta() && !param.spin_restricted()) {
        // Pull out occupation numbers
        // NWChem orders occupied orbitals to be first
        bocc = tensorT(param.nbeta());
        for (int i = 0; i < param.nbeta(); i++) {
          MADNESS_ASSERT(nwchem.beta_occupancies[i] == 1.0);
          bocc[i] = 1.0;
        }

        // Pull out energies
        beps = tensorT(param.nbeta());
        for (int i = 0; i < param.nbeta(); i++) {
          beps[i] = nwchem.beta_energies[i];
        }

        // Transform ao's now
        temp = transform(world, temp1, nwchem.beta_MOs, vtol, true);

        // Now only take the occupied bmo
        for (unsigned int i = 0; i < temp1.size(); i++) {
          if (nwchem.beta_occupancies[i] > 0) {
            bmo.push_back(copy(temp[i]));
          }
        }

        // Clean up
        truncate(world, bmo);
        normalize(world, bmo);

        if (world.rank() == 0 && param.print_level() > 3) print("\ngrouping beta orbitals into sets");
        bset = group_orbital_sets(world, beps, bocc, param.nmo_beta());
      }

      END_TIMER(world, "read nwchem file");
    }
  }
}

/// group orbitals into sets of similar orbital energies for localization

/// @param[in]	eps	orbital energies
/// @param[in]	occ	occupation numbers
/// @param[in]	nmo number of MOs for the given spin
/// @return		vector of length nmo with the set index for each MO
std::vector<int> SCF::group_orbital_sets(World& world, const tensorT& eps, const tensorT& occ, const int nmo) const {
  PROFILE_MEMBER_FUNC(SCF);

  std::vector<int> set = std::vector<int>(static_cast<size_t>(nmo), 0);
  for (int i = 1; i < nmo; ++i) {
    set[i] = set[i - 1];
    // Only the new/boys localizers can tolerate not separating out the core
    // orbitals
    if (param.localize_pm() && (eps[i] - eps[i - 1] > 1.5 || occ[i] != 1.0)) ++(set[i]);
  }

  // pretty print out
  int lo = 0;
  int iset = 0;
  for (size_t i = 0; i < set.size(); ++i) {
    if (iset != set[i]) {
      if (world.rank() == 0 and (param.print_level() > 3)) print("set ", iset++, "  ", lo, " - ", i - 1);
      lo = i;
    }
  }
  if (world.rank() == 0 and (param.print_level() > 3)) print("set ", iset, "  ", lo, " - ", nmo - 1);
  return set;
}

void SCF::initial_load_bal(World& world) {
  PROFILE_MEMBER_FUNC(SCF);
  LoadBalanceDeux<3> lb(world);
  real_function_3d vnuc;
  if (param.psp_calc()) {
    vnuc = gthpseudopotential->vlocalpot();
  } else if (param.pure_ae()) {
    vnuc = potentialmanager->vnuclear();
  } else {
    vnuc = potentialmanager->vnuclear();
    vnuc = vnuc + gthpseudopotential->vlocalpot();
  }
  lb.add_tree(vnuc, lbcost<double, 3>(param.vnucextra() * 1.0, param.vnucextra() * 8.0));

  FunctionDefaults<3>::redistribute(world, lb.load_balance(param.loadbalparts()));
}

functionT SCF::make_density(World& world, const tensorT& occ, const vecfuncT& v) const {
  PROFILE_MEMBER_FUNC(SCF);
  vecfuncT vsq = square(world, v);
  compress(world, vsq);
  functionT rho = factoryT(world);
  rho.compress();
  for (unsigned int i = 0; i < vsq.size(); ++i) {
    if (occ[i]) rho.gaxpy(1.0, vsq[i], occ[i], false);
  }
  world.gop.fence();
  vsq.clear();
  return rho;
}

functionT SCF::make_density(World& world, const tensorT& occ, const cvecfuncT& v) {
  PROFILE_MEMBER_FUNC(SCF);
  reconstruct(world, v);  // For max parallelism
  std::vector<functionT> vsq(v.size());
  for (unsigned int i = 0; i < v.size(); i++) {
    vsq[i] = abssq(v[i], false);
  }
  world.gop.fence();

  compress(world, vsq);  // since will be using gaxpy for accumulation
  functionT rho = factoryT(world);
  rho.compress();

  for (unsigned int i = 0; i < vsq.size(); ++i) {
    if (occ[i]) rho.gaxpy(1.0, vsq[i], occ[i], false);
  }
  world.gop.fence();
  vsq.clear();
  rho.truncate();

  return rho;
}

std::vector<poperatorT> SCF::make_bsh_operators(World& world, const tensorT& evals) const {
  PROFILE_MEMBER_FUNC(SCF);
  int nmo = evals.dim(0);
  std::vector<poperatorT> ops(nmo);
  double tol = FunctionDefaults<3>::get_thresh();
  for (int i = 0; i < nmo; ++i) {
    double eps = evals(i);
    if (eps > 0) {
      if (world.rank() == 0 and (param.print_level() > 3)) {
        print("bsh: warning: positive eigenvalue", i, eps);
      }
      eps = -0.1;
    }

    ops[i] = poperatorT(BSHOperatorPtr3D(world, sqrt(-2.0 * eps), param.lo(), tol));
  }

  return ops;
}

std::vector<poperatorT> SCF::make_gradbsh_operators(World& world, const tensorT& evals, const int axis) const {
  PROFILE_MEMBER_FUNC(SCF);
  int nmo = evals.dim(0);
  std::vector<poperatorT> ops(nmo);
  double tol = FunctionDefaults<3>::get_thresh();
  for (int i = 0; i < nmo; ++i) {
    double eps = evals(i);
    if (eps > 0) {
      if (world.rank() == 0 and (param.print_level() > 3)) {
        print("bsh: warning: positive eigenvalue", i, eps);
      }
      eps = -0.1;
    }

    ops[i] = GradBSHOperator(world, sqrt(-2.0 * eps), param.lo(), tol)[axis];
  }

  return ops;
}

/// apply the HF exchange on a set of orbitals

/// @param[in]  world   the world
/// @param[in]  occ     occupation numbers
/// @param[in]  psi     the orbitals in the exchange operator
/// @param[in]  f       the orbitals |i> that the operator is applied on
/// @return     a vector of orbitals  K| i>
//    vecfuncT SCF::apply_hf_exchange(World & world, const tensorT & occ,
//                                    const vecfuncT & psi, const vecfuncT & f)
//                                    const {
//        PROFILE_MEMBER_FUNC(SCF);
//        const bool same = (&psi == &f);
//        int nocc = psi.size();
//        int nf = f.size();
//        double tol = FunctionDefaults < 3 > ::get_thresh(); /// Important this
//        is consistent with Coulomb vecfuncT Kf =
//        zero_functions_compressed<double, 3>(world, nf); reconstruct(world,
//        psi); norm_tree(world, psi); if (!same) {
//            reconstruct(world, f);
//            norm_tree(world, f);
//        }
//
//        //         // Smaller memory algorithm ... possible 2x saving using
//        i-j sym
//        //         for(int i=0; i<nocc; ++i){
//        //             if(occ[i] > 0.0){
//        //                 vecfuncT psif = mul_sparse(world, psi[i], f, tol);
//        /// was vtol
//        //                 truncate(world, psif);
//        //                 psif = apply(world, *coulop, psif);
//        //                 truncate(world, psif);
//        //                 psif = mul_sparse(world, psi[i], psif, tol); ///
//        was vtol
//        //                 gaxpy(world, 1.0, Kf, occ[i], psif);
//        //             }
//        //         }
//
//        // Larger memory algorithm ... use i-j sym if psi==f
//        vecfuncT psif;
//        for (int i = 0; i < nocc; ++i) {
//            int jtop = nf;
//            if (same)
//                jtop = i + 1;
//            for (int j = 0; j < jtop; ++j) {
//                psif.push_back(mul_sparse(psi[i], f[j], tol, false));
//            }
//        }
//
//        world.gop.fence();
//        truncate(world, psif);
//        psif = apply(world, *coulop, psif);
//        truncate(world, psif, tol);
//        reconstruct(world, psif);
//        norm_tree(world, psif);
//        vecfuncT psipsif = zero_functions<double, 3>(world, nf * nocc);
//        int ij = 0;
//        for (int i = 0; i < nocc; ++i) {
//            int jtop = nf;
//            if (same)
//                jtop = i + 1;
//            for (int j = 0; j < jtop; ++j, ++ij) {
//                psipsif[i * nf + j] = mul_sparse(psif[ij], psi[i], false);
//                if (same && i != j) {
//                    psipsif[j * nf + i] = mul_sparse(psif[ij], psi[j], false);
//                }
//            }
//        }
//        world.gop.fence();
//        psif.clear();
//        world.gop.fence();
//        compress(world, psipsif);
//        for (int i = 0; i < nocc; ++i) {
//            for (int j = 0; j < nf; ++j) {
//                Kf[j].gaxpy(1.0, psipsif[i * nf + j], occ[i], false);
//            }
//        }
//        world.gop.fence();
//        psipsif.clear();
//        world.gop.fence();
//
//        truncate(world, Kf, tol);
//        return Kf;
//    }
//
// Used only for initial guess that is always spin-restricted LDA
functionT SCF::make_lda_potential(World& world, const functionT& arho) {
  PROFILE_MEMBER_FUNC(SCF);
  functionT vlda = copy(arho);
  vlda.reconstruct();
  vlda.unaryop(xc_lda_potential());
  return vlda;
}

<<<<<<< HEAD
vecfuncT SCF::apply_potential(World& world,
                              const tensorT& occ,
                              const vecfuncT& amo,
                              const functionT& vlocal,
                              double& exc,
                              double& enl,
                              int ispin) {
  PROFILE_MEMBER_FUNC(SCF);
  functionT vloc = copy(vlocal);
  exc = 0.0;
  enl = 0.0;

  // compute the local DFT potential for the MOs
  if (xc.is_dft() && !(xc.hf_exchange_coefficient() == 1.0)) {
    START_TIMER(world);

    XCOperator<double, 3> xcoperator(world, this, ispin, param.dft_deriv());
    if (ispin == 0) exc = xcoperator.compute_xc_energy();
    vloc += xcoperator.make_xc_potential();

    END_TIMER(world, "DFT potential");
  }

  vloc.truncate();

  START_TIMER(world);
  vecfuncT Vpsi;
  if (!param.pure_ae()) {
    Vpsi = gthpseudopotential->apply_potential(world, vloc, amo, occ, enl);
  } else {
    Vpsi = mul_sparse(world, vloc, amo, vtol);
  }

  END_TIMER(world, "V*psi");
  print_meminfo(world.rank(), "V*psi");
  if (xc.hf_exchange_coefficient()) {
    START_TIMER(world);
    //            vecfuncT Kamo = apply_hf_exchange(world, occ, amo, amo);
    Exchange<double, 3> K = Exchange<double, 3>(world, this, ispin).set_symmetric(true);
    vecfuncT Kamo = K(amo);
    tensorT excv = inner(world, Kamo, amo);
    double exchf = 0.0;
    for (unsigned long i = 0; i < amo.size(); ++i) {
      exchf -= 0.5 * excv[i] * occ[i];
    }
    if (!xc.is_spin_polarized()) exchf *= 2.0;
    gaxpy(world, 1.0, Vpsi, -xc.hf_exchange_coefficient(), Kamo);
    Kamo.clear();
    END_TIMER(world, "HF exchange");
    exc = exchf * xc.hf_exchange_coefficient() + exc;
  }
  // need to come back to this for psp - when is this used?
  if (param.pure_ae()) {
    potentialmanager->apply_nonlocal_potential(world, amo, Vpsi);
  }

  START_TIMER(world);
  truncate(world, Vpsi);
  END_TIMER(world, "Truncate Vpsi");
  print_meminfo(world.rank(), "Truncate Vpsi");
  world.gop.fence();
  return Vpsi;
=======
vecfuncT SCF::apply_potential(World & world, const tensorT & occ,
		const vecfuncT & amo,
		const functionT & vlocal, double & exc, double & enl, int ispin) {
	PROFILE_MEMBER_FUNC(SCF);
	functionT vloc = copy(vlocal);
	exc = 0.0;
	enl = 0.0;

	// compute the local DFT potential for the MOs
	if (xc.is_dft() && !(xc.hf_exchange_coefficient() == 1.0)) {
		START_TIMER(world);

		XCOperator<double,3> xcoperator(world,this,ispin,param.dft_deriv());
		if (ispin==0) exc=xcoperator.compute_xc_energy();
		vloc+=xcoperator.make_xc_potential();

		END_TIMER(world, "DFT potential");
	}

	vloc.truncate();

	START_TIMER(world);
	vecfuncT Vpsi;
	if (!param.pure_ae()){
		Vpsi = gthpseudopotential->apply_potential(world, vloc, amo, occ, enl);}
	else {
		Vpsi = mul_sparse(world, vloc, amo, vtol);}

	END_TIMER(world, "V*psi");
	print_meminfo(world.rank(), "V*psi");
	if (xc.hf_exchange_coefficient()) {
		START_TIMER(world);
		//            vecfuncT Kamo = apply_hf_exchange(world, occ, amo, amo);
		Exchange<double,3> K=Exchange<double,3>(world,this,ispin).set_symmetric(true);
		vecfuncT Kamo=K(amo);
		tensorT excv = inner(world, Kamo, amo);
		double exchf = 0.0;
		for (unsigned long i = 0; i < amo.size(); ++i) {
			exchf -= 0.5 * excv[i] * occ[i];
		}
		if (!xc.is_spin_polarized())
			exchf *= 2.0;
		gaxpy(world, 1.0, Vpsi, -xc.hf_exchange_coefficient(), Kamo);
		Kamo.clear();
		END_TIMER(world, "HF exchange");
		exc = exchf * xc.hf_exchange_coefficient() + exc;
	}
	// need to come back to this for psp - when is this used?
	if (param.pure_ae()){
		potentialmanager->apply_nonlocal_potential(world, amo, Vpsi);}

	START_TIMER(world);
	truncate(world, Vpsi);
	END_TIMER(world, "Truncate Vpsi");
	print_meminfo(world.rank(), "Truncate Vpsi");
	world.gop.fence();
	return Vpsi;
>>>>>>> b7c31ed3
}

tensorT SCF::derivatives(World& world, const functionT& rho) const {
  PROFILE_MEMBER_FUNC(SCF);
  START_TIMER(world);

  vecfuncT dv(molecule.natom() * 3);
  vecfuncT du = zero_functions<double, 3>(world, molecule.natom() * 3);
  tensorT rc(molecule.natom() * 3);
  for (size_t atom = 0; atom < molecule.natom(); ++atom) {
    for (int axis = 0; axis < 3; ++axis) {
      functorT func(new MolecularDerivativeFunctor(molecule, atom, axis));
      dv[atom * 3 + axis] = functionT(factoryT(world).functor(func).nofence().truncate_on_project().truncate_mode(0));
      if (param.core_type() != "none" && molecule.is_potential_defined_atom(atom)) {
        // core potential contribution
        func = functorT(new CorePotentialDerivativeFunctor(molecule, atom, axis));
        du[atom * 3 + axis] = functionT(factoryT(world).functor(func).truncate_on_project());

        // core projector contribution
        rc[atom * 3 + axis] = potentialmanager->core_projector_derivative(world, amo, aocc, atom, axis);
        if (!param.spin_restricted()) {
          if (param.nbeta())
            rc[atom * 3 + axis] += potentialmanager->core_projector_derivative(world, bmo, bocc, atom, axis);
        } else {
          rc[atom * 3 + axis] *= 2 * 2;
          // because of 2 electrons in each valence orbital bra+ket
        }
      }
    }
  }

  world.gop.fence();
  tensorT r = inner(world, rho, dv);
  world.gop.fence();
  tensorT ru = inner(world, rho, du);
  dv.clear();
  du.clear();
  world.gop.fence();
  tensorT ra(r.size());
  for (size_t atom = 0; atom < molecule.natom(); ++atom) {
    for (int axis = 0; axis < 3; ++axis) {
      ra[atom * 3 + axis] = molecule.nuclear_repulsion_derivative(atom, axis);
    }
  }
  // if (world.rank() == 0) print("derivatives:\n", r, ru, rc, ra);
  r += ra + ru + rc;
  END_TIMER(world, "derivatives");

  if (world.rank() == 0 and (param.print_level() > 1)) {
    print("\n Derivatives (a.u.)\n -----------\n");
    print(
        "  atom        x            y            z          dE/dx        dE/dy "
        "       dE/dz");
    print(
        " ------ ------------ ------------ ------------ ------------ "
        "------------ ------------");
    for (size_t i = 0; i < molecule.natom(); ++i) {
      const Atom& atom = molecule.get_atom(i);
      printf(" %5d %12.6f %12.6f %12.6f %12.6f %12.6f %12.6f\n",
             int(i),
             atom.x,
             atom.y,
             atom.z,
             r[i * 3 + 0],
             r[i * 3 + 1],
             r[i * 3 + 2]);
    }
  }
  return r;
}

void SCF::dipole_matrix_elements(World& world,
                                 const vecfuncT& mo,
                                 const tensorT& occ,
                                 const tensorT& energy,
                                 int spin) {
  START_TIMER(world);
  int nmo = mo.size();
  tensorT mat_el(3, nmo, nmo);
  for (int axis = 0; axis < 3; ++axis) {
    functionT fdip = factoryT(world).functor(functorT(new DipoleFunctor(axis)));
    mat_el(axis, _, _) = matrix_inner(world, mo, mul_sparse(world, fdip, mo, vtol), true);
  }

  double ha2ev = 27.211396132;
  FILE* f = 0;
  if (spin == 0) {
    f = fopen("mat_els_alpha.dat", "w");
  } else {
    f = fopen("mat_els_beta.dat", "w");
  }
  fprintf(f,
          "#initial | Energy (eV) | final  | Energy (eV) | Matrix el.  | "
          "Trans. E (eV)\n");
  fprintf(f, "%4i  %4i\n", nmo, nmo);
  fprintf(f, "%2i\n", 1);
  fprintf(f, "%13.8f\n", 0.0);
  for (int axis = 0; axis < 3; ++axis) {
    fprintf(f, "# Cartesian component %2i\n", axis + 1);
    for (int i = 0; i < nmo; ++i) {
      for (int j = 0; j < nmo; ++j) {
        fprintf(f,
                "%4i\t %13.8f\t %4i\t %13.8f\t %13.8f\t %13.8f\n",
                i + 1,
                energy(i) * ha2ev,
                j + 1,
                energy(j) * ha2ev,
                mat_el(axis, i, j),
                (energy(j) - energy(i)) * ha2ev);
      }
    }
  }
  fclose(f);
  END_TIMER(world, "Matrix elements");
}

tensorT SCF::dipole(World& world, const functionT& rho) const {
  PROFILE_MEMBER_FUNC(SCF);
  START_TIMER(world);
  tensorT mu(3);

  for (unsigned int axis = 0; axis < 3; ++axis) {
    std::vector<int> x(3ul, 0);
    x[axis] = true;
    functionT dipolefunc = factoryT(world).functor(functorT(new MomentFunctor(x)));
    mu[axis] = -dipolefunc.inner(rho);
    mu[axis] += molecule.nuclear_dipole(axis);
  }

  if (world.rank() == 0 and (param.print_level() > 1)) {
    print("\n Dipole Moment (a.u.)\n -----------\n");
    print("     x: ", mu[0]);
    print("     y: ", mu[1]);
    print("     z: ", mu[2]);
    print(" Total Dipole Moment: ", mu.normf(), "\n");
  }
  END_TIMER(world, "dipole");

  return mu;
}

void SCF::vector_stats(const std::vector<double>& v, double& rms, double& maxabsval) const {
  PROFILE_MEMBER_FUNC(SCF);
  rms = 0.0;
  maxabsval = v[0];
  for (unsigned int i = 0; i < v.size(); ++i) {
    rms += v[i] * v[i];
    maxabsval = std::max<double>(maxabsval, std::abs(v[i]));
  }
  rms = sqrt(rms / v.size());
}

vecfuncT SCF::compute_residual(World& world,
                               tensorT& occ,
                               tensorT& fock,
                               const vecfuncT& psi,
                               vecfuncT& Vpsi,
                               double& err) {
  START_TIMER(world);
  PROFILE_MEMBER_FUNC(SCF);
  double trantol = vtol / std::min(30.0, double(psi.size()));
  int nmo = psi.size();

  tensorT eps(nmo);
  for (int i = 0; i < nmo; ++i) {
    eps(i) = std::min(-0.05, fock(i, i));
    fock(i, i) -= eps(i);
  }
  vecfuncT fpsi = transform(world, psi, fock, trantol, true);

  for (int i = 0; i < nmo; ++i) {  // Undo the damage
    fock(i, i) += eps(i);
  }

  gaxpy(world, 1.0, Vpsi, -1.0, fpsi);
  fpsi.clear();
  std::vector<double> fac(nmo, -2.0);
  scale(world, Vpsi, fac);
  std::vector<poperatorT> ops = make_bsh_operators(world, eps);
  set_thresh(world, Vpsi, FunctionDefaults<3>::get_thresh());
  END_TIMER(world, "Compute residual stuff");

  START_TIMER(world);
  vecfuncT new_psi = apply(world, ops, Vpsi);
  END_TIMER(world, "Apply BSH");
  ops.clear();
  Vpsi.clear();
  world.gop.fence();

  // Thought it was a bad idea to truncate *before* computing the residual
  // but simple tests suggest otherwise ... no more iterations and
  // reduced iteration time from truncating.
  START_TIMER(world);
  truncate(world, new_psi);
  END_TIMER(world, "Truncate new psi");

  START_TIMER(world);
  vecfuncT r = sub(world, psi, new_psi);
  std::vector<double> rnorm = norm2s(world, r);
  if (world.rank() == 0 and (param.print_level() > 1)) print("residuals", rnorm);
  double rms, maxval;
  vector_stats(rnorm, rms, maxval);
  err = maxval;
  if (world.rank() == 0 and (param.print_level() > 1)) print("BSH residual: rms", rms, "   max", maxval);
  END_TIMER(world, "BSH residual");
  return r;
}

tensorT SCF::make_fock_matrix(World& world,
                              const vecfuncT& psi,
                              const vecfuncT& Vpsi,
                              const tensorT& occ,
                              double& ekinetic) const {
  PROFILE_MEMBER_FUNC(SCF);
  START_TIMER(world);
  tensorT pe = matrix_inner(world, Vpsi, psi, true);
  END_TIMER(world, "PE matrix");

  std::shared_ptr<WorldDCPmapInterface<Key<3> > > oldpmap = FunctionDefaults<3>::get_pmap();
  vecfuncT psicopy = psi;  // Functions are shallow copy so this is lightweight
  if (world.size() > 1) {
    START_TIMER(world);
    LoadBalanceDeux<3> lb(world);
    for (unsigned int i = 0; i < psi.size(); ++i) {
      lb.add_tree(psi[i], lbcost<double, 3>(1.0, 8.0), false);
    }
    world.gop.fence();
    END_TIMER(world, "KE compute loadbal");

    START_TIMER(world);
    std::shared_ptr<WorldDCPmapInterface<Key<3> > > newpmap = lb.load_balance(param.loadbalparts());
    FunctionDefaults<3>::set_pmap(newpmap);

    world.gop.fence();
    for (unsigned int i = 0; i < psi.size(); ++i) psicopy[i] = copy(psi[i], newpmap, false);
    world.gop.fence();
    END_TIMER(world, "KE redist");
  }

  START_TIMER(world);
  tensorT ke(psi.size(), psi.size());
  {
    distmatT k = kinetic_energy_matrix(world, psicopy);
    k.copy_to_replicated(ke);  // !!!!!!!! ugh
  }
  END_TIMER(world, "KE matrix");

  psicopy.clear();
  if (world.size() > 1) {
    FunctionDefaults<3>::set_pmap(oldpmap);  // ! DON'T FORGET !
  }

  START_TIMER(world);
  int nocc = occ.size();
  ekinetic = 0.0;
  for (int i = 0; i < nocc; ++i) {
    ekinetic += occ[i] * ke(i, i);
  }
  ke += pe;
  pe = tensorT();
  ke.gaxpy(0.5, transpose(ke), 0.5);  // what is the point of this line?  .5 *Ke +.5*ke^T
  // make it symmetric because although ke.gaxpy returns a Tensor<T> & It also works on itself
  END_TIMER(world, "Make fock matrix rest");
  return ke;
}

/// Compute the two-electron integrals over the provided set of orbitals

/// Returned is a *replicated* tensor of \f$(ij|kl)\f$ with \f$i>=j\f$
/// and \f$k>=l\f$.  The symmetry \f$(ij|kl)=(kl|ij)\f$ is enforced.
Tensor<double> SCF::twoint(World& world, const vecfuncT& psi) const {
  PROFILE_MEMBER_FUNC(SCF);
  double tol = FunctionDefaults<3>::get_thresh();  /// Important this is
                                                   /// consistent with Coulomb
  reconstruct(world, psi);
  norm_tree(world, psi);

  // Efficient version would use mul_sparse vector interface
  vecfuncT pairs;
  for (unsigned int i = 0; i < psi.size(); ++i) {
    for (unsigned int j = 0; j <= i; ++j) {
      pairs.push_back(mul_sparse(psi[i], psi[j], tol, false));
    }
  }

  world.gop.fence();
  truncate(world, pairs);
  vecfuncT Vpairs = apply(world, *coulop, pairs);

  return matrix_inner(world, pairs, Vpairs, true);
}

<<<<<<< HEAD
tensorT SCF::matrix_exponential(const tensorT& A) const {
  PROFILE_MEMBER_FUNC(SCF);
  MADNESS_ASSERT(A.dim(0) == A.dim(1));

  // Power iteration to estimate the 2-norm of the matrix. Used
  // to use Frobenius or 1-norms but neither were very tight.
  double anorm;
  {
    tensorT x(A.dim(0));
    x.fillrandom();
    x.scale(1.0 / x.normf());
    double prev = 0.0;
    for (int i = 0; i < 100; i++) {
      tensorT xnew = inner(A, inner(A, x, 1, 0), 0, 0);
      anorm = std::sqrt(std::abs((x.trace(xnew))));
      double err = std::abs(prev - anorm) / anorm;
      // print(i,anorm,err,A.normf());
      if (err < 0.01) break;  // just need 1-2 digits
      x = xnew.scale(1.0 / xnew.normf());
      prev = anorm;
    }
  }

  // Scale A by a power of 2 until it is "small"
  int n = 0;
  double scale = 1.0;
  while (anorm * scale > 0.089) {  // so that 9th order expansion is accurate to 1e-15
    ++n;
    scale *= 0.5;
  }
  tensorT B = scale * A;  // B = A*2^-n

  // Make identity
  tensorT I = tensorT(2, B.dims());
  for (int i = 0; i < I.dim(0); ++i) I(i, i) = 1.0;

  // Compute exp(B) using Taylor series optimized to reduce cost --- Chebyshev
  // is only a minor improvement
  tensorT expB;
  if (anorm > 0.24e-1) {
    tensorT B2 = inner(B, B);
    tensorT B4 = inner(B2, B2);
    tensorT B6 = inner(B4, B2);
    expB = I + inner(B, B6 + 42. * B4 + 840. * B2 + 5040. * I).scale(1. / 5040.) +
           inner(B2, B6 + 56. * B4 + 1680. * B2 + 20160. * I).scale(1. / 40320.);
  } else if (anorm > 0.26e-2) {
    tensorT B2 = inner(B, B);
    tensorT B4 = inner(B2, B2);
    expB = I + inner(B, 42. * B4 + 840. * B2 + 5040. * I).scale(1. / 5040.) +
           inner(B2, 56. * B4 + 1680. * B2 + 20160. * I).scale(1. / 40320.);
  } else if (anorm > 0.18e-4) {
    tensorT B2 = inner(B, B);
    expB =
        I + inner(B, 840. * B2 + 5040. * I).scale(1. / 5040.) + inner(B2, 1680. * B2 + 20160. * I).scale(1. / 40320.);
  } else if (anorm > 4.5e-8) {
    expB = I + B + inner(B, B).scale(0.5);
  } else {
    expB = I + B;
  }

  // // Old algorithm
  // tensorT oldexpB = copy(I);
  // const double tol = 1e-13;
  // int k = 1;
  // tensorT term = B;
  // while (term.normf() > tol) {
  //     oldexpB += term;
  //     term = inner(term, B);
  //     ++k;
  //     term.scale(1.0 / k);
  // }
  // Error check for validation
  // double err = (expB-oldexpB).normf();
  // print("matxerr", anorm, err);

  // Repeatedly square to recover exp(A)
  while (n--) expB = inner(expB, expB);

  return expB;
}

=======
>>>>>>> b7c31ed3
/// compute the unitary transformation that diagonalizes the fock matrix

/// @param[in]  world   the world
/// @param[in]  overlap the overlap matrix of the orbitals
/// @param[inout]       fock    the fock matrix; diagonal upon exit
/// @param[out] evals   the orbital energies
/// @param[in]  occ     the occupation numbers
/// @param[in]  thresh_degenerate       threshold for orbitals being degenerate
/// @return             the unitary matrix U: U^T F U = evals
<<<<<<< HEAD
tensorT SCF::get_fock_transformation(World& world,
                                     const tensorT& overlap,
                                     tensorT& fock,
                                     tensorT& evals,
                                     const tensorT& occ,
                                     const double thresh_degenerate) const {
  PROFILE_MEMBER_FUNC(SCF);

  //	START_TIMER(world);
  tensorT U;
  sygvp(world, fock, overlap, 1, U, evals);
  //	END_TIMER(world, "Diagonalization Fock-mat w sygv");

  long nmo = fock.dim(0);

  START_TIMER(world);
  // Within blocks with the same occupation number attempt to
  // keep orbitals in the same order (to avoid confusing the
  // non-linear solver).
  // !!!!!!!!!!!!!!!!! NEED TO RESTRICT TO OCCUPIED STATES?
  bool switched = true;
  while (switched) {
    switched = false;
    for (int i = 0; i < nmo; i++) {
      for (int j = i + 1; j < nmo; j++) {
        if (occ(i) == occ(j)) {
          double sold = U(i, i) * U(i, i) + U(j, j) * U(j, j);
          double snew = U(i, j) * U(i, j) + U(j, i) * U(j, i);
          if (snew > sold) {
            tensorT tmp = copy(U(_, i));
            U(_, i) = U(_, j);
            U(_, j) = tmp;
            std::swap(evals[i], evals[j]);
            switched = true;
          }
        }
      }
    }
  }

  // Fix phases.
  for (long i = 0; i < nmo; ++i)
    if (U(i, i) < 0.0) U(_, i).scale(-1.0);

  // Rotations between effectively degenerate states confound
  // the non-linear equation solver ... undo these rotations
  long ilo = 0;  // first element of cluster
  while (ilo < nmo - 1) {
    long ihi = ilo;
    while (fabs(evals[ilo] - evals[ihi + 1]) < thresh_degenerate * 10.0 * std::max(fabs(evals[ilo]), 1.0)) {
      ++ihi;
      if (ihi == nmo - 1) break;
    }
    long nclus = ihi - ilo + 1;
    if (nclus > 1) {
      // print("   found cluster", ilo, ihi);
      tensorT q = copy(U(Slice(ilo, ihi), Slice(ilo, ihi)));
      // print(q);
      // Special code just for nclus=2
      // double c = 0.5*(q(0,0) + q(1,1));
      // double s = 0.5*(q(0,1) - q(1,0));
      // double r = sqrt(c*c + s*s);
      // c /= r;
      // s /= r;
      // q(0,0) = q(1,1) = c;
      // q(0,1) = -s;
      // q(1,0) = s;

      // Polar Decomposition
      tensorT VH(nclus, nclus);
      tensorT W(nclus, nclus);
      Tensor<double> sigma(nclus);

      svd(q, W, sigma, VH);
      q = transpose(inner(W, VH)).conj();
      U(_, Slice(ilo, ihi)) = inner(U(_, Slice(ilo, ihi)), q);
    }
    ilo = ihi + 1;
  }

  world.gop.broadcast(U.ptr(), U.size(), 0);
  world.gop.broadcast(evals.ptr(), evals.size(), 0);

  fock = 0;
  for (unsigned int i = 0; i < nmo; ++i) fock(i, i) = evals(i);
  return U;
=======
tensorT SCF::get_fock_transformation(World& world, const tensorT& overlap,
		tensorT& fock, tensorT& evals, const tensorT& occ,
		const double thresh_degenerate) const {
	PROFILE_MEMBER_FUNC(SCF);

	tensorT U;
	sygvp(world, fock, overlap, 1, U, evals);

    Localizer::undo_reordering(U, occ, evals);
    Localizer::undo_degenerate_rotations(U, evals, thresh_degenerate);

	world.gop.broadcast(U.ptr(), U.size(), 0);
	world.gop.broadcast(evals.ptr(), evals.size(), 0);

	fock = 0;
	for (unsigned int i = 0; i < evals.size(); ++i)
		fock(i, i) = evals(i);
	return U;
>>>>>>> b7c31ed3
}

/// diagonalize the fock matrix, taking care of degenerate states

/// Vpsi is passed in to make sure orbitals and Vpsi are in phase
/// @param[in]  world   the world
/// @param[inout]       fock    the fock matrix (diagonal upon exit)
/// @param[inout]       psi             the orbitals
/// @param[inout]       Vpsi    the orbital times the potential
/// @param[out] evals   the orbital energies
/// @param[in]  occ             occupation numbers
/// @param[in]  thresh  threshold for rotation and truncation
/// @return             the unitary matrix U: U^T F U = evals
<<<<<<< HEAD
tensorT SCF::diag_fock_matrix(World& world,
                              tensorT& fock,
                              vecfuncT& psi,
                              vecfuncT& Vpsi,
                              tensorT& evals,
                              const tensorT& occ,
                              const double thresh) const {
  PROFILE_MEMBER_FUNC(SCF);

  // compute the unitary transformation matrix U that diagonalizes
  // the fock matrix
  tensorT overlap = matrix_inner(world, psi, psi, true);
  tensorT U = get_fock_transformation(world, overlap, fock, evals, occ, thresh);

  // eliminate mixing between occ and unocc
  int nmo = U.dim(0);
  for (int i = 0; i < param.nalpha(); ++i) {
    // make virt orthog to occ without changing occ states
    for (int j = param.nalpha(); j < nmo; ++j) {
      U(j, i) = 0.0;
    }
  }

  // transform the orbitals and the orbitals times the potential
  Vpsi = transform(world, Vpsi, U, vtol / std::min(30.0, double(psi.size())), false);
  psi = transform(world, psi, U, FunctionDefaults<3>::get_thresh() / std::min(30.0, double(psi.size())), true);
  truncate(world, Vpsi, vtol, false);
  truncate(world, psi);
  normalize(world, psi);

  END_TIMER(world, "Diagonalization rest");
  return U;
=======
tensorT SCF::diag_fock_matrix(World& world, tensorT& fock, vecfuncT& psi,
		vecfuncT& Vpsi, tensorT& evals, const tensorT& occ,
		const double thresh) const {
	PROFILE_MEMBER_FUNC(SCF);

    START_TIMER(world);
	// compute the unitary transformation matrix U that diagonalizes
	// the fock matrix
	tensorT overlap = matrix_inner(world, psi, psi, true);
	tensorT U = get_fock_transformation(world, overlap, fock, evals, occ,
			thresh);

	//eliminate mixing between occ and unocc
	int nmo=U.dim(0);
	for (int i=0; i<param.nalpha(); ++i){
		//make virt orthog to occ without changing occ states
		for (int j=param.nalpha(); j<nmo; ++j){
			U(j,i)=0.0;
		}
	}

	// transform the orbitals and the orbitals times the potential
	Vpsi = transform(world, Vpsi, U, vtol / std::min(30.0, double(psi.size())), false);
	psi = transform(world, psi, U, FunctionDefaults <3> ::get_thresh() / std::min(30.0, double(psi.size())),
			true);
	truncate(world, Vpsi, vtol, false);
	truncate(world, psi);
	normalize(world, psi);

	END_TIMER(world, "Diagonalization rest");
	return U;
>>>>>>> b7c31ed3
}

void SCF::loadbal(World& world,
                  functionT& arho,
                  functionT& brho,
                  functionT& arho_old,
                  functionT& brho_old,
                  subspaceT& subspace) {
  if (world.size() == 1) return;

  LoadBalanceDeux<3> lb(world);
  real_function_3d vnuc;
  if (param.psp_calc()) {
    vnuc = gthpseudopotential->vlocalpot();
  } else if (param.pure_ae()) {
    vnuc = potentialmanager->vnuclear();
  } else {
    vnuc = potentialmanager->vnuclear();
    vnuc = vnuc + gthpseudopotential->vlocalpot();
  }
  lb.add_tree(vnuc, lbcost<double, 3>(param.vnucextra() * 1.0, param.vnucextra() * 8.0), false);
  lb.add_tree(arho, lbcost<double, 3>(1.0, 8.0), false);
  for (unsigned int i = 0; i < amo.size(); ++i) {
    lb.add_tree(amo[i], lbcost<double, 3>(1.0, 8.0), false);
  }
  if (param.nbeta() && !param.spin_restricted()) {
    lb.add_tree(brho, lbcost<double, 3>(1.0, 8.0), false);
    for (unsigned int i = 0; i < bmo.size(); ++i) {
      lb.add_tree(bmo[i], lbcost<double, 3>(1.0, 8.0), false);
    }
  }
  world.gop.fence();

  FunctionDefaults<3>::redistribute(world,
                                    lb.load_balance(param.loadbalparts()));  // 6.0 needs retuning after param.vnucextra

  world.gop.fence();
}

void SCF::rotate_subspace(World& world, const tensorT& U, subspaceT& subspace, int lo, int nfunc, double trantol)
    const {
  PROFILE_MEMBER_FUNC(SCF);
  for (unsigned int iter = 0; iter < subspace.size(); ++iter) {
    vecfuncT& v = subspace[iter].first;
    vecfuncT& r = subspace[iter].second;
    vecfuncT vnew = transform(world, vecfuncT(&v[lo], &v[lo + nfunc]), U, trantol, false);
    vecfuncT rnew = transform(world, vecfuncT(&r[lo], &r[lo + nfunc]), U, trantol, false);
    world.gop.fence();
    for (int i = 0; i < nfunc; i++) {
      v[i] = vnew[i];
      r[i] = rnew[i];
    }
  }
  world.gop.fence();
}

void SCF::rotate_subspace(World& world, const distmatT& dUT, subspaceT& subspace, int lo, int nfunc, double trantol)
    const {
  PROFILE_MEMBER_FUNC(SCF);
  for (unsigned int iter = 0; iter < subspace.size(); ++iter) {
    vecfuncT& v = subspace[iter].first;
    vecfuncT& r = subspace[iter].second;
    vecfuncT vnew = transform(world, vecfuncT(&v[lo], &v[lo + nfunc]), dUT, false);
    vecfuncT rnew = transform(world, vecfuncT(&r[lo], &r[lo + nfunc]), dUT, false);
    world.gop.fence();
    for (int i = 0; i < nfunc; i++) {
      v[i] = vnew[i];
      r[i] = rnew[i];
    }
  }
  world.gop.fence();
}

void SCF::update_subspace(World& world,
                          vecfuncT& Vpsia,
                          vecfuncT& Vpsib,
                          tensorT& focka,
                          tensorT& fockb,
                          subspaceT& subspace,
                          tensorT& Q,
                          double& bsh_residual,
                          double& update_residual) {
  PROFILE_MEMBER_FUNC(SCF);
  double aerr = 0.0, berr = 0.0;
  vecfuncT vm = amo;

  // Orbitals with occ!=1.0 exactly must be solved for as eigenfunctions
  // so zero out off diagonal lagrange multipliers
  for (int i = 0; i < param.nmo_alpha(); i++) {
    if (aocc[i] != 1.0) {
      double tmp = focka(i, i);
      focka(i, _) = 0.0;
      focka(_, i) = 0.0;
      focka(i, i) = tmp;
    }
  }

  vecfuncT rm = compute_residual(world, aocc, focka, amo, Vpsia, aerr);
  if (param.nbeta() != 0 && !param.spin_restricted()) {
    for (int i = 0; i < param.nmo_beta(); i++) {
      if (bocc[i] != 1.0) {
        double tmp = fockb(i, i);
        fockb(i, _) = 0.0;
        fockb(_, i) = 0.0;
        fockb(i, i) = tmp;
      }
    }

    vecfuncT br = compute_residual(world, bocc, fockb, bmo, Vpsib, berr);
    vm.insert(vm.end(), bmo.begin(), bmo.end());
    rm.insert(rm.end(), br.begin(), br.end());
  }

  START_TIMER(world);
  bsh_residual = std::max(aerr, berr);
  world.gop.broadcast(bsh_residual, 0);
  compress(world, vm, false);
  compress(world, rm, false);
  world.gop.fence();

restart:
  subspace.push_back(pairvecfuncT(vm, rm));
  int m = subspace.size();
  tensorT ms(m);
  tensorT sm(m);
  for (int s = 0; s < m; ++s) {
    const vecfuncT& vs = subspace[s].first;
    const vecfuncT& rs = subspace[s].second;
    for (unsigned int i = 0; i < vm.size(); ++i) {
      ms[s] += vm[i].inner_local(rs[i]);
      sm[s] += vs[i].inner_local(rm[i]);
    }
  }

  world.gop.sum(ms.ptr(), m);
  world.gop.sum(sm.ptr(), m);
  tensorT newQ(m, m);
  if (m > 1) newQ(Slice(0, -2), Slice(0, -2)) = Q;

  newQ(m - 1, _) = ms;
  newQ(_, m - 1) = sm;
  Q = newQ;
  // if (world.rank() == 0) { print("kain Q"); print(Q); }
  tensorT c;
  // if (world.rank() == 0) {
  double rcond = 1e-12;
  while (1) {
    c = KAIN(Q, rcond);
    if (world.rank() == 0 and (param.print_level() > 3)) print("kain c:", c);
    // if (std::abs(c[m - 1]) < 5.0) { // was 3
    if (c.absmax() < 3.0) {  // was 3
      break;
    } else if (rcond < 0.01) {
      if (world.rank() == 0 and (param.print_level() > 3))
        print("Increasing subspace singular value threshold ", c[m - 1], rcond);
      rcond *= 100;
    } else {
      // print("Forcing full step due to subspace malfunction");
      // c = 0.0;
      // c[m - 1] = 1.0;
      // break;
      if (world.rank() == 0 and (param.print_level() > 3)) print("Restarting KAIN due to subspace malfunction");
      Q = tensorT();
      subspace.clear();
      goto restart;  // fortran hat on ...
    }
  }
  //}
  END_TIMER(world, "Update subspace stuff");

  world.gop.broadcast_serializable(c, 0);  // make sure everyone has same data
  if (world.rank() == 0 and (param.print_level() > 3)) {
    print("Subspace solution", c);
  }
  START_TIMER(world);
  vecfuncT amo_new = zero_functions_compressed<double, 3>(world, amo.size(), false);
  vecfuncT bmo_new = zero_functions_compressed<double, 3>(world, bmo.size(), false);
  world.gop.fence();
  for (unsigned int m = 0; m < subspace.size(); ++m) {
    const vecfuncT& vm = subspace[m].first;
    const vecfuncT& rm = subspace[m].second;
    const vecfuncT vma(vm.begin(), vm.begin() + amo.size());
    const vecfuncT rma(rm.begin(), rm.begin() + amo.size());
    const vecfuncT vmb(vm.end() - bmo.size(), vm.end());
    const vecfuncT rmb(rm.end() - bmo.size(), rm.end());
    gaxpy(world, 1.0, amo_new, c(m), vma, false);
    gaxpy(world, 1.0, amo_new, -c(m), rma, false);
    gaxpy(world, 1.0, bmo_new, c(m), vmb, false);
    gaxpy(world, 1.0, bmo_new, -c(m), rmb, false);
  }
  world.gop.fence();
  END_TIMER(world, "Subspace transform");
  if (param.maxsub() <= 1) {
    subspace.clear();
  } else if (subspace.size() == size_t(param.maxsub())) {
    subspace.erase(subspace.begin());
    Q = Q(Slice(1, -1), Slice(1, -1));
  }

  do_step_restriction(world, amo, amo_new, "alpha");
  orthonormalize(world, amo_new, param.nalpha());
  amo = amo_new;

  if (!param.spin_restricted() && param.nbeta() != 0) {
    do_step_restriction(world, bmo, bmo_new, "beta");
    orthonormalize(world, bmo_new, param.nbeta());
    bmo = bmo_new;
  } else {
    bmo = amo;
  }
}

/// perform step restriction following the KAIN solver

/// Limit maximum step size to make convergence more robust
/// @param[in]          world   the world
/// @param[in]          mo              vector of orbitals from previous
/// iteration
/// @param[inout]       new_mo  vector of orbitals from the KAIN solver
/// @param[in]          spin    "alpha" or "beta" for user information
/// @return                     max residual
double SCF::do_step_restriction(World& world, const vecfuncT& mo, vecfuncT& mo_new, std::string spin) const {
  PROFILE_MEMBER_FUNC(SCF);
  std::vector<double> anorm = norm2s(world, sub(world, mo, mo_new));
  int nres = 0;
  for (unsigned int i = 0; i < mo.size(); ++i) {
    if (anorm[i] > param.maxrotn()) {
      double s = param.maxrotn() / anorm[i];
      ++nres;
      if (world.rank() == 0) {
        if (nres == 1 and (param.print_level() > 1)) printf("  restricting step for %s orbitals:", spin.c_str());
        printf(" %d", i);
      }
      mo_new[i].gaxpy(s, mo[i], 1.0 - s, false);
    }
  }
  if (nres > 0 && world.rank() == 0 and (param.print_level() > 1)) printf("\n");

  world.gop.fence();
  double rms, maxval;
  vector_stats(anorm, rms, maxval);
  if (world.rank() == 0 and (param.print_level() > 1))
    print("Norm of vector changes", spin, ": rms", rms, "   max", maxval);
  return maxval;
}

/// orthonormalize the vectors (symmetric in occupied spaced, gramm-schmidt for
/// virt to occ)

/// @param[in]          world   the world
/// @param[inout]       amo_new the vectors to be orthonormalized
void SCF::orthonormalize(World& world, vecfuncT& amo_new, int nocc) const {
  PROFILE_MEMBER_FUNC(SCF);
  START_TIMER(world);
  double trantol = vtol / std::min(30.0, double(amo_new.size()));
  normalize(world, amo_new);
  double maxq;
  do {
    tensorT Q = Q2(matrix_inner(world, amo_new, amo_new));  // Q3(matrix_inner(world, amo_new, amo_new))
    maxq = 0.0;
    for (int j = 1; j < Q.dim(0); j++)
      for (int i = 0; i < j; i++) maxq = std::max(std::abs(Q(j, i)), maxq);

    Q.screen(trantol);  // Is this really needed? Just for speed.

    // make virt orthog to occ without changing occ states --- ASSUMES symmetric
    // form for Q2
    for (int j = nocc; j < Q.dim(0); ++j) {
      for (int i = 0; i < nocc; ++i) {
        Q(j, i) = 0.0;
        Q(i, j) *= 2.0;
      }
    }

    amo_new = transform(world, amo_new, Q, trantol, true);
    truncate(world, amo_new);
    if (world.rank() == 0 and (param.print_level() > 3)) print("ORTHOG2a: maxq trantol", maxq, trantol);
    // print(Q);

  } while (maxq > 0.01);
  normalize(world, amo_new);

  END_TIMER(world, "Orthonormalize");
}

/// orthonormalize the vectors ignoring occupied/virtual distinctions

/// @param[in]          world   the world
/// @param[inout]       amo_new the vectors to be orthonormalized
void SCF::orthonormalize(World& world, vecfuncT& amo_new) const {
  PROFILE_MEMBER_FUNC(SCF);
  START_TIMER(world);
  double trantol = vtol / std::min(30.0, double(amo.size()));
  normalize(world, amo_new);
  double maxq;
  do {
    tensorT Q = Q2(matrix_inner(world, amo_new, amo_new));  // Q3(matrix_inner(world, amo_new, amo_new))
    maxq = 0.0;
    for (int j = 1; j < Q.dim(0); j++)
      for (int i = 0; i < j; i++) maxq = std::max(std::abs(Q(j, i)), maxq);

    // Q.screen(trantol); // ???? Is this really needed?
    amo_new = transform(world, amo_new, Q, trantol, true);
    truncate(world, amo_new);
    if (world.rank() == 0 and (param.print_level() > 3)) print("ORTHOG2b: maxq trantol", maxq, trantol);
    // print(Q);

  } while (maxq > 0.01);
  normalize(world, amo_new);
  END_TIMER(world, "Orthonormalize");
}

void SCF::propagate(World& world, double omega, int step0) {
  PROFILE_MEMBER_FUNC(SCF);
  // Load molecular orbitals
  set_protocol<3>(world, 1e-4);
  make_nuclear_potential(world);
  initial_load_bal(world);
  load_mos(world);

  int nstep = 1000;
  double time_step = 0.05;

  double strength = 0.1;

  // temporary way of doing this for now
  //      VextCosFunctor<double> Vext(world,new DipoleFunctor(2),omega);
  functionT fdipx = factoryT(world).functor(functorT(new DipoleFunctor(0))).initial_level(4);
  functionT fdipy = factoryT(world).functor(functorT(new DipoleFunctor(1))).initial_level(4);
  functionT fdipz = factoryT(world).functor(functorT(new DipoleFunctor(2))).initial_level(4);

  world.gop.broadcast(time_step);
  world.gop.broadcast(nstep);

  // Need complex orbitals :(
  double thresh = 1e-4;
  cvecfuncT camo = zero_functions<double_complex, 3>(world, param.nalpha());
  cvecfuncT cbmo = zero_functions<double_complex, 3>(world, param.nbeta());
  for (int iorb = 0; iorb < param.nalpha(); iorb++) {
    camo[iorb] = std::exp(double_complex(0.0, 2 * constants::pi * strength)) * amo[iorb];
    camo[iorb].truncate(thresh);
  }
  if (!param.spin_restricted() && param.nbeta()) {
    for (int iorb = 0; iorb < param.nbeta(); iorb++) {
      cbmo[iorb] = std::exp(double_complex(0.0, 2 * constants::pi * strength)) * bmo[iorb];
      cbmo[iorb].truncate(thresh);
    }
  }

  // Create free particle propagator
  // Have no idea what to set "c" to
  double c = 20.0;
  printf("Creating G\n");
  Convolution1D<double_complex>* G =
      qm_1d_free_particle_propagator(FunctionDefaults<3>::get_k(), c, 0.5 * time_step, 2.0 * param.L());
  printf("Done creating G\n");

  // Start iteration over time
  for (int step = 0; step < nstep; step++) {
    //        if (world.rank() == 0) printf("Iterating step %d:\n\n", step);
    double t = time_step * step;
    //        iterate_trotter(world, G, Vext, camo, cbmo, t, time_step);
    iterate_trotter(world, G, camo, cbmo, t, time_step, thresh);
    functionT arho = make_density(world, aocc, camo);
    functionT brho = (!param.spin_restricted() && param.nbeta()) ? make_density(world, aocc, camo) : copy(arho);
    functionT rho = arho + brho;
    double xval = inner(fdipx, rho);
    double yval = inner(fdipy, rho);
    double zval = inner(fdipz, rho);
    if (world.rank() == 0) printf("%15.7f%15.7f%15.7f%15.7f\n", t, xval, yval, zval);
  }
}

complex_functionT APPLY(const complex_operatorT* q1d, const complex_functionT& psi) {
  complex_functionT r = psi;  // Shallow copy violates constness !!!!!!!!!!!!!!!!!
  coordT lo, hi;
  lo[2] = -10;
  hi[2] = +10;

  r.reconstruct();
  r.broaden();
  r.broaden();
  r.broaden();
  r.broaden();
  r = apply_1d_realspace_push(*q1d, r, 2);
  r.sum_down();
  r = apply_1d_realspace_push(*q1d, r, 1);
  r.sum_down();
  r = apply_1d_realspace_push(*q1d, r, 0);
  r.sum_down();

  return r;
}

void SCF::iterate_trotter(World& world,
                          Convolution1D<double_complex>* G,
                          cvecfuncT& camo,
                          cvecfuncT& cbmo,
                          double t,
                          double time_step,
                          double thresh) {
  PROFILE_MEMBER_FUNC(SCF);

  // first kinetic energy apply
  cvecfuncT camo2 = zero_functions<double_complex, 3>(world, param.nalpha());
  cvecfuncT cbmo2 = zero_functions<double_complex, 3>(world, param.nbeta());
  for (int iorb = 0; iorb < param.nalpha(); iorb++) {
    //        if (world.rank()) printf("Apply free-particle Green's function to
    //        alpha orbital %d\n", iorb);
    camo2[iorb] = APPLY(G, camo[iorb]);
    camo2[iorb].truncate(thresh);
  }
  if (!param.spin_restricted() && param.nbeta()) {
    for (int iorb = 0; iorb < param.nbeta(); iorb++) {
      cbmo2[iorb] = APPLY(G, cbmo[iorb]);
      cbmo2[iorb].truncate(thresh);
    }
  }
  // Construct new density
  //      START_TIMER(world);
  functionT arho = make_density(world, aocc, amo), brho;

  if (param.nbeta()) {
    if (param.spin_restricted()) {
      brho = arho;
    } else {
      brho = make_density(world, bocc, bmo);
    }
  } else {
    brho = functionT(world);  // zero
  }
  functionT rho = arho + brho;
  //      END_TIMER(world, "Make densities");

  // Do RPA only for now
  real_function_3d vnuc = potentialmanager->vnuclear();
  functionT vlocal = vnuc;
  //      START_TIMER(world);
  functionT vcoul = apply(*coulop, rho);
  //      END_TIMER(world, "Coulomb");
  //      vlocal += vcoul + Vext(t+0.5*time_step);
  //      vlocal += vcoul + std::cos(0.1*(t+0.5*time_step))*fdip;

  // exponentiate potential
  //      if (world.rank()) printf("Apply Kohn-Sham potential to orbitals\n");
  complex_functionT expV = make_exp(time_step, vlocal);
  cvecfuncT camo3 = mul_sparse(world, expV, camo2, vtol, false);
  world.gop.fence();

  // second kinetic energy apply
  for (int iorb = 0; iorb < param.nalpha(); iorb++) {
    //        if (world.rank() == 0) printf("Apply free-particle Green's
    //        function to alpha orbital %d\n", iorb);
    camo3[iorb].truncate(thresh);
    camo[iorb] = APPLY(G, camo3[iorb]);
    camo[iorb].truncate();
  }
  if (!param.spin_restricted() && param.nbeta()) {
    cvecfuncT cbmo3 = mul_sparse(world, expV, cbmo2, vtol);  // Removed nofence --- must fence here

    // second kinetic energy apply
    for (int iorb = 0; iorb < param.nbeta(); iorb++) {
      cbmo[iorb] = APPLY(G, cbmo3[iorb]);
      cbmo[iorb].truncate();
    }
  }
}

// For given protocol, solve the DFT/HF/response equations
<<<<<<< HEAD
void SCF::solve(World& world) {
  PROFILE_MEMBER_FUNC(SCF);
  functionT arho_old, brho_old;
  const double dconv = std::max(FunctionDefaults<3>::get_thresh(), param.dconv());
  const double trantol = vtol / std::min(30.0, double(amo.size()));
  const double tolloc = 1e-6;  // was std::min(1e-6,0.01*dconv) but now trying
                               // to avoid unnecessary change
  double update_residual = 0.0, bsh_residual = 0.0;
  subspaceT subspace;
  tensorT Q;
  bool do_this_iter = true;
  bool converged = false;

  // Shrink subspace until stop localizing/canonicalizing--- probably not a good
  // idea int maxsub_save = param.maxsub; param.maxsub = 2;

  for (int iter = 0; iter < param.maxiter(); ++iter) {
    if (world.rank() == 0 and (param.print_level() > 1)) printf("\nIteration %d at time %.1fs\n\n", iter, wall_time());

    // if (iter > 0 && update_residual < 0.1) {
    //     //do_this_iter = false;
    //     param.maxsub = maxsub_save;
    // }

    if (param.do_localize() && do_this_iter) {
      distmatT dUT;
      if (param.localize_pm()) {
        dUT = localize_PM(world, amo, aset, tolloc, 0.1, iter == 0, false);
      } else if (param.localize_method() == "new") {
        dUT = localize_new(world, amo, aset, tolloc, 0.1, iter == 0, false);
      } else if (param.localize_method() == "boys") {
        dUT = localize_boys(world, amo, aset, tolloc, 0.1, iter == 0, false);
      } else
        throw "localization confusion";

      dUT.data().screen(trantol);
      START_TIMER(world);
      amo = transform(world, amo, dUT);
      truncate(world, amo);
      normalize(world, amo);
      if (!param.spin_restricted() && param.nbeta() != 0) {
        if (param.localize_pm()) {
          dUT = localize_PM(world, bmo, bset, tolloc, 0.1, iter == 0, false);
        } else if (param.localize_method() == "new") {
          dUT = localize_new(world, bmo, bset, tolloc, 0.1, iter == 0, false);
        } else {
          dUT = localize_boys(world, bmo, bset, tolloc, 0.1, iter == 0, false);
        }

        START_TIMER(world);
        dUT.data().screen(trantol);
        bmo = transform(world, bmo, dUT);
        truncate(world, bmo);
        normalize(world, bmo);
        END_TIMER(world, "Rotate subspace");
      }
    }

    START_TIMER(world);
    functionT arho = make_density(world, aocc, amo), brho;

    if (param.nbeta()) {
      if (param.spin_restricted()) {
        brho = arho;
      } else {
        brho = make_density(world, bocc, bmo);
      }
    } else {
      brho = functionT(world);  // zero
    }
    END_TIMER(world, "Make densities");
    print_meminfo(world.rank(), "Make densities");

    if (iter < 2 || (iter % 10) == 0) {
      START_TIMER(world);
      loadbal(world, arho, brho, arho_old, brho_old, subspace);
      END_TIMER(world, "Load balancing");
      print_meminfo(world.rank(), "Load balancing");
    }
    double da = 0.0, db = 0.0;
    if (iter > 0) {
      da = (arho - arho_old).norm2();
      db = (brho - brho_old).norm2();
      if (world.rank() == 0 and (param.print_level() > 2))
        print("delta rho", da, db, "residuals", bsh_residual, update_residual);
    }

    START_TIMER(world);
    arho_old = arho;
    brho_old = brho;
    functionT rho = arho + brho;
    rho.truncate();

    real_function_3d vnuc;
    if (param.psp_calc()) {
      vnuc = gthpseudopotential->vlocalpot();
    } else if (param.pure_ae()) {
      vnuc = potentialmanager->vnuclear();
    } else {
      vnuc = potentialmanager->vnuclear();
      vnuc = vnuc + gthpseudopotential->vlocalpot();
    }
    double enuclear = inner(rho, vnuc);
    END_TIMER(world, "Nuclear energy");

    START_TIMER(world);
    functionT vcoul = apply(*coulop, rho);
    functionT vlocal;
    END_TIMER(world, "Coulomb");
    print_meminfo(world.rank(), "Coulomb");

    double ecoulomb = 0.5 * inner(rho, vcoul);
    rho.clear(false);
    vlocal = vcoul + vnuc;

    // compute the contribution of the solvent to the local potential
    double epcm = 0.0;
    if (param.pcm_data() != "none") {
      START_TIMER(world);
      functionT vpcm = pcm.compute_pcm_potential(vcoul);
      vlocal += vpcm;
      epcm = pcm.compute_pcm_energy();
      END_TIMER(world, "PCM");
      print_meminfo(world.rank(), "PCM");
    }

    vcoul.clear(false);
    vlocal.truncate();
    double exca = 0.0, excb = 0.0;

    double enla = 0.0, enlb = 0.0;
    vecfuncT Vpsia = apply_potential(world, aocc, amo, vlocal, exca, enla, 0);
    vecfuncT Vpsib;
    if (!param.spin_restricted() && param.nbeta()) {
      Vpsib = apply_potential(world, bocc, bmo, vlocal, excb, enlb, 1);
    } else if (param.nbeta() != 0) {
      enlb = enla;
    }

    double ekina = 0.0, ekinb = 0.0;
    tensorT focka = make_fock_matrix(world, amo, Vpsia, aocc, ekina);
    tensorT fockb = focka;

    if (!param.spin_restricted() && param.nbeta() != 0)
      fockb = make_fock_matrix(world, bmo, Vpsib, bocc, ekinb);
    else if (param.nbeta() != 0) {
      ekinb = ekina;
    }

    if (!param.do_localize() && do_this_iter) {
      tensorT U = diag_fock_matrix(world, focka, amo, Vpsia, aeps, aocc, FunctionDefaults<3>::get_thresh());
      // rotate_subspace(world, U, subspace, 0, amo.size(), trantol); ??
      if (!param.spin_restricted() && param.nbeta() != 0) {
        U = diag_fock_matrix(world, fockb, bmo, Vpsib, beps, bocc, FunctionDefaults<3>::get_thresh());
        // rotate_subspace(world, U, subspace, amo.size(), bmo.size(),trantol);
      }
    }

    double enrep = molecule.nuclear_repulsion_energy();
    double ekinetic = ekina + ekinb;
    double enonlocal = enla + enlb;
    double exc = exca + excb;
    double etot = ekinetic + enuclear + ecoulomb + exc + enrep + enonlocal + epcm;
    current_energy = etot;
    // esol = etot;

    if (world.rank() == 0 and (param.print_level() > 1)) {
      // lots of dps for testing Exc stuff
      /*printf("\n              kinetic %32.24f\n", ekinetic);
printf("         nonlocal psp %32.24f\n", enonlocal);
printf("   nuclear attraction %32.24f\n", enuclear);
printf("              coulomb %32.24f\n", ecoulomb);
printf(" exchange-correlation %32.24f\n", exc);
printf("    nuclear-repulsion %32.24f\n", enrep);
printf("                total %32.24f\n\n", etot);*/

      printf("\n              kinetic %16.8f\n", ekinetic);
      printf("         nonlocal psp %16.8f\n", enonlocal);
      printf("   nuclear attraction %16.8f\n", enuclear);
      printf("              coulomb %16.8f\n", ecoulomb);
      printf("                  PCM %16.8f\n", epcm);
      printf(" exchange-correlation %16.8f\n", exc);
      printf("    nuclear-repulsion %16.8f\n", enrep);
      printf("                total %16.8f\n\n", etot);
    }

    if (iter > 0) {
      // print("##convergence criteria: density delta=", da < dconv *
      // molecule.natom() && db < dconv * molecule.natom(), ", bsh_residual=",
      // (param.conv_only_dens || bsh_residual < 5.0*dconv));
      if (da < dconv * std::max(size_t(5), molecule.natom()) && db < dconv * std::max(size_t(5), molecule.natom()) &&
          (param.get<bool>("conv_only_dens") || bsh_residual < 5.0 * dconv))
        converged = true;

      // previous conv was too tight for small systems
      // if (da < dconv * molecule.natom() && db < dconv * molecule.natom()
      //     && (param.conv_only_dens || bsh_residual < 5.0 * dconv))
      //     converged=true;

      // do diagonalization etc if this is the last iteration, even if the
      // calculation didn't converge
      if (converged || iter == param.maxiter() - 1) {
        if (world.rank() == 0 && converged and (param.print_level() > 1)) {
          print("\nConverged!\n");
        }

        // Diagonalize to get the eigenvalues and if desired the final
        // eigenvectors
        tensorT U;
        START_TIMER(world);
        tensorT overlap = matrix_inner(world, amo, amo, true);
        END_TIMER(world, "Overlap");

        START_TIMER(world);
        sygvp(world, focka, overlap, 1, U, aeps);
        END_TIMER(world, "focka eigen sol");

        if (!param.do_localize()) {
          START_TIMER(world);
          amo = transform(world, amo, U, trantol, true);
          truncate(world, amo);
          normalize(world, amo);
          END_TIMER(world, "Transform MOs");
        }
        if (param.nbeta() != 0 && !param.spin_restricted()) {
          START_TIMER(world);
          overlap = matrix_inner(world, bmo, bmo, true);
          END_TIMER(world, "Overlap");

          START_TIMER(world);
          sygvp(world, fockb, overlap, 1, U, beps);
          END_TIMER(world, "fockb eigen sol");

          if (!param.do_localize()) {
            START_TIMER(world);
            bmo = transform(world, bmo, U, trantol, true);
            truncate(world, bmo);
            normalize(world, bmo);
            END_TIMER(world, "Transform MOs");
          }
        }

        if (world.rank() == 0 and (param.print_level() > 1)) {
          print(" ");
          print("alpha eigenvalues");
          print(aeps);
          if (param.nbeta() != 0 && !param.spin_restricted()) {
            print("beta eigenvalues");
            print(beps);
          }

          // write eigenvalues etc to a file at the same time for plotting DOS
          // etc.
          FILE* f = 0;
          if (param.nbeta() != 0 && !param.spin_restricted()) {
            f = fopen("energies_alpha.dat", "w");
          } else {
            f = fopen("energies.dat", "w");
          }

          long nmo = amo.size();
          fprintf(f, "# %8li\n", nmo);
          for (long i = 0; i < nmo; ++i) {
            fprintf(f, "%13.8f\n", aeps(i));
          }
          fclose(f);

          if (param.nbeta() != 0 && !param.spin_restricted()) {
            long nmo = bmo.size();
            FILE* f = 0;
            f = fopen("energies_beta.dat", "w");

            fprintf(f, "# %8li\n", nmo);
            for (long i = 0; i < nmo; ++i) {
              fprintf(f, "%13.8f\t", beps(i));
            }
            fclose(f);
          }
        }

        if (param.do_localize()) {
          // Restore the diagonal elements for the analysis
          for (unsigned int i = 0; i < amo.size(); ++i) aeps[i] = focka(i, i);
          if (param.nbeta() != 0 && !param.spin_restricted())
            for (unsigned int i = 0; i < bmo.size(); ++i) beps[i] = fockb(i, i);
        }
        // compute the dipole moment
        functionT rho = make_density(world, aocc, amo);
        if (!param.spin_restricted()) {
          if (param.nbeta()) rho += make_density(world, bocc, bmo);
        } else {
          rho.scale(2.0);
        }
        auto dipoleT = dipole(world, rho);
        output_scf_info_schema(iter,
                               {{"scf_kinetic_energy", ekinetic},
                                {"scf_non_local_psp_energy", enonlocal},
                                {"scf_nuclear_attraction_energy", enuclear},
                                {"scf_nuclear_repulsion_energy", enrep},
                                {"scf_coulomb_energy", ecoulomb},
                                {"scf_exchange-correlation_energy", exc},
                                {"scf_pcm_energy", epcm},
                                {"scf_total_energy", etot}},
                               dipoleT);

        break;
      }
    }

    update_subspace(world, Vpsia, Vpsib, focka, fockb, subspace, Q, bsh_residual, update_residual);
  }

  // compute the dipole moment
  functionT rho = make_density(world, aocc, amo);
  if (!param.spin_restricted()) {
    if (param.nbeta()) rho += make_density(world, bocc, bmo);
  } else {
    rho.scale(2.0);
  }
  dipole(world, rho);

  if (world.rank() == 0 and (param.print_level() > 1)) {
    if (param.do_localize())
      print(
          "Orbitals are localized - energies are diagonal Fock matrix "
          "elements\n");
    else
      print("Orbitals are eigenvectors - energies are eigenvalues\n");
    if (param.nwfile() == "none") print("Analysis of alpha MO vectors");
  }

  if (param.nwfile() == "none") {
    analyze_vectors(world, amo, aocc, aeps);
    if (param.nbeta() != 0 && !param.spin_restricted()) {
      if (world.rank() == 0 and (param.print_level() > 1)) print("Analysis of beta MO vectors");

      analyze_vectors(world, bmo, bocc, beps);
    }
  }

  if (param.get<bool>("print_dipole_matels")) {
    dipole_matrix_elements(world, amo, aocc, aeps, 0);
    if (param.nbeta() != 0 && !param.spin_restricted()) {
      dipole_matrix_elements(world, bmo, bocc, beps, 1);
    }
  }
}  // end solve function

// vama polarizability
void SCF::update_response_subspace(World& world,
                                   vecfuncT& ax,
                                   vecfuncT& ay,
                                   vecfuncT& bx,
                                   vecfuncT& by,
                                   vecfuncT& rax,
                                   vecfuncT& ray,
                                   vecfuncT& rbx,
                                   vecfuncT& rby,
                                   subspaceT& subspace,
                                   tensorT& Q,
                                   double& update_residual) {
  vecfuncT vm = ax;
  vm.insert(vm.end(), ay.begin(), ay.end());

  vecfuncT rm = rax;
  rm.insert(rm.end(), ray.begin(), ray.end());

  if (param.nbeta() != 0 && !param.spin_restricted()) {
    vm.insert(vm.end(), bx.begin(), bx.end());
    vm.insert(vm.end(), by.begin(), by.end());
    rm.insert(rm.end(), rbx.begin(), rbx.end());
    rm.insert(rm.end(), rby.begin(), rby.end());
  }

  compress(world, vm, false);
  compress(world, rm, false);
  world.gop.fence();
  subspace.push_back(pairvecfuncT(vm, rm));
  int m = subspace.size();
  tensorT ms(m);
  tensorT sm(m);
  for (int s = 0; s < m; ++s) {
    const vecfuncT& vs = subspace[s].first;
    const vecfuncT& rs = subspace[s].second;
    for (unsigned int i = 0; i < vm.size(); ++i) {
      ms[s] += vm[i].inner_local(rs[i]);
      sm[s] += vs[i].inner_local(rm[i]);
    }
  }

  world.gop.sum(ms.ptr(), m);
  world.gop.sum(sm.ptr(), m);
  tensorT newQ(m, m);
  if (m > 1) newQ(Slice(0, -2), Slice(0, -2)) = Q;

  newQ(m - 1, _) = ms;
  newQ(_, m - 1) = sm;
  Q = newQ;
  // if (world.rank() == 0) { print("kain Q"); print(Q); }
  tensorT c;
  if (world.rank() == 0) {
    double rcond = 1e-12;
    while (1) {
      c = KAIN(Q, rcond);
      // if (world.rank() == 0) print("kain c:", c);
      if (std::abs(c[m - 1]) < 3.0) {
        break;
      } else if (rcond < 0.01) {
        if (param.print_level() > 3) print("Increasing subspace singular value threshold ", c[m - 1], rcond);
        rcond *= 100;
      } else {
        if (param.print_level() > 3) print("Forcing full step due to subspace malfunction");
        c = 0.0;
        c[m - 1] = 1.0;
        break;
      }
    }
  }

  world.gop.broadcast_serializable(c, 0);
  if (world.rank() == 0 and (param.print_level() > 3)) {
    print("Response Subspace solution", c);
  }
  START_TIMER(world);
  vecfuncT ax_new = zero_functions_compressed<double, 3>(world, ax.size());
  vecfuncT ay_new = zero_functions_compressed<double, 3>(world, ay.size());
  vecfuncT bx_new = zero_functions_compressed<double, 3>(world, bx.size());
  vecfuncT by_new = zero_functions_compressed<double, 3>(world, by.size());

  for (unsigned int m = 0; m < subspace.size(); ++m) {
    const vecfuncT& vm = subspace[m].first;
    const vecfuncT& rm = subspace[m].second;
    const vecfuncT vmax(vm.begin(), vm.begin() + ax.size());
    const vecfuncT rmax(rm.begin(), rm.begin() + rax.size());
    const vecfuncT vmay(vm.begin() + ax.size(), vm.begin() + ax.size() + ay.size());
    const vecfuncT rmay(rm.begin() + rax.size(), rm.begin() + rax.size() + ray.size());
    gaxpy(world, 1.0, ax_new, c(m), vmax, false);
    gaxpy(world, 1.0, ax_new, -c(m), rmax, false);
    gaxpy(world, 1.0, ay_new, c(m), vmay, false);
    gaxpy(world, 1.0, ay_new, -c(m), rmay, false);
    // if(param.nbeta != 0 && !param.spin_restricted){
    const vecfuncT vmbx(vm.end() - by.size() - bx.size(), vm.end() - by.size());
    const vecfuncT rmbx(rm.end() - rby.size() - rbx.size(), rm.end() - rby.size());
    const vecfuncT vmby(vm.end() - by.size(), vm.end());
    const vecfuncT rmby(rm.end() - rby.size(), rm.end());
    gaxpy(world, 1.0, bx_new, c(m), vmbx, false);
    gaxpy(world, 1.0, bx_new, -c(m), rmbx, false);
    gaxpy(world, 1.0, by_new, c(m), vmby, false);
    gaxpy(world, 1.0, by_new, -c(m), rmby, false);
    //}
  }
  world.gop.fence();
  END_TIMER(world, "Subspace transform");
  if (param.maxsub() <= 1) {
    subspace.clear();
  } else if (subspace.size() == size_t(param.maxsub())) {
    subspace.erase(subspace.begin());
    Q = Q(Slice(1, -1), Slice(1, -1));
  }

  std::vector<double> axnorm = norm2s(world, sub(world, ax, ax_new));
  std::vector<double> aynorm = norm2s(world, sub(world, ay, ay_new));
  std::vector<double> bxnorm = norm2s(world, sub(world, bx, bx_new));
  std::vector<double> bynorm = norm2s(world, sub(world, by, by_new));
  int nres = 0;
  for (unsigned int i = 0; i < ax.size(); ++i) {
    if (axnorm[i] > param.maxrotn()) {
      double s = param.maxrotn() / axnorm[i];
      ++nres;
      if (world.rank() == 0 and (param.print_level() > 3)) {
        if (nres == 1) printf("  restricting step for alpha orbitals:");

        printf(" %d", i);
      }
      ax_new[i].gaxpy(s, ax[i], 1.0 - s, false);
    }
  }
  if (nres > 0 && world.rank() == 0 and (param.print_level() > 3)) printf("\n");

  nres = 0;
  for (unsigned int i = 0; i < ay.size(); ++i) {
    if (aynorm[i] > param.maxrotn()) {
      double s = param.maxrotn() / aynorm[i];
      ++nres;
      if (world.rank() == 0 and (param.print_level() > 3)) {
        if (nres == 1) printf("  restricting step for alpha orbitals:");

        printf(" %d", i);
      }
      ay_new[i].gaxpy(s, ay[i], 1.0 - s, false);
    }
  }
  if (nres > 0 && world.rank() == 0 and (param.print_level() > 3)) printf("\n");

  // if(param.nbeta != 0 && !param.spin_restricted){
  nres = 0;
  for (unsigned int i = 0; i < bx.size(); ++i) {
    if (bxnorm[i] > param.maxrotn()) {
      double s = param.maxrotn() / bxnorm[i];
      ++nres;
      if (world.rank() == 0 and (param.print_level() > 3)) {
        if (nres == 1) printf("  restricting step for  beta orbitals:");

        printf(" %d", i);
      }
      bx_new[i].gaxpy(s, bx[i], 1.0 - s, false);
    }
  }
  if (nres > 0 && world.rank() == 0 and (param.print_level() > 3)) printf("\n");

  nres = 0;
  for (unsigned int i = 0; i < by.size(); ++i) {
    if (bynorm[i] > param.maxrotn()) {
      double s = param.maxrotn() / bynorm[i];
      ++nres;
      if (world.rank() == 0 and (param.print_level() > 3)) {
        if (nres == 1) printf("  restricting step for  beta orbitals:");

        printf(" %d", i);
      }
      by_new[i].gaxpy(s, by[i], 1.0 - s, false);
    }
  }
  if (nres > 0 && world.rank() == 0 and (param.print_level() > 3)) printf("\n");
  //}

  world.gop.fence();
  double rms, maxval_x, maxval_y, maxval_b;
  vector_stats(axnorm, rms, maxval_x);
  vector_stats(aynorm, rms, maxval_y);

  update_residual = std::max(maxval_x, maxval_y);

  if (bxnorm.size()) {
    vector_stats(bxnorm, rms, maxval_x);
    vector_stats(bynorm, rms, maxval_y);

    maxval_b = std::max(maxval_x, maxval_y);
    update_residual = std::max(update_residual, maxval_b);
  }
  // START_TIMER(world);
  // double trantol = vtol / std::min(30.0, double(ax.size()));
  // normalize(world, ax_new);
  // normalize(world, ay_new);
  // ax_new = transform(world, ax_new, Q3(matrix_inner(world, ax_new, ax_new)),
  // trantol, true); ay_new = transform(world, ay_new, Q3(matrix_inner(world,
  // ay_new, ay_new)), trantol, true);
  truncate(world, ax_new);
  truncate(world, ay_new);
  // normalize(world, ax_new);
  // normalize(world, ay_new);
  if (param.nbeta() != 0 && !param.spin_restricted()) {
    // normalize(world, bx_new);
    // normalize(world, by_new);
    // bx_new = transform(world, bx_new, Q3(matrix_inner(world, bx_new,
    // bx_new)), trantol, true); by_new = transform(world, by_new,
    // Q3(matrix_inner(world, by_new, by_new)), trantol, true);
    truncate(world, bx_new);
    truncate(world, by_new);
    // normalize(world, bx_new);
    // normalize(world, by_new);
  }
  // END_TIMER(world, "Orthonormalize");
  ax = ax_new;
  ay = ay_new;
  bx = bx_new;
  by = by_new;
}

vecfuncT SCF::apply_potential_response(World& world,
                                       const vecfuncT& dmo,
                                       const XCOperator<double, 3>& xcop,
                                       const functionT& vlocal,
                                       int ispin) {
  functionT vloc = copy(vlocal);

  if (xc.is_dft() && !(xc.hf_exchange_coefficient() == 1.0)) {
    START_TIMER(world);

    //            XCOperator xcoperator(world,this,ispin);
    //            if (ispin==0) exc=xcoperator.compute_xc_energy();
    xcop.set_ispin(ispin);
    vloc += xcop.make_xc_potential();

    // TODO: fbischoff thinks this is double-counting the gga potential part
    //
    //#ifdef MADNESS_HAS_LIBXC
    //            if (xc.is_gga() ) {
    //
    //                functionT vsigaa = xcoperator.make_xc_potential();
    //                functionT vsigab;
    //                if (xc.is_spin_polarized() && param.nbeta != 0)// V_ab
    //                    vsigab = xcoperator.make_xc_potential();
    //
    //                for (int axis=0; axis<3; axis++) {
    //                    functionT gradn = delrho[axis + 3*ispin];
    //                    functionT ddel = vsigaa*gradn;
    //                    if (xc.is_spin_polarized() && param.nbeta != 0) {
    //                        functionT vsab = vsigab*delrho[axis +
    //                        3*(1-ispin)]; ddel = ddel + vsab;
    //                    }
    //                    ddel.scale(xc.is_spin_polarized() ? 2.0 : 4.0);
    //                    Derivative<double,3> D =
    //                    free_space_derivative<double,3>(world, axis);
    //                    functionT vxc2=D(ddel);
    //                    vloc = vloc - vxc2;//.truncate();
    //                }
    //            }
    //#endif
    END_TIMER(world, "DFT potential");
  }

  START_TIMER(world);
  vecfuncT Vdmo = mul_sparse(world, vloc, dmo, vtol);
  END_TIMER(world, "V*dmo");
  print_meminfo(world.rank(), "V*dmo");
  if (xc.hf_exchange_coefficient()) {
    START_TIMER(world);
    vecfuncT Kdmo;
    Exchange<double, 3> K = Exchange<double, 3>(world, this, ispin).set_symmetric(false);
    if (ispin == 0) Kdmo = K(amo);
    if (ispin == 1) Kdmo = K(bmo);
    // tensorT excv = inner(world, Kdmo, dmo);
    // double exchf = 0.0;
    // for(unsigned long i = 0;i < dmo.size();++i){
    //    exchf -= 0.5 * excv[i] * occ[i];
    //}
    // if (!xc.is_spin_polarized()) exchf *= 2.0;
    gaxpy(world, 1.0, Vdmo, -xc.hf_exchange_coefficient(), Kdmo);
    Kdmo.clear();
    END_TIMER(world, "HF exchange");
    // exc = exchf* xc.hf_exchange_coefficient() + exc;
  }
  if (param.pure_ae()) potentialmanager->apply_nonlocal_potential(world, amo, Vdmo);

  truncate(world, Vdmo);

  print_meminfo(world.rank(), "Truncate Vdmo");
  world.gop.fence();
  return Vdmo;
=======
void SCF::solve(World & world) {
	PROFILE_MEMBER_FUNC(SCF);
	functionT arho_old, brho_old;
	const double dconv = std::max(FunctionDefaults < 3 > ::get_thresh(),
			param.dconv());
	const double trantol = vtol / std::min(30.0, double(amo.size()));
	const double tolloc = 1e-6; // was std::min(1e-6,0.01*dconv) but now trying to avoid unnecessary change // moved to localizer.h
	double update_residual = 0.0, bsh_residual = 0.0;
	subspaceT subspace;
	tensorT Q;
	bool do_this_iter = true;
	bool converged = false;

	// Shrink subspace until stop localizing/canonicalizing--- probably not a good idea
	// int maxsub_save = param.maxsub;
	// param.maxsub = 2;

	for (int iter = 0; iter < param.maxiter(); ++iter) {
		if (world.rank() == 0 and (param.print_level()>1))
			printf("\nIteration %d at time %.1fs\n\n", iter, wall_time());

		// if (iter > 0 && update_residual < 0.1) {
		//     //do_this_iter = false;
		//     param.maxsub = maxsub_save;
		// }

		if (param.do_localize() && do_this_iter) {
            START_TIMER(world);
            Localizer localizer(world,aobasis,molecule,ao);
            localizer.set_method(param.localize_method());
            MolecularOrbitals<double,3> mo(amo,aeps,{},aocc,aset);
			tensorT UT=localizer.compute_localization_matrix(world,mo,iter==0);
			UT.screen(trantol);
			amo = transform(world, amo, transpose(UT));
			truncate(world, amo);
			normalize(world, amo);

			if (!param.spin_restricted() && param.nbeta() != 0) {

                MolecularOrbitals<double,3> mo(bmo,beps,{},bocc,bset);
                tensorT UT=localizer.compute_localization_matrix(world,mo,iter==0);
				UT.screen(trantol);
				bmo = transform(world, bmo, transpose(UT));
				truncate(world, bmo);
				normalize(world, bmo);
			}
            END_TIMER(world, "localize");
		}

		START_TIMER(world);
		functionT arho = make_density(world, aocc, amo), brho;

		if (param.nbeta()) {
			if (param.spin_restricted()) {
				brho = arho;
			} else {
				brho = make_density(world, bocc, bmo);
			}
		} else {
			brho = functionT(world); // zero
		}
		END_TIMER(world, "Make densities");
		print_meminfo(world.rank(), "Make densities");

		if (iter < 2 || (iter % 10) == 0) {
			START_TIMER(world);
			loadbal(world, arho, brho, arho_old, brho_old, subspace);
			END_TIMER(world, "Load balancing");
			print_meminfo(world.rank(), "Load balancing");
		}
		double da = 0.0, db = 0.0;
		if (iter > 0) {
			da = (arho - arho_old).norm2();
			db = (brho - brho_old).norm2();
			if (world.rank() == 0 and (param.print_level()>2))
				print("delta rho", da, db, "residuals", bsh_residual,
						update_residual);

		}

		START_TIMER(world);
		arho_old = arho;
		brho_old = brho;
		functionT rho = arho + brho;
		rho.truncate();

		real_function_3d vnuc;
		if (param.psp_calc()){
			vnuc = gthpseudopotential->vlocalpot();}
		else if (param.pure_ae()){
			vnuc = potentialmanager->vnuclear();}
		else {
			vnuc = potentialmanager->vnuclear();
			vnuc = vnuc + gthpseudopotential->vlocalpot();}
		double enuclear = inner(rho, vnuc);
		END_TIMER(world, "Nuclear energy");

		START_TIMER(world);
		functionT vcoul = apply(*coulop, rho);
		functionT vlocal;
		END_TIMER(world, "Coulomb");
		print_meminfo(world.rank(), "Coulomb");

		double ecoulomb = 0.5 * inner(rho, vcoul);
		rho.clear(false);
		vlocal = vcoul + vnuc;

		// compute the contribution of the solvent to the local potential
		double epcm=0.0;
		if (param.pcm_data() != "none") {
			START_TIMER(world);
			functionT vpcm=pcm.compute_pcm_potential(vcoul);
			vlocal+=vpcm;
			epcm=pcm.compute_pcm_energy();
			END_TIMER(world, "PCM");
			print_meminfo(world.rank(), "PCM");
		}

		vcoul.clear(false);
		vlocal.truncate();
		double exca = 0.0, excb = 0.0;

		double enla = 0.0, enlb = 0.0;
		vecfuncT Vpsia = apply_potential(world, aocc, amo, vlocal, exca, enla, 0);
		vecfuncT Vpsib;
		if (!param.spin_restricted() && param.nbeta()) {
			Vpsib = apply_potential(world, bocc, bmo, vlocal, excb, enlb, 1);
		}
		else if (param.nbeta() != 0) {
			enlb = enla;
		}

		double ekina = 0.0, ekinb = 0.0;
		tensorT focka = make_fock_matrix(world, amo, Vpsia, aocc, ekina);
		tensorT fockb = focka;

		if (!param.spin_restricted() && param.nbeta() != 0)
			fockb = make_fock_matrix(world, bmo, Vpsib, bocc, ekinb);
		else if (param.nbeta() != 0) {
			ekinb = ekina;
		}

		if (!param.do_localize() && do_this_iter) {
			tensorT U = diag_fock_matrix(world, focka, amo, Vpsia, aeps, aocc,
					FunctionDefaults < 3 > ::get_thresh());
			//rotate_subspace(world, U, subspace, 0, amo.size(), trantol); ??
					if (!param.spin_restricted() && param.nbeta() != 0) {
						U = diag_fock_matrix(world, fockb, bmo, Vpsib, beps, bocc,
								FunctionDefaults < 3 > ::get_thresh());
						//rotate_subspace(world, U, subspace, amo.size(), bmo.size(),trantol);
					}
		}

		double enrep = molecule.nuclear_repulsion_energy();
		double ekinetic = ekina + ekinb;
		double enonlocal = enla + enlb;
		double exc = exca + excb;
		double etot = ekinetic + enuclear + ecoulomb + exc + enrep + enonlocal + epcm;
		current_energy = etot;
		//esol = etot;

		if (world.rank() == 0  and (param.print_level()>1)) {
			//lots of dps for testing Exc stuff
			/*printf("\n              kinetic %32.24f\n", ekinetic);
                printf("         nonlocal psp %32.24f\n", enonlocal);
                printf("   nuclear attraction %32.24f\n", enuclear);
                printf("              coulomb %32.24f\n", ecoulomb);
                printf(" exchange-correlation %32.24f\n", exc);
                printf("    nuclear-repulsion %32.24f\n", enrep);
                printf("                total %32.24f\n\n", etot);*/

			printf("\n              kinetic %16.8f\n", ekinetic);
			printf("         nonlocal psp %16.8f\n", enonlocal);
			printf("   nuclear attraction %16.8f\n", enuclear);
			printf("              coulomb %16.8f\n", ecoulomb);
			printf("                  PCM %16.8f\n", epcm);
			printf(" exchange-correlation %16.8f\n", exc);
			printf("    nuclear-repulsion %16.8f\n", enrep);
			printf("                total %16.8f\n\n", etot);
		}

		if (iter > 0) {
			//print("##convergence criteria: density delta=", da < dconv * molecule.natom() && db < dconv * molecule.natom(), ", bsh_residual=", (param.conv_only_dens || bsh_residual < 5.0*dconv));
			if (da < dconv * std::max(size_t(5),molecule.natom()) && db < dconv * std::max(size_t(5),molecule.natom())
			&& (param.get<bool>("conv_only_dens") || bsh_residual < 5.0 * dconv)) converged=true;
			// previous conv was too tight for small systems
			// if (da < dconv * molecule.natom() && db < dconv * molecule.natom()
			//     && (param.conv_only_dens || bsh_residual < 5.0 * dconv)) converged=true;

			// do diagonalization etc if this is the last iteration, even if the calculation didn't converge
			if (converged || iter==param.maxiter()-1) {
				if (world.rank() == 0 && converged and (param.print_level()>1)) {
					print("\nConverged!\n");
				}

				// Diagonalize to get the eigenvalues and if desired the final eigenvectors
				tensorT U;
				START_TIMER(world);
				tensorT overlap = matrix_inner(world, amo, amo, true);
				END_TIMER(world, "Overlap");

				START_TIMER(world);
				sygvp(world, focka, overlap, 1, U, aeps);
				END_TIMER(world, "focka eigen sol");

				if (!param.do_localize()) {
					START_TIMER(world);
					amo = transform(world, amo, U, trantol, true);
					truncate(world, amo);
					normalize(world, amo);
					END_TIMER(world, "Transform MOs");
				}
				if (param.nbeta() != 0 && !param.spin_restricted()) {

					START_TIMER(world);
					overlap = matrix_inner(world, bmo, bmo, true);
					END_TIMER(world, "Overlap");

					START_TIMER(world);
					sygvp(world, fockb, overlap, 1, U, beps);
					END_TIMER(world, "fockb eigen sol");

					if (!param.do_localize()) {
						START_TIMER(world);
						bmo = transform(world, bmo, U, trantol, true);
						truncate(world, bmo);
						normalize(world, bmo);
						END_TIMER(world, "Transform MOs");
					}
				}

				if (world.rank() == 0 and (param.print_level()>1)) {
					print(" ");
					print("alpha eigenvalues");
					print (aeps);
					if (param.nbeta() != 0 && !param.spin_restricted()) {
						print("beta eigenvalues");
						print (beps);
					}


					// write eigenvalues etc to a file at the same time for plotting DOS etc.
					FILE *f=0;
					if (param.nbeta() != 0 && !param.spin_restricted()) {
						f = fopen("energies_alpha.dat", "w");}
					else{
						f = fopen("energies.dat", "w");}

					long nmo = amo.size();
					fprintf(f, "# %8li\n", nmo);
					for (long i = 0; i < nmo; ++i) {
						fprintf(f, "%13.8f\n", aeps(i));
					}
					fclose(f);

					if (param.nbeta() != 0 && !param.spin_restricted()) {
						long nmo = bmo.size();
						FILE *f=0;
						f = fopen("energies_beta.dat", "w");

						fprintf(f, "# %8li\n", nmo);
						for (long i = 0; i < nmo; ++i) {
							fprintf(f, "%13.8f\t", beps(i));
						}
						fclose(f);
					}

				}

				if (param.do_localize()) {
					// Restore the diagonal elements for the analysis
					for (unsigned int i = 0; i < amo.size(); ++i)
						aeps[i] = focka(i, i);
					if (param.nbeta() != 0 && !param.spin_restricted())
						for (unsigned int i = 0; i < bmo.size(); ++i)
							beps[i] = fockb(i, i);
				}

				break;
			}

		}

		update_subspace(world, Vpsia, Vpsib, focka, fockb, subspace, Q,
				bsh_residual, update_residual);

	}

	// compute the dipole moment
	functionT rho = make_density(world, aocc, amo);
	if (!param.spin_restricted()) {
		if (param.nbeta())
			rho += make_density(world, bocc, bmo);
	} else {
		rho.scale(2.0);
	}
	dipole(world,rho);

	if (world.rank() == 0 and (param.print_level()>1)) {
		if (param.do_localize())
			print(
					"Orbitals are localized - energies are diagonal Fock matrix elements\n");
		else
			print("Orbitals are eigenvectors - energies are eigenvalues\n");
		if (param.nwfile() == "none") print("Analysis of alpha MO vectors");
	}

     if (param.nwfile() == "none") {
	     analyze_vectors(world, amo, aocc, aeps);
	     if (param.nbeta() != 0 && !param.spin_restricted()) {
	     	if (world.rank() == 0 and (param.print_level()>1))
	     		print("Analysis of beta MO vectors");

	     	analyze_vectors(world, bmo, bocc, beps);
	     }
     }

	if (param.get<bool>("print_dipole_matels")) {
		dipole_matrix_elements(world, amo, aocc, aeps, 0);
		if (param.nbeta() != 0 && !param.spin_restricted()) {
			dipole_matrix_elements(world, bmo, bocc, beps, 1);
		}
	}
}        // end solve function


//vama polarizability
void SCF::update_response_subspace(World & world,
		vecfuncT & ax, vecfuncT & ay,
		vecfuncT & bx, vecfuncT & by,
		vecfuncT & rax, vecfuncT & ray,
		vecfuncT & rbx, vecfuncT & rby,
		subspaceT & subspace, tensorT & Q, double & update_residual)
{
	vecfuncT vm = ax;
	vm.insert(vm.end(), ay.begin(), ay.end());

	vecfuncT rm = rax;
	rm.insert(rm.end(), ray.begin(), ray.end());

	if(param.nbeta() != 0 && !param.spin_restricted()){
		vm.insert(vm.end(), bx.begin(), bx.end());
		vm.insert(vm.end(), by.begin(), by.end());
		rm.insert(rm.end(), rbx.begin(), rbx.end());
		rm.insert(rm.end(), rby.begin(), rby.end());
	}

	compress(world, vm, false);
	compress(world, rm, false);
	world.gop.fence();
	subspace.push_back(pairvecfuncT(vm, rm));
	int m = subspace.size();
	tensorT ms(m);
	tensorT sm(m);
	for(int s = 0;s < m;++s){
		const vecfuncT & vs = subspace[s].first;
		const vecfuncT & rs = subspace[s].second;
		for(unsigned int i = 0;i < vm.size();++i){
			ms[s] += vm[i].inner_local(rs[i]);
			sm[s] += vs[i].inner_local(rm[i]);
		}
	}

	world.gop.sum(ms.ptr(), m);
	world.gop.sum(sm.ptr(), m);
	tensorT newQ(m, m);
	if(m > 1)
		newQ(Slice(0, -2), Slice(0, -2)) = Q;

	newQ(m - 1, _) = ms;
	newQ(_, m - 1) = sm;
	Q = newQ;
	//if (world.rank() == 0) { print("kain Q"); print(Q); }
	tensorT c;
	if(world.rank() == 0){
		double rcond = 1e-12;
		while(1){
			c = KAIN(Q, rcond);
			//if (world.rank() == 0) print("kain c:", c);
			if(std::abs(c[m - 1]) < 3.0){
				break;
			} else if(rcond < 0.01){
				if (param.print_level()>3) print("Increasing subspace singular value threshold ", c[m - 1], rcond);
				rcond *= 100;
			} else {
				if(param.print_level()>3) print("Forcing full step due to subspace malfunction");
				c = 0.0;
				c[m - 1] = 1.0;
				break;
			}
		}
	}

	world.gop.broadcast_serializable(c, 0);
	if(world.rank() == 0  and (param.print_level()>3)){
		print("Response Subspace solution", c);
	}
	START_TIMER(world);
	vecfuncT ax_new = zero_functions_compressed<double,3>(world, ax.size());
	vecfuncT ay_new = zero_functions_compressed<double,3>(world, ay.size());
	vecfuncT bx_new = zero_functions_compressed<double,3>(world, bx.size());
	vecfuncT by_new = zero_functions_compressed<double,3>(world, by.size());

	for(unsigned int m = 0;m < subspace.size();++m){
		const vecfuncT & vm = subspace[m].first;
		const vecfuncT & rm = subspace[m].second;
		const vecfuncT vmax(vm.begin(), vm.begin() + ax.size());
		const vecfuncT rmax(rm.begin(), rm.begin() + rax.size());
		const vecfuncT vmay(vm.begin() + ax.size(), vm.begin() + ax.size() + ay.size());
		const vecfuncT rmay(rm.begin() + rax.size(), rm.begin() + rax.size() + ray.size());
		gaxpy(world, 1.0, ax_new, c(m), vmax, false);
		gaxpy(world, 1.0, ax_new, -c(m), rmax, false);
		gaxpy(world, 1.0, ay_new, c(m), vmay, false);
		gaxpy(world, 1.0, ay_new, -c(m), rmay, false);
		//if(param.nbeta != 0 && !param.spin_restricted){
			const vecfuncT vmbx(vm.end() - by.size() - bx.size(), vm.end() - by.size());
			const vecfuncT rmbx(rm.end() - rby.size() - rbx.size(), rm.end() - rby.size());
			const vecfuncT vmby(vm.end() - by.size(), vm.end());
			const vecfuncT rmby(rm.end() - rby.size(), rm.end());
			gaxpy(world, 1.0, bx_new, c(m), vmbx, false);
			gaxpy(world, 1.0, bx_new, -c(m), rmbx, false);
			gaxpy(world, 1.0, by_new, c(m), vmby, false);
			gaxpy(world, 1.0, by_new, -c(m), rmby, false);
			//}
}
	world.gop.fence();
	END_TIMER(world, "Subspace transform");
	if(param.maxsub() <= 1){
		subspace.clear();
	} else if(subspace.size() == size_t(param.maxsub())){
		subspace.erase(subspace.begin());
		Q = Q(Slice(1, -1), Slice(1, -1));
	}

	std::vector<double> axnorm = norm2s(world, sub(world, ax, ax_new));
	std::vector<double> aynorm = norm2s(world, sub(world, ay, ay_new));
	std::vector<double> bxnorm = norm2s(world, sub(world, bx, bx_new));
	std::vector<double> bynorm = norm2s(world, sub(world, by, by_new));
	int nres = 0;
	for(unsigned int i = 0;i < ax.size();++i){
		if(axnorm[i] > param.maxrotn()){
			double s = param.maxrotn() / axnorm[i];
			++nres;
			if(world.rank() == 0  and (param.print_level()>3)){
				if(nres == 1)
					printf("  restricting step for alpha orbitals:");

				printf(" %d", i);
			}
			ax_new[i].gaxpy(s, ax[i], 1.0 - s, false);
		}

	}
	if(nres > 0 && world.rank() == 0  and (param.print_level()>3))
		printf("\n");

	nres = 0;
	for(unsigned int i = 0;i < ay.size();++i){
		if(aynorm[i] > param.maxrotn()){
			double s = param.maxrotn() / aynorm[i];
			++nres;
			if(world.rank() == 0  and (param.print_level()>3)){
				if(nres == 1)
					printf("  restricting step for alpha orbitals:");

				printf(" %d", i);
			}
			ay_new[i].gaxpy(s, ay[i], 1.0 - s, false);
		}

	}
	if(nres > 0 && world.rank() == 0  and (param.print_level()>3))
		printf("\n");

	//if(param.nbeta != 0 && !param.spin_restricted){
	nres = 0;
	for(unsigned int i = 0;i < bx.size();++i){
		if(bxnorm[i] > param.maxrotn()){
			double s = param.maxrotn() / bxnorm[i];
			++nres;
			if(world.rank() == 0  and (param.print_level()>3)){
				if(nres == 1)
					printf("  restricting step for  beta orbitals:");

				printf(" %d", i);
			}
			bx_new[i].gaxpy(s, bx[i], 1.0 - s, false);
		}

	}
	if(nres > 0 && world.rank() == 0  and (param.print_level()>3))
		printf("\n");

	nres = 0;
	for(unsigned int i = 0;i < by.size();++i){
		if(bynorm[i] > param.maxrotn()){
			double s = param.maxrotn() / bynorm[i];
			++nres;
			if(world.rank() == 0  and (param.print_level()>3)){
				if(nres == 1)
					printf("  restricting step for  beta orbitals:");

				printf(" %d", i);
			}
			by_new[i].gaxpy(s, by[i], 1.0 - s, false);
		}

	}
	if(nres > 0 && world.rank() == 0  and (param.print_level()>3))
		printf("\n");
	//}

	world.gop.fence();
	double rms, maxval_x, maxval_y, maxval_b;
	vector_stats(axnorm, rms, maxval_x);
	vector_stats(aynorm, rms, maxval_y);

	update_residual = std::max(maxval_x, maxval_y);

	if(bxnorm.size()){
		vector_stats(bxnorm, rms, maxval_x);
		vector_stats(bynorm, rms, maxval_y);

		maxval_b = std::max(maxval_x, maxval_y);
		update_residual = std::max(update_residual, maxval_b);
	}
	//START_TIMER(world);
	//double trantol = vtol / std::min(30.0, double(ax.size()));
	//normalize(world, ax_new);
	//normalize(world, ay_new);
	//ax_new = transform(world, ax_new, Q3(matrix_inner(world, ax_new, ax_new)), trantol, true);
	//ay_new = transform(world, ay_new, Q3(matrix_inner(world, ay_new, ay_new)), trantol, true);
	truncate(world, ax_new);
	truncate(world, ay_new);
	//normalize(world, ax_new);
	//normalize(world, ay_new);
	if(param.nbeta() != 0  && !param.spin_restricted()){
		//normalize(world, bx_new);
		//normalize(world, by_new);
		//bx_new = transform(world, bx_new, Q3(matrix_inner(world, bx_new, bx_new)), trantol, true);
		//by_new = transform(world, by_new, Q3(matrix_inner(world, by_new, by_new)), trantol, true);
		truncate(world, bx_new);
		truncate(world, by_new);
		//normalize(world, bx_new);
		//normalize(world, by_new);
	}
	//END_TIMER(world, "Orthonormalize");
	ax = ax_new;
	ay = ay_new;
	bx = bx_new;
	by = by_new;
}

vecfuncT SCF::apply_potential_response(World & world, const vecfuncT & dmo,
		const XCOperator<double,3>& xcop,  const functionT & vlocal, int ispin)
{
	functionT vloc = copy(vlocal);

	if (xc.is_dft() && !(xc.hf_exchange_coefficient()==1.0)) {
		START_TIMER(world);

		//            XCOperator xcoperator(world,this,ispin);
		//            if (ispin==0) exc=xcoperator.compute_xc_energy();
		xcop.set_ispin(ispin);
		vloc += xcop.make_xc_potential();

		// TODO: fbischoff thinks this is double-counting the gga potential part
		//
		//#ifdef MADNESS_HAS_LIBXC
		//            if (xc.is_gga() ) {
		//
		//                functionT vsigaa = xcoperator.make_xc_potential();
		//                functionT vsigab;
		//                if (xc.is_spin_polarized() && param.nbeta != 0)// V_ab
		//                    vsigab = xcoperator.make_xc_potential();
		//
		//                for (int axis=0; axis<3; axis++) {
		//                    functionT gradn = delrho[axis + 3*ispin];
		//                    functionT ddel = vsigaa*gradn;
		//                    if (xc.is_spin_polarized() && param.nbeta != 0) {
		//                        functionT vsab = vsigab*delrho[axis + 3*(1-ispin)];
		//                        ddel = ddel + vsab;
		//                    }
		//                    ddel.scale(xc.is_spin_polarized() ? 2.0 : 4.0);
		//                    Derivative<double,3> D = free_space_derivative<double,3>(world, axis);
		//                    functionT vxc2=D(ddel);
		//                    vloc = vloc - vxc2;//.truncate();
		//                }
		//            }
		//#endif
		END_TIMER(world, "DFT potential");
	}



	START_TIMER(world);
	vecfuncT Vdmo = mul_sparse(world, vloc, dmo, vtol);
	END_TIMER(world, "V*dmo");
	print_meminfo(world.rank(), "V*dmo");
	if(xc.hf_exchange_coefficient()){
		START_TIMER(world);
		vecfuncT Kdmo;
		Exchange<double,3> K=Exchange<double,3>(world,this,ispin).set_symmetric(false);
		if(ispin == 0)
			Kdmo=K(amo);
		if(ispin == 1)
			Kdmo=K(bmo);
		//tensorT excv = inner(world, Kdmo, dmo);
		//double exchf = 0.0;
		//for(unsigned long i = 0;i < dmo.size();++i){
		//    exchf -= 0.5 * excv[i] * occ[i];
		//}
		//if (!xc.is_spin_polarized()) exchf *= 2.0;
		gaxpy(world, 1.0, Vdmo, -xc.hf_exchange_coefficient(), Kdmo);
		Kdmo.clear();
		END_TIMER(world, "HF exchange");
		//exc = exchf* xc.hf_exchange_coefficient() + exc;
	}
	if (param.pure_ae())
		potentialmanager->apply_nonlocal_potential(world, amo, Vdmo);

	truncate(world, Vdmo);

	print_meminfo(world.rank(), "Truncate Vdmo");
	world.gop.fence();
	return Vdmo;
>>>>>>> b7c31ed3
}

void SCF::this_axis(World& world, int axis) {
  print("\n");
  if (world.rank() == 0) {
    if (axis == 0)
      print(" AXIS of frequency = x");

    else if (axis == 1)
      print(" AXIS of frequency = y");

    else if (axis == 2)
      print(" AXIS of frequency = z");
  }
}

vecfuncT SCF::calc_dipole_mo(World& world, vecfuncT& mo, const int axis) {
  // START_TIMER(world);

  vecfuncT dipolemo = zero_functions<double, 3>(world, mo.size());

  std::vector<int> f(3, 0);
  f[axis] = true;
  // print("f = ", f[0]," ",  f[1], " ", f[2]);
  functionT dipolefunc = factoryT(world).functor(functorT(new MomentFunctor(f)));
  reconstruct(world, mo);

  // dipolefunc * mo[iter]
  for (size_t p = 0; p < mo.size(); ++p) dipolemo[p] = mul_sparse(dipolefunc, mo[p], false);
  world.gop.fence();  // Must fence here

  // END_TIMER(world, "Make perturbation");
  print_meminfo(world.rank(), "Make perturbation");

  truncate(world, dipolemo);
  return dipolemo;
}

void SCF::calc_freq(World& world, double& omega, tensorT& ak, tensorT& bk, int sign) {
  for (int i = 0; i < param.nalpha(); ++i) {
    ak[i] = sqrt(-2.0 * (aeps[i] + sign * omega));
    if (world.rank() == 0) print(" kxy(alpha) [", i, "] : sqrt(-2 * (eps +/- omega)) = ", ak[i]);
  }
  if (!param.spin_restricted() && param.nbeta() != 0) {
    for (int i = 0; i < param.nbeta(); ++i) {
      bk[i] = sqrt(-2.0 * (beps[i] + sign * omega));
      if (world.rank() == 0)
        if (world.rank() == 0) print(" kxy(beta) [", i, "]: sqrt(-2 * (eps +/- omega)) = ", bk[i]);
    }
  }
}

void SCF::make_BSHOperatorPtr(World& world,
                              tensorT& ak,
                              tensorT& bk,
                              std::vector<poperatorT>& aop,
                              std::vector<poperatorT>& bop) {
  // START_TIMER(world);
  double tol = FunctionDefaults<3>::get_thresh();

  for (int i = 0; i < param.nalpha(); ++i) {
    // thresh tol : 1e-6
    aop[i] = poperatorT(BSHOperatorPtr3D(world, ak[i], param.lo(), tol));
  }
  if (!param.spin_restricted() && param.nbeta() != 0) {
    for (int i = 0; i < param.nbeta(); ++i) {
      bop[i] = poperatorT(BSHOperatorPtr3D(world, bk[i], param.lo(), tol));
    }
  }
  // END_TIMER(world, "Make BSHOp");
  print_meminfo(world.rank(), "Make BSHOp");
}

functionT SCF::make_density_ground(World& world, functionT& arho, functionT& brho) {
  // START_TIMER(world);

  functionT rho = factoryT(world);

  arho = make_density(world, aocc, amo);
  if (!param.spin_restricted()) {
    brho = make_density(world, bocc, bmo);
  } else {
    brho = arho;
  }

  rho = arho + brho;
  rho.truncate();

  // END_TIMER(world, "Make densities");
  print_meminfo(world.rank(), "Make densities");

  return rho;
}

functionT SCF::make_derivative_density(World& world,
                                       const vecfuncT& mo,
                                       const tensorT& occ,
                                       const vecfuncT& x,
                                       const vecfuncT& y) {
  functionT drho = factoryT(world);
  drho.compress();
  for (size_t i = 0; i < mo.size(); ++i) {
    functionT rhoi = mo[i] * x[i] + mo[i] * y[i];
    rhoi.compress();
    if (occ[i]) drho.gaxpy(1.0, rhoi, occ[i], false);
    // drho += (mo[i] * x[i]) + (mo[i] * y[i]);
  }
  world.gop.fence();
  // drho.truncate();
  return drho;
}

functionT SCF::calc_exchange_function(World& world,
                                      const int& p,
                                      const vecfuncT& dmo1,
                                      const vecfuncT& dmo2,
                                      const vecfuncT& mo,
                                      int& spin) {
  functionT dKmo = factoryT(world);
  reconstruct(world, mo);
  reconstruct(world, dmo1);
  reconstruct(world, dmo2);

  functionT k1 = factoryT(world);
  functionT k2 = factoryT(world);
  for (size_t i = 0; i < mo.size(); ++i) {
    k1 = apply(*coulop, (mo[i] * mo[p])) * dmo1[i];
    k2 = apply(*coulop, (mo[p] * dmo2[i])) * mo[i];
    dKmo = dKmo - (k1 + k2);
    k1.clear(false);
    k2.clear(false);
  }
  dKmo.truncate();
  return dKmo;
}

/// param[in]   drho    the perturbed density
vecfuncT SCF::calc_xc_function(World& world,
                               XCOperator<double, 3>& xc_alda,
                               const vecfuncT& mo,
                               const functionT& drho) {
  START_TIMER(world);
  reconstruct(world, mo);

  functionT dJ = apply(*coulop, drho);
  dJ.truncate();

  functionT vloc = dJ;

  // TODO openshell ?
  if (xc.is_dft() && xc.hf_exchange_coefficient() != 1.0) {
    vloc = dJ + xc_alda.apply_xc_kernel(drho);
  }

  vecfuncT Vxcmo = mul_sparse(world, vloc, mo, vtol);
  truncate(world, Vxcmo);

  END_TIMER(world, "Calc calc_xc_function ");
  print_meminfo(world.rank(), "Calc calc_xc_function");
  return Vxcmo;
}

/// @param[in]  drho    the perturbed density
vecfuncT SCF::calc_djkmo(World& world,
                         XCOperator<double, 3>& xc_alda,
                         const vecfuncT& dmo1,
                         const vecfuncT& dmo2,
                         const functionT& drho,
                         const vecfuncT& mo,
                         const functionT& drhos,
                         int spin) {
  vecfuncT djkmo = zero_functions<double, 3>(world, mo.size());
  // TODO becareful with drhos , drho
  // open shell drhoa !=drhob

  vecfuncT dkxcmo = calc_xc_function(world, xc_alda, mo, drho);
  // TODO hybrdid functs: not sure if should i have to apply
  if (xc.hf_exchange_coefficient() == 1.0) {
    // if(xc.hf_exchange_coefficient()){
    START_TIMER(world);
    for (size_t p = 0; p < mo.size(); ++p) {
      djkmo[p] = calc_exchange_function(world, p, dmo1, dmo2, mo, spin);
      // add a fraction only
      djkmo[p].scale(xc.hf_exchange_coefficient());
    }
    END_TIMER(world, "Calc calc_exchange_function ");
    print_meminfo(world.rank(), "Calc calc_exchange_function");
  }
  gaxpy(world, 1.0, djkmo, 1.0, dkxcmo);
  truncate(world, djkmo);

  return djkmo;
}

vecfuncT SCF::calc_rhs(World& world,
                       const vecfuncT& mo,
                       const vecfuncT& Vdmo,
                       const vecfuncT& dipolemo,
                       const vecfuncT& djkmo) {
  // START_TIMER(world);
  vecfuncT rhs;

  // the projector on the unperturbed density
  Projector<double, 3> rho0(mo);

  vecfuncT gp = add(world, dipolemo, djkmo);
  for (size_t i = 0; i < Vdmo.size(); ++i) {
    functionT gp1 = gp[i];
    gp1 = gp1 - rho0(gp1);
    gp1 = Vdmo[i] + gp1;
    rhs.push_back(gp1);
  }

  // END_TIMER(world, "Sum rhs response");
  print_meminfo(world.rank(), "Sum rhs response");
  truncate(world, rhs);

  return rhs;
}

void SCF::calc_response_function(World& world, vecfuncT& dmo, std::vector<poperatorT>& op, vecfuncT& rhs) {
  // new response function
  // BSHOperatorPrt3D : op
  dmo = apply(world, op, rhs);
  scale(world, dmo, -2.0);
  truncate(world, dmo);
}

// orthogonalization
void SCF::orthogonalize_response(World& world, vecfuncT& dmo, vecfuncT& mo) {
  reconstruct(world, dmo);
  for (size_t i = 0; i < mo.size(); ++i) {
    for (size_t j = 0; j < mo.size(); ++j) {
      // new_x = new_x - < psi | new_x > * psi
      dmo[i] = dmo[i] - dmo[i].inner(mo[j]) * mo[j];
    }
  }
}

// vama ugly ! alpha_ij(w) = - sum(m occ) [<psi_m(0)|r_i|psi_mj(1)(w)> +
// <psi_mj(1)(-w)|r_i|psi_m(0)>]

void SCF::dpolar(World& world, tensorT& polar, functionT& drho, const int axis) {
  for (int i = 0; i < 3; ++i) {
    std::vector<int> f(3, 0);
    f[i] = true;
    functionT dipolefunc = factoryT(world).functor(functorT(new MomentFunctor(f)));
    polar(axis, i) = -2.0 * dipolefunc.inner(drho);
  }
}

void SCF::calc_dpolar(World& world,
                      const vecfuncT& ax,
                      const vecfuncT& ay,
                      const vecfuncT& bx,
                      const vecfuncT& by,
                      const int axis,
                      tensorT& Dpolar_total,
                      tensorT& Dpolar_alpha,
                      tensorT& Dpolar_beta) {
  double Dpolar_average = 0.0;
  double Dpolar_iso = 0.0;

  // START_TIMER(world);
  // derivative density matrix
  functionT drhoa = make_derivative_density(world, amo, aocc, ax, ay);
  functionT drhob;
  if (!param.spin_restricted())
    drhob = make_derivative_density(world, bmo, bocc, bx, by);
  else
    drhob = drhoa;

  functionT drho = drhoa + drhob;

  dpolar(world, Dpolar_alpha, drhoa, axis);
  dpolar(world, Dpolar_beta, drhob, axis);
  dpolar(world, Dpolar_total, drho, axis);

  for (int i = 0; i < 3; ++i) Dpolar_total(axis, i) = 0.5 * Dpolar_total(axis, i);

  drhoa.clear(false);
  drhob.clear(false);
  drho.clear(false);

  if (world.rank() == 0) {
    printf("Dynamic Polarizability alpha ( Frequency = %.6f, axis %d )\n", param.response_freq(), axis);
    for (unsigned int i = 0; i < 3; ++i) printf(" \t %.6f ", Dpolar_alpha(axis, i));
    printf("\n");

    if (param.nbeta() != 0) {
      printf("Dynamic Polarizability beta ( Frequency = %.6f, axis %d )\n", param.response_freq(), axis);
      for (unsigned int i = 0; i < 3; ++i) printf(" \t %.6f ", Dpolar_beta(axis, i));
      print("\n");
    }
  }

  // last round
  if (axis == 2) {
    // diagonalize
    tensorT V, epolar, eapolar, ebpolar;
    syev(Dpolar_alpha, V, eapolar);
    syev(Dpolar_total, V, epolar);
    if (param.nbeta() != 0) syev(Dpolar_beta, V, ebpolar);
    for (unsigned int i = 0; i < 3; ++i) Dpolar_average = Dpolar_average + epolar[i];
    Dpolar_average = Dpolar_average / 3.0;
    Dpolar_iso = sqrt(.5) * sqrt(std::pow(Dpolar_alpha(0, 0) - Dpolar_alpha(1, 1), 2) +
                                 std::pow(Dpolar_alpha(1, 1) - Dpolar_alpha(2, 2), 2) +
                                 std::pow(Dpolar_alpha(2, 2) - Dpolar_alpha(0, 0), 2));

    if (world.rank() == 0) {
      print("Total Dynamic Polarizability Tensor ( Frequency = ", param.response_freq(), ")\n");
      print(Dpolar_total);
      printf("\tEigenvalues = ");
      printf("\t %.6f \t %.6f \t %.6f \n", epolar[0], epolar[1], epolar[2]);
      printf("\tIsotropic   = \t %.6f \n", Dpolar_average);
      printf("\tAnisotropic = \t %.6f \n", Dpolar_iso);
      printf("\n");
      printf("\n");
    }
  }
  // END_TIMER(world, "Calc D polar");
  print_meminfo(world.rank(), "Calc D polar");
  // end of solving polarizability
}
double SCF::residual_response(World& world,
                              const vecfuncT& x,
                              const vecfuncT& y,
                              const vecfuncT& x_old,
                              const vecfuncT& y_old,
                              vecfuncT& rx,
                              vecfuncT& ry) {
  double residual = 0.0;

  // START_TIMER(world);
  rx = sub(world, x_old, x);
  ry = sub(world, y_old, y);
  std::vector<double> rnormx = norm2s(world, rx);
  std::vector<double> rnormy = norm2s(world, ry);

  double rms, maxval_x, maxval_y;
  vector_stats(rnormx, rms, maxval_x);
  vector_stats(rnormy, rms, maxval_y);
  residual = std::max(maxval_x, maxval_y);

  // END_TIMER(world, "Residual X,Y");
  print_meminfo(world.rank(), "Residual X,Y");

  return residual;
}

/// Calculates the dynamic polarizability of the current system
///
/// This is the only external function for a polarizability calcualtion.
/// The input parameters (such as frequency of perturbing radiation) are
/// all input via the input file (which is parsed on creation of a
/// calculation object, see SCF.h), but are listed here for completeness:
///
/// bool response;                    // response function calculation
/// double response_freq;             // Frequency for calculation response
/// function std::vector<bool> response_axis;  // Calculation protocol bool
/// nonrotate;                   // If true do not molcule orient double rconv;
/// // Response convergence double efield;                    // eps for finite
/// field double efield_axis;               // eps for finite field axis

void SCF::polarizability(World& world) {
  if (world.rank() == 0) {
    print("\n\n\n");
    print(
        " ---------------------------------------------------------------------"
        "---------");
    print(
        " |                MADNESS RESPONSE                                    "
        "        |");
    print(
        " ---------------------------------------------------------------------"
        "---------");
    print(" \n\n");
  }

  // TODO move this  X:axis=0, Y:axis=1, Z:axis=2
  double omega = param.response_freq();

  if (world.rank() == 0) {
    print(" eps_alpha");
    print(aeps);
    if (!param.spin_restricted() && param.nbeta() != 0) print(" eps_beta  = ", beps);

    print(" Frequency for response function (omega)= ", omega);
    print(" Number of alpha orbitals = ", param.nalpha());
    print(" Number of beta orbitals = ", param.nbeta());
  }

  // START_TIMER(world);
  // Green's function
  tensorT akx(param.nalpha());
  tensorT aky(param.nalpha());
  tensorT bkx(param.nbeta());
  tensorT bky(param.nbeta());

  // combine frequency term and eigenvalues
  calc_freq(world, omega, akx, bkx, 1);
  if (omega != 0.0) calc_freq(world, omega, aky, bky, -1);
  print_meminfo(world.rank(), "Make frequency term");

  // make density matrix
  functionT arho;
  functionT brho;
  functionT rho = make_density_ground(world, arho, brho);

  // vlocal = vnuc + 2*J
  functionT vlocal;
  {
    functionT vnuc;
    // TODO vnuc = potentialmanager->vnuclear();
    if (param.psp_calc()) {
      vnuc = gthpseudopotential->vlocalpot();
    } else if (param.pure_ae()) {
      vnuc = potentialmanager->vnuclear();
    } else {
      vnuc = potentialmanager->vnuclear();
      vnuc = vnuc + gthpseudopotential->vlocalpot();
    }
    START_TIMER(world);
    functionT vcoul = apply(*coulop, rho);
    vlocal = vcoul + vnuc;
    END_TIMER(world, "Calc vlocal");
  }
  vlocal.reconstruct();
  vlocal.truncate();

  // BSHOperatorPtr
  std::vector<poperatorT> aopx(param.nalpha());
  std::vector<poperatorT> bopx(param.nbeta());
  std::vector<poperatorT> aopy(param.nalpha());
  std::vector<poperatorT> bopy(param.nbeta());
  make_BSHOperatorPtr(world, akx, bkx, aopx, bopx);

  if (omega != 0.0) make_BSHOperatorPtr(world, aky, bky, aopy, bopy);

  tensorT Dpolar_total(3, 3), Dpolar_alpha(3, 3), Dpolar_beta(3, 3);

  double update_residual = 0.0;
  const double rconv = std::max(FunctionDefaults<3>::get_thresh(), param.get<double>("rconv"));
  //        int maxsub_save = param.maxsub();

  for (size_t axis = 0; axis < param.response_axis().size(); axis++) {
    if (!param.response_axis()[axis]) continue;

    subspaceT subspace;
    tensorT Q;
    if (world.rank() == 0) {
      this_axis(world, axis);
    }

    // perturbation
    vecfuncT dipoleamo = zero_functions<double, 3>(world, param.nalpha());
    vecfuncT dipolebmo = zero_functions<double, 3>(world, param.nbeta());

    // make response function x, y
    vecfuncT ax = zero_functions<double, 3>(world, param.nalpha());
    vecfuncT ay = zero_functions<double, 3>(world, param.nalpha());
    vecfuncT bx = zero_functions<double, 3>(world, param.nbeta());
    vecfuncT by = zero_functions<double, 3>(world, param.nbeta());

    // old response function
    vecfuncT ax_old = zero_functions<double, 3>(world, param.nalpha());
    vecfuncT ay_old = zero_functions<double, 3>(world, param.nalpha());
    vecfuncT bx_old = zero_functions<double, 3>(world, param.nbeta());
    vecfuncT by_old = zero_functions<double, 3>(world, param.nbeta());

    vecfuncT axrhs = zero_functions<double, 3>(world, param.nalpha());
    vecfuncT ayrhs = zero_functions<double, 3>(world, param.nalpha());
    vecfuncT bxrhs = zero_functions<double, 3>(world, param.nbeta());
    vecfuncT byrhs = zero_functions<double, 3>(world, param.nbeta());

    vecfuncT aVx;
    vecfuncT bVx;

    vecfuncT aVy;
    vecfuncT bVy;

    // make (dJ-dK)*2*mo
    vecfuncT djkamox;
    vecfuncT djkamoy;

    vecfuncT djkbmox;
    vecfuncT djkbmoy;

    // ri * psi_0
    dipoleamo = calc_dipole_mo(world, amo, axis);
    if (!param.spin_restricted() && param.nbeta() != 0) {
      dipolebmo = calc_dipole_mo(world, bmo, axis);
    } else {
      dipolebmo = dipoleamo;
    }

    // guess : drho=rho_0=sum[rho_i]=sum[psi_i^2]
    functionT drhoa = make_derivative_density(world, amo, aocc, dipoleamo, dipoleamo);
    drhoa.reconstruct();
    functionT drhob;
    if (!param.spin_restricted() && param.nbeta() != 0) {
      drhob = make_derivative_density(world, bmo, aocc, dipolebmo, dipolebmo);
      drhob.reconstruct();
    } else {
      drhob = drhoa;
    }
    functionT drho = drhoa + drhob;

    // construct xc operator only once since the ground state density
    // will not change during the iterations.
    XCOperator<double, 3> xcop(world, this, arho, brho);

    // construct xc operator for acting on the perturbed density --
    // use only the LDA approximation
    XCOperator<double, 3> xc_alda(world, "LDA", not param.spin_restricted(), arho, brho);

    for (int iter = 0; iter < param.maxiter(); ++iter) {
      if (world.rank() == 0) printf("\nIteration %d at time %.1fs\n\n", iter, wall_time());

      double residual = 0.0;

      //                if (iter > 0 && update_residual < 0.1) {
      //                    //do_this_iter = false;
      //                    param.maxsub = maxsub_save;
      //                }

      if (iter == 0) {
        // iter = 0 initial_guess
        aVx = apply_potential_response(world, dipoleamo, xcop, vlocal, 0);
        djkamox = calc_djkmo(world, xc_alda, dipoleamo, dipoleamo, drho, amo, drhoa, 0);
        axrhs = calc_rhs(world, amo, aVx, dipoleamo, djkamox);

        if (!param.spin_restricted() && param.nbeta() != 0) {
          bVx = apply_potential_response(world, dipolebmo, xcop, vlocal, 0);
          djkbmox = calc_djkmo(world, xc_alda, dipolebmo, dipolebmo, drho, bmo, drhob, 0);
          bxrhs = calc_rhs(world, bmo, bVx, dipolebmo, djkbmox);
        }

        if (omega != 0.0) {
          aVy = apply_potential_response(world, dipoleamo, xcop, vlocal, 0);
          djkamoy = calc_djkmo(world, xc_alda, dipoleamo, dipoleamo, drho, amo, drhoa, 0);
          ayrhs = calc_rhs(world, amo, aVy, dipoleamo, djkamoy);
          if (!param.spin_restricted() && param.nbeta() != 0) {
            bVy = apply_potential_response(world, dipolebmo, xcop, vlocal, 0);
            djkbmoy = calc_djkmo(world, xc_alda, dipolebmo, dipolebmo, drho, bmo, drhob, 0);
            byrhs = calc_rhs(world, bmo, bVy, dipolebmo, djkbmoy);
          }
        }
      }

      else {
        drhoa = make_derivative_density(world, amo, aocc, ax_old, ay_old);
        drhoa.reconstruct();
        if (!param.spin_restricted() && param.nbeta() != 0) {
          drhob = make_derivative_density(world, bmo, bocc, bx_old, by_old);
          drhob.reconstruct();
        } else {
          drhob = drhoa;
        }
        drho = drhoa + drhob;

        // calculate (dJ-dK)*2*mo
        aVx = apply_potential_response(world, ax_old, xcop, vlocal, 0);
        // make potential * wave function
        djkamox = calc_djkmo(world, xc_alda, ax_old, ay_old, drho, amo, drhoa, 0);
        // axrhs = -2.0 * (aVx + dipoleamo + duamo)
        axrhs = calc_rhs(world, amo, aVx, dipoleamo, djkamox);

        if (!param.spin_restricted() && param.nbeta() != 0) {
          bVx = apply_potential_response(world, bx_old, xcop, vlocal, 1);
          djkbmox = calc_djkmo(world, xc_alda, bx_old, by_old, drho, bmo, drhob, 1);
          bxrhs = calc_rhs(world, bmo, bVx, dipolebmo, djkbmox);
        }

        if (omega != 0.0) {
          aVy = apply_potential_response(world, ay_old, xcop, vlocal, 0);
          djkamoy = calc_djkmo(world, xc_alda, ay_old, ax_old, drho, amo, drhoa, 0);
          // bxrhs = -2.0 * (bVx + dipolebmo + dubmo)
          ayrhs = calc_rhs(world, amo, aVy, dipoleamo, djkamoy);

          if (!param.spin_restricted() && param.nbeta() != 0) {
            bVy = apply_potential_response(world, by_old, xcop, vlocal, 1);
            djkbmoy = calc_djkmo(world, xc_alda, by_old, bx_old, drho, amo, drhob, 1);
            byrhs = calc_rhs(world, bmo, bVy, dipolebmo, djkbmoy);
          }
        }
        aVx.clear();
        bVx.clear();
        aVy.clear();
        bVy.clear();
        djkamox.clear();
        djkamoy.clear();
        djkbmox.clear();
        djkbmoy.clear();
      }

      // START_TIMER(world);
      // ax_new = G * axrhs;
      calc_response_function(world, ax, aopx, axrhs);
      orthogonalize_response(world, ax, amo);
      truncate(world, ax);
      axrhs.clear();
      if (!param.spin_restricted() && param.nbeta() != 0) {
        // bx_new = G * bxrhs;
        calc_response_function(world, bx, bopx, bxrhs);
        orthogonalize_response(world, bx, bmo);
        truncate(world, bx);
        bxrhs.clear();
      } else {
        bx = ax;
      }

      if (omega != 0.0) {
        calc_response_function(world, ay, aopy, ayrhs);
        orthogonalize_response(world, ay, amo);
        truncate(world, ay);
        ayrhs.clear();

        if (!param.spin_restricted() && param.nbeta() != 0) {
          calc_response_function(world, by, bopy, byrhs);
          orthogonalize_response(world, by, bmo);
          truncate(world, by);
          byrhs.clear();
        } else {
          by = ay;
        }
      } else {
        ay = ax;
        by = bx;
      }
      // END_TIMER(world, "Make response func");
      print_meminfo(world.rank(), "Make response func");

      if (iter > 0) {
        // START_TIMER(world);
        residual = 0.0;

        vecfuncT rax = zero_functions<double, 3>(world, param.nalpha());  // residual alpha x
        vecfuncT ray = zero_functions<double, 3>(world, param.nalpha());  // residual alpha y
        vecfuncT rbx = zero_functions<double, 3>(world, param.nbeta());   // residual beta x
        vecfuncT rby = zero_functions<double, 3>(world, param.nbeta());   // residual beta y

        double aresidual = residual_response(world, ax, ay, ax_old, ay_old, rax, ray);
        double bresidual = 0.0;
        world.gop.fence();
        if (!param.spin_restricted() && param.nbeta() != 0) {
          bresidual = aresidual + residual_response(world, bx, by, bx_old, by_old, rbx, rby);
          residual = std::max(aresidual, bresidual);
          world.gop.fence();
        } else {
          residual = aresidual;
        }

        if (world.rank() == 0) print("\nresiduals_response (first) = ", residual);
        residual = 0.0;

        double nx, ny;
        ////////UPDATE
        nx = norm2(world, ax);
        if (world.rank() == 0) print("CURRENT_X_norm2() = ", nx);
        update_response_subspace(world, ax, ay, bx, by, rax, ray, rbx, rby, subspace, Q, update_residual);

        nx = norm2(world, ax);
        ny = norm2(world, ay);
        if (world.rank() == 0) {
          print("new X (alpha) norm2() = ", nx);
          print("new Y (alpha) norm2() = ", ny);
        }

        aresidual = residual_response(world, ax, ay, ax_old, ay_old, rax, ray);
        bresidual = 0.0;

        if (!param.spin_restricted() && param.nbeta() != 0) {
          bresidual = residual_response(world, bx, by, bx_old, by_old, rbx, rby);
          residual = std::max(aresidual, bresidual);
        } else
          residual = aresidual;

        double thresh = rconv * (param.nalpha() + param.nbeta()) * 2;
        if (world.rank() == 0) {
          print("\nresiduals_response (final) = ", residual);
          print("rconv *(param.nalpha + param.nbeta)*2", thresh);
        }

        //  END_TIMER(world, "Update response func");
        print_meminfo(world.rank(), "Update response func");

        if (residual < (rconv * (param.nalpha() + param.nbeta()) * 2)) {
          if (world.rank() == 0) {
            print("\nConverged response function!!\n");
            print("\n\n\n");
            print(
                " -------------------------------------------------------------"
                "-----------------");
            print(
                " |                  MADNESS CALCULATION POLARIZABILITY        "
                "                |");
            print(
                " -------------------------------------------------------------"
                "-----------------");
            print(" \n\n");
          }
          break;
        }
      }

      ax_old = ax;
      ay_old = ay;
      bx_old = bx;
      by_old = by;
      ax.clear();
      ay.clear();
      bx.clear();
      by.clear();

    }  // end iteration
    // END_TIMER(world, "Make response func");
    print_meminfo(world.rank(), "Make response func");

    calc_dpolar(world, ax_old, ay_old, bx_old, by_old, axis, Dpolar_total, Dpolar_alpha, Dpolar_beta);

#if 0
//hyper polarizability
											for (int p=0; p < ax_old.size(); p++){
												axx.push_back(ax_old[p]);
												ayx.push_back(ay_old[p]);
												if(!param.spin_restricted && param.nbeta != 0) {
													bxx.push_back(bx_old[p]);
													byx.push_back(by_old[p]);
												}
											}
#endif
    ax_old.clear();
    ay_old.clear();
    bx_old.clear();
    by_old.clear();

    dipoleamo.clear();
    dipolebmo.clear();
  }  // end axis
}
<<<<<<< HEAD
void SCF::output_scf_info_schema(const int& iter, const std::map<std::string, double>& vals, const tensorT& dipole_T) {
  json j = {};
  j.push_back(json());
  // TODO (Adrian) possibly read in json from filesystem.
  // if it exists figure out the size.  pushback for each protocol
  j[0]["scf_iterations"] = iter;
  const double thresh = FunctionDefaults<3>::get_thresh();
  const int k = FunctionDefaults<3>::get_k();
  j[0]["scf_threshold"] = thresh;
  j[0]["scf_k"] = k;
  for (auto const& [key, val] : vals) {
    j[0][key] = val;
  }
  j[0]["scf_dipole_moment"] = tensor_to_json(dipole_T);
  int num = 0;
  std::string save = "scf_info.json";
  if (std::filesystem::exists(save)) {
    std::ifstream ifs(save);
    json j_old;
    ifs >> j_old;
    print(j_old);
    j_old.push_back(j);
    j = j_old;
  };
  std::ofstream ofs(save);
  ofs << j;
}
// vama polarizability

}  // namespace madness
=======
//vama polarizability


}
>>>>>>> b7c31ed3
<|MERGE_RESOLUTION|>--- conflicted
+++ resolved
@@ -40,16 +40,14 @@
 #include <chem/SCFOperators.h>
 #include <chem/nemo.h>
 #include <chem/projector.h>
-<<<<<<< HEAD
 #include <madness/mra/qmprop.h>
 #include <madness/world/worldmem.h>
+#include <chem/projector.h>
+#include <chem/localizer.h>
 
 #include <cmath>
 
 #include "NWChem.h"
-=======
-#include <chem/localizer.h>
->>>>>>> b7c31ed3
 
 namespace madness {
 
@@ -130,7 +128,6 @@
 //    }
 
 /// collective constructor, reads \c input on rank 0, broadcasts to all
-<<<<<<< HEAD
 SCF::SCF(World& world, const commandlineparser& parser) : param(CalculationParameters(world, parser)) {
   FunctionDefaults<3>::set_truncate_mode(1);
   PROFILE_MEMBER_FUNC(SCF);
@@ -193,76 +190,11 @@
   FunctionDefaults<3>::set_cubic_cell(-param.L(), param.L());
   // set_protocol < 3 > (world, param.econv());
   FunctionDefaults<3>::set_truncate_mode(1);
-=======
-SCF::SCF(World& world, const commandlineparser& parser) : param(CalculationParameters(world,parser)) {
-	FunctionDefaults<3>::set_truncate_mode(1);
-	PROFILE_MEMBER_FUNC(SCF);
-
-//    param.read(world,parser.value("input"),"dft");
-	if (world.rank() == 0) {
-
-		// read input parameters from the input file
-		if (parser.key_exists("structure")) param.set_user_defined_value("molecular_structure",parser.value("structure"));
-
-		std::string molecular_structure=param.get<std::string>("molecular_structure");
-		if (molecular_structure=="inputfile") {
-			std::ifstream ifile(parser.value("input"));
-			molecule.read(ifile);
-		} else {
-			molecule.read_structure_from_library(molecular_structure);
-		}
-
-		// set derived parameters for the molecule
-
-		//if psp_calc is true, set all atoms to PS atoms
-		//if not, check whether some atoms are PS atoms or if this a pure AE calculation
-		if (param.get<bool>("psp_calc")) {
-			for (size_t iatom = 0; iatom < molecule.natom(); iatom++) {
-				molecule.set_pseudo_atom(iatom,true);
-			}
-		}
-
-		//modify atomic charge for complete PSP calc or individual PS atoms
-		for (size_t iatom = 0; iatom < molecule.natom(); iatom++) {
-			if (molecule.get_pseudo_atom(iatom)){
-				unsigned int an=molecule.get_atom_number(iatom);
-				double zeff=get_charge_from_file("gth.xml",an);
-				molecule.set_atom_charge(iatom,zeff);
-			}
-		}
-
-		if (param.core_type() != "none") {
-			molecule.read_core_file(param.core_type());
-		}
-
-		if(not param.no_orient()) molecule.orient();
-
-          //account for nwchem aobasis generation
-          if(param.nwfile() == "none")	reset_aobasis(param.aobasis());
-          else aobasis.read_nw_file(param.nwfile());
-		param.set_derived_values(molecule,aobasis);
-
-	}
-	world.gop.broadcast_serializable(molecule, 0);
-	world.gop.broadcast_serializable(param, 0);
-	world.gop.broadcast_serializable(aobasis, 0);
-
-	if (param.print_level()>2) print_timings=true;
-
-	xc.initialize(param.xc(), !param.spin_restricted(), world, param.print_level()>=10);
-	//xc.plot();
-
-	FunctionDefaults < 3 > ::set_cubic_cell(-param.L(), param.L());
-	//set_protocol < 3 > (world, param.econv());
-	FunctionDefaults<3>::set_truncate_mode(1);
-
->>>>>>> b7c31ed3
 }
 
 void SCF::save_mos(World& world) {
-<<<<<<< HEAD
   PROFILE_MEMBER_FUNC(SCF);
-  archive::ParallelOutputArchive ar(world, "restartdata", param.get<int>("nio"));
+  archive::ParallelOutputArchive<archive::BinaryFstreamOutputArchive> ar(world, "restartdata", param.get<int>("nio"));
   // IF YOU CHANGE ANYTHING HERE MAKE SURE TO UPDATE THIS VERSION NUMBER
   unsigned int version = 1;
   ar& version;
@@ -299,7 +231,7 @@
   amo.clear();
   bmo.clear();
 
-  archive::ParallelInputArchive ar(world, "restartdata");
+  archive::ParallelInputArchive<archive::BinaryFstreamInputArchive> ar(world, "restartdata");
 
   /*
     File format:
@@ -411,138 +343,6 @@
       //                normalize(world, bmo);
     }
   }
-=======
-	PROFILE_MEMBER_FUNC(SCF);
-	archive::ParallelOutputArchive<archive::BinaryFstreamOutputArchive> ar(world, "restartdata", param.get<int>("nio"));
-	ar & current_energy & param.spin_restricted();
-	ar & (unsigned int) (amo.size());
-	ar & aeps & aocc & aset;
-	for (unsigned int i = 0; i < amo.size(); ++i)
-		ar & amo[i];
-	if (!param.spin_restricted()) {
-		ar & (unsigned int) (bmo.size());
-		ar & beps & bocc & bset;
-		for (unsigned int i = 0; i < bmo.size(); ++i)
-			ar & bmo[i];
-	}
-
-     // Do not make a restartaodata file if nwchem orbitals used,
-     // as no aoamo/aobmo overlap matrix can be computed
-     if (param.nwfile() == "none") {
-	     tensorT Saoamo = matrix_inner(world, ao, amo);
-	     tensorT Saobmo = (!param.spin_restricted()) ? matrix_inner(world, ao, bmo) : tensorT();
-	     if (world.rank() == 0) {
-	     	archive::BinaryFstreamOutputArchive arao("restartaodata");
-	     	arao << Saoamo << aeps << aocc << aset;
-	     	if (!param.spin_restricted()) arao << Saobmo << beps << bocc << bset;
-	     }
-     }
-}
-
-void SCF::load_mos(World& world) {
-	PROFILE_MEMBER_FUNC(SCF);
-	//        const double trantol = vtol / std::min(30.0, double(param.nalpha));
-	const double thresh = FunctionDefaults < 3 > ::get_thresh();
-	const int k = FunctionDefaults < 3 > ::get_k();
-	unsigned int nmo = 0;
-	bool spinrest = false;
-	amo.clear();
-	bmo.clear();
-
-	archive::ParallelInputArchive<archive::BinaryFstreamInputArchive> ar(world, "restartdata");
-
-	/*
-          File format:
-
-          bool spinrestricted --> if true only alpha orbitals are present
-
-          unsigned int nmo_alpha;
-          Tensor<double> aeps;
-          Tensor<double> aocc;
-          vector<int> aset;
-          for i from 0 to nalpha-1:
-          .   Function<double,3> amo[i]
-
-          repeat for beta if !spinrestricted
-
-	 */
-
-	// LOTS OF LOGIC MISSING HERE TO CHANGE OCCUPATION NO., SET,
-	// EPS, SWAP, ... sigh
-	ar & current_energy & spinrest;
-
-	ar & nmo;
-	MADNESS_ASSERT(nmo >= unsigned(param.nmo_alpha()));
-	ar & aeps & aocc & aset;
-	amo.resize(nmo);
-	for (unsigned int i = 0; i < amo.size(); ++i)
-		ar & amo[i];
-	unsigned int n_core = molecule.n_core_orb_all();
-	if (nmo > unsigned(param.nmo_alpha())) {
-		aset = vector<int>(aset.begin() + n_core,
-				aset.begin() + n_core + param.nmo_alpha());
-		amo = vecfuncT(amo.begin() + n_core,
-				amo.begin() + n_core + param.nmo_alpha());
-		aeps = copy(aeps(Slice(n_core, n_core + param.nmo_alpha() - 1)));
-		aocc = copy(aocc(Slice(n_core, n_core + param.nmo_alpha() - 1)));
-	}
-
-	if (amo[0].k() != k) {
-		reconstruct(world, amo);
-		for (unsigned int i = 0; i < amo.size(); ++i)
-			amo[i] = madness::project(amo[i], k, thresh, false);
-		world.gop.fence();
-	}
-	set_thresh(world,amo,thresh);
-
-	//        normalize(world, amo);
-	//        amo = transform(world, amo, Q3(matrix_inner(world, amo, amo)), trantol, true);
-	//        truncate(world, amo);
-	//        normalize(world, amo);
-
-	if (!param.spin_restricted()) {
-
-		if (spinrest) { // Only alpha spin orbitals were on disk
-			MADNESS_ASSERT(param.nmo_alpha() >= param.nmo_beta());
-			bmo.resize(param.nmo_beta());
-			bset.resize(param.nmo_beta());
-			beps = copy(aeps(Slice(0, param.nmo_beta() - 1)));
-			bocc = copy(aocc(Slice(0, param.nmo_beta() - 1)));
-			for (int i = 0; i < param.nmo_beta(); ++i)
-				bmo[i] = copy(amo[i]);
-		} else {
-			ar & nmo;
-			ar & beps & bocc & bset;
-
-			bmo.resize(nmo);
-			for (unsigned int i = 0; i < bmo.size(); ++i)
-				ar & bmo[i];
-
-			if (nmo > unsigned(param.nmo_beta())) {
-				bset = vector<int>(bset.begin() + n_core,
-						bset.begin() + n_core + param.nmo_beta());
-				bmo = vecfuncT(bmo.begin() + n_core,
-						bmo.begin() + n_core + param.nmo_beta());
-				beps = copy(beps(Slice(n_core, n_core + param.nmo_beta() - 1)));
-				bocc = copy(bocc(Slice(n_core, n_core + param.nmo_beta() - 1)));
-			}
-
-			if (bmo[0].k() != k) {
-				reconstruct(world, bmo);
-				for (unsigned int i = 0; i < bmo.size(); ++i)
-					bmo[i] = madness::project(bmo[i], k, thresh, false);
-				world.gop.fence();
-			}
-			set_thresh(world,amo,thresh);
-
-			//                normalize(world, bmo);
-			//                bmo = transform(world, bmo, Q3(matrix_inner(world, bmo, bmo)), trantol, true);
-			//                truncate(world, bmo);
-			//                normalize(world, bmo);
-
-		}
-	}
->>>>>>> b7c31ed3
 }
 
 void SCF::do_plots(World& world) {
@@ -644,7 +444,28 @@
   return ao;
 }
 
-<<<<<<< HEAD
+void SCF::analyze_vectors(World& world, const vecfuncT & mo, const tensorT& occ,
+		const tensorT& energy, const std::vector<int>& set) {
+	START_TIMER(world);
+	PROFILE_MEMBER_FUNC(SCF);
+	tensorT Saomo = matrix_inner(world, ao, mo);
+	tensorT Saoao = matrix_inner(world, ao, ao, true);
+	int nmo1 = mo.size();
+	tensorT rsq, dip(3, nmo1);
+	{
+		functionT frsq = factoryT(world).f(rsquared).initial_level(4);
+		rsq = inner(world, mo, mul_sparse(world, frsq, mo, vtol));
+		for (int axis = 0; axis < 3; ++axis) {
+			functionT fdip = factoryT(world).functor(
+					functorT(new DipoleFunctor(axis))).initial_level(4);
+			dip(axis, _) = inner(world, mo, mul_sparse(world, fdip, mo, vtol));
+			for (int i = 0; i < nmo1; ++i)
+				rsq(i) -= dip(axis, i) * dip(axis, i);
+
+		}
+	}
+	tensorT C;
+	END_TIMER(world, "Analyze vectors");
 distmatT SCF::localize_PM(World& world,
                           const vecfuncT& mo,
                           const std::vector<int>& set,
@@ -1076,61 +897,6 @@
   return dUT;
 }
 
-=======
-void SCF::analyze_vectors(World& world, const vecfuncT & mo, const tensorT& occ,
-		const tensorT& energy, const std::vector<int>& set) {
-	START_TIMER(world);
-	PROFILE_MEMBER_FUNC(SCF);
-	tensorT Saomo = matrix_inner(world, ao, mo);
-	tensorT Saoao = matrix_inner(world, ao, ao, true);
-	int nmo1 = mo.size();
-	tensorT rsq, dip(3, nmo1);
-	{
-		functionT frsq = factoryT(world).f(rsquared).initial_level(4);
-		rsq = inner(world, mo, mul_sparse(world, frsq, mo, vtol));
-		for (int axis = 0; axis < 3; ++axis) {
-			functionT fdip = factoryT(world).functor(
-					functorT(new DipoleFunctor(axis))).initial_level(4);
-			dip(axis, _) = inner(world, mo, mul_sparse(world, fdip, mo, vtol));
-			for (int i = 0; i < nmo1; ++i)
-				rsq(i) -= dip(axis, i) * dip(axis, i);
-
-		}
-	}
-	tensorT C;
-	END_TIMER(world, "Analyze vectors");
-
-	START_TIMER(world);
-	gesvp(world, Saoao, Saomo, C);
-	END_TIMER(world, "Compute eigen gesv analyze vectors");
-	C = transpose(C);
-	long nmo = mo.size();
-	size_t ncoeff = 0;
-	for (long i = 0; i < nmo; ++i) {
-		size_t ncoeffi = mo[i].size();
-		ncoeff += ncoeffi;
-		if (world.rank() == 0 and (param.print_level()>1)) {
-			printf("  MO%4ld : ", i);
-			if (set.size())
-				printf("set=%d : ", set[i]);
-
-			if (occ.size())
-				printf("occ=%.2f : ", occ(i));
-
-			if (energy.size())
-				printf("energy=%13.8f : ", energy(i));
-
-			printf("ncoeff=%.2e:",(double) ncoeffi);
-
-			printf("center=(%.2f,%.2f,%.2f) : radius=%.2f\n", dip(0, i),
-					dip(1, i), dip(2, i), sqrt(rsq(i)));
-			aobasis.print_anal(molecule, C(i, _));
-			printf("total number of coefficients = %.8e\n\n", double(ncoeff));
-		}
-	}
-}
-
->>>>>>> b7c31ed3
 // this version is faster than the previous version on BG/Q
 distmatT SCF::kinetic_energy_matrix(World& world, const vecfuncT& v) const {
   PROFILE_MEMBER_FUNC(SCF);
@@ -1980,7 +1746,6 @@
   return vlda;
 }
 
-<<<<<<< HEAD
 vecfuncT SCF::apply_potential(World& world,
                               const tensorT& occ,
                               const vecfuncT& amo,
@@ -2043,65 +1808,6 @@
   print_meminfo(world.rank(), "Truncate Vpsi");
   world.gop.fence();
   return Vpsi;
-=======
-vecfuncT SCF::apply_potential(World & world, const tensorT & occ,
-		const vecfuncT & amo,
-		const functionT & vlocal, double & exc, double & enl, int ispin) {
-	PROFILE_MEMBER_FUNC(SCF);
-	functionT vloc = copy(vlocal);
-	exc = 0.0;
-	enl = 0.0;
-
-	// compute the local DFT potential for the MOs
-	if (xc.is_dft() && !(xc.hf_exchange_coefficient() == 1.0)) {
-		START_TIMER(world);
-
-		XCOperator<double,3> xcoperator(world,this,ispin,param.dft_deriv());
-		if (ispin==0) exc=xcoperator.compute_xc_energy();
-		vloc+=xcoperator.make_xc_potential();
-
-		END_TIMER(world, "DFT potential");
-	}
-
-	vloc.truncate();
-
-	START_TIMER(world);
-	vecfuncT Vpsi;
-	if (!param.pure_ae()){
-		Vpsi = gthpseudopotential->apply_potential(world, vloc, amo, occ, enl);}
-	else {
-		Vpsi = mul_sparse(world, vloc, amo, vtol);}
-
-	END_TIMER(world, "V*psi");
-	print_meminfo(world.rank(), "V*psi");
-	if (xc.hf_exchange_coefficient()) {
-		START_TIMER(world);
-		//            vecfuncT Kamo = apply_hf_exchange(world, occ, amo, amo);
-		Exchange<double,3> K=Exchange<double,3>(world,this,ispin).set_symmetric(true);
-		vecfuncT Kamo=K(amo);
-		tensorT excv = inner(world, Kamo, amo);
-		double exchf = 0.0;
-		for (unsigned long i = 0; i < amo.size(); ++i) {
-			exchf -= 0.5 * excv[i] * occ[i];
-		}
-		if (!xc.is_spin_polarized())
-			exchf *= 2.0;
-		gaxpy(world, 1.0, Vpsi, -xc.hf_exchange_coefficient(), Kamo);
-		Kamo.clear();
-		END_TIMER(world, "HF exchange");
-		exc = exchf * xc.hf_exchange_coefficient() + exc;
-	}
-	// need to come back to this for psp - when is this used?
-	if (param.pure_ae()){
-		potentialmanager->apply_nonlocal_potential(world, amo, Vpsi);}
-
-	START_TIMER(world);
-	truncate(world, Vpsi);
-	END_TIMER(world, "Truncate Vpsi");
-	print_meminfo(world.rank(), "Truncate Vpsi");
-	world.gop.fence();
-	return Vpsi;
->>>>>>> b7c31ed3
 }
 
 tensorT SCF::derivatives(World& world, const functionT& rho) const {
@@ -2394,7 +2100,6 @@
   return matrix_inner(world, pairs, Vpairs, true);
 }
 
-<<<<<<< HEAD
 tensorT SCF::matrix_exponential(const tensorT& A) const {
   PROFILE_MEMBER_FUNC(SCF);
   MADNESS_ASSERT(A.dim(0) == A.dim(1));
@@ -2476,8 +2181,6 @@
   return expB;
 }
 
-=======
->>>>>>> b7c31ed3
 /// compute the unitary transformation that diagonalizes the fock matrix
 
 /// @param[in]  world   the world
@@ -2487,7 +2190,6 @@
 /// @param[in]  occ     the occupation numbers
 /// @param[in]  thresh_degenerate       threshold for orbitals being degenerate
 /// @return             the unitary matrix U: U^T F U = evals
-<<<<<<< HEAD
 tensorT SCF::get_fock_transformation(World& world,
                                      const tensorT& overlap,
                                      tensorT& fock,
@@ -2496,104 +2198,20 @@
                                      const double thresh_degenerate) const {
   PROFILE_MEMBER_FUNC(SCF);
 
-  //	START_TIMER(world);
+
   tensorT U;
   sygvp(world, fock, overlap, 1, U, evals);
-  //	END_TIMER(world, "Diagonalization Fock-mat w sygv");
-
-  long nmo = fock.dim(0);
-
-  START_TIMER(world);
-  // Within blocks with the same occupation number attempt to
-  // keep orbitals in the same order (to avoid confusing the
-  // non-linear solver).
-  // !!!!!!!!!!!!!!!!! NEED TO RESTRICT TO OCCUPIED STATES?
-  bool switched = true;
-  while (switched) {
-    switched = false;
-    for (int i = 0; i < nmo; i++) {
-      for (int j = i + 1; j < nmo; j++) {
-        if (occ(i) == occ(j)) {
-          double sold = U(i, i) * U(i, i) + U(j, j) * U(j, j);
-          double snew = U(i, j) * U(i, j) + U(j, i) * U(j, i);
-          if (snew > sold) {
-            tensorT tmp = copy(U(_, i));
-            U(_, i) = U(_, j);
-            U(_, j) = tmp;
-            std::swap(evals[i], evals[j]);
-            switched = true;
-          }
-        }
-      }
-    }
-  }
-
-  // Fix phases.
-  for (long i = 0; i < nmo; ++i)
-    if (U(i, i) < 0.0) U(_, i).scale(-1.0);
-
-  // Rotations between effectively degenerate states confound
-  // the non-linear equation solver ... undo these rotations
-  long ilo = 0;  // first element of cluster
-  while (ilo < nmo - 1) {
-    long ihi = ilo;
-    while (fabs(evals[ilo] - evals[ihi + 1]) < thresh_degenerate * 10.0 * std::max(fabs(evals[ilo]), 1.0)) {
-      ++ihi;
-      if (ihi == nmo - 1) break;
-    }
-    long nclus = ihi - ilo + 1;
-    if (nclus > 1) {
-      // print("   found cluster", ilo, ihi);
-      tensorT q = copy(U(Slice(ilo, ihi), Slice(ilo, ihi)));
-      // print(q);
-      // Special code just for nclus=2
-      // double c = 0.5*(q(0,0) + q(1,1));
-      // double s = 0.5*(q(0,1) - q(1,0));
-      // double r = sqrt(c*c + s*s);
-      // c /= r;
-      // s /= r;
-      // q(0,0) = q(1,1) = c;
-      // q(0,1) = -s;
-      // q(1,0) = s;
-
-      // Polar Decomposition
-      tensorT VH(nclus, nclus);
-      tensorT W(nclus, nclus);
-      Tensor<double> sigma(nclus);
-
-      svd(q, W, sigma, VH);
-      q = transpose(inner(W, VH)).conj();
-      U(_, Slice(ilo, ihi)) = inner(U(_, Slice(ilo, ihi)), q);
-    }
-    ilo = ihi + 1;
-  }
+
+
+  Localizer::undo_reordering(U, occ, evals) ;
+    Localizer::undo_degenerate_rotations(U, evals, thresh_degenerate);
 
   world.gop.broadcast(U.ptr(), U.size(), 0);
   world.gop.broadcast(evals.ptr(), evals.size(), 0);
 
   fock = 0;
-  for (unsigned int i = 0; i < nmo; ++i) fock(i, i) = evals(i);
+  for (unsigned int i = 0; i < evals.size(); ++i) fock(i, i) = evals(i);
   return U;
-=======
-tensorT SCF::get_fock_transformation(World& world, const tensorT& overlap,
-		tensorT& fock, tensorT& evals, const tensorT& occ,
-		const double thresh_degenerate) const {
-	PROFILE_MEMBER_FUNC(SCF);
-
-	tensorT U;
-	sygvp(world, fock, overlap, 1, U, evals);
-
-    Localizer::undo_reordering(U, occ, evals);
-    Localizer::undo_degenerate_rotations(U, evals, thresh_degenerate);
-
-	world.gop.broadcast(U.ptr(), U.size(), 0);
-	world.gop.broadcast(evals.ptr(), evals.size(), 0);
-
-	fock = 0;
-	for (unsigned int i = 0; i < evals.size(); ++i)
-		fock(i, i) = evals(i);
-	return U;
->>>>>>> b7c31ed3
 }
 
 /// diagonalize the fock matrix, taking care of degenerate states
@@ -2607,7 +2225,6 @@
 /// @param[in]  occ             occupation numbers
 /// @param[in]  thresh  threshold for rotation and truncation
 /// @return             the unitary matrix U: U^T F U = evals
-<<<<<<< HEAD
 tensorT SCF::diag_fock_matrix(World& world,
                               tensorT& fock,
                               vecfuncT& psi,
@@ -2617,7 +2234,7 @@
                               const double thresh) const {
   PROFILE_MEMBER_FUNC(SCF);
 
-  // compute the unitary transformation matrix U that diagonalizes
+  START_TIMER(world);// compute the unitary transformation matrix U that diagonalizes
   // the fock matrix
   tensorT overlap = matrix_inner(world, psi, psi, true);
   tensorT U = get_fock_transformation(world, overlap, fock, evals, occ, thresh);
@@ -2640,39 +2257,6 @@
 
   END_TIMER(world, "Diagonalization rest");
   return U;
-=======
-tensorT SCF::diag_fock_matrix(World& world, tensorT& fock, vecfuncT& psi,
-		vecfuncT& Vpsi, tensorT& evals, const tensorT& occ,
-		const double thresh) const {
-	PROFILE_MEMBER_FUNC(SCF);
-
-    START_TIMER(world);
-	// compute the unitary transformation matrix U that diagonalizes
-	// the fock matrix
-	tensorT overlap = matrix_inner(world, psi, psi, true);
-	tensorT U = get_fock_transformation(world, overlap, fock, evals, occ,
-			thresh);
-
-	//eliminate mixing between occ and unocc
-	int nmo=U.dim(0);
-	for (int i=0; i<param.nalpha(); ++i){
-		//make virt orthog to occ without changing occ states
-		for (int j=param.nalpha(); j<nmo; ++j){
-			U(j,i)=0.0;
-		}
-	}
-
-	// transform the orbitals and the orbitals times the potential
-	Vpsi = transform(world, Vpsi, U, vtol / std::min(30.0, double(psi.size())), false);
-	psi = transform(world, psi, U, FunctionDefaults <3> ::get_thresh() / std::min(30.0, double(psi.size())),
-			true);
-	truncate(world, Vpsi, vtol, false);
-	truncate(world, psi);
-	normalize(world, psi);
-
-	END_TIMER(world, "Diagonalization rest");
-	return U;
->>>>>>> b7c31ed3
 }
 
 void SCF::loadbal(World& world,
@@ -3142,14 +2726,13 @@
 }
 
 // For given protocol, solve the DFT/HF/response equations
-<<<<<<< HEAD
 void SCF::solve(World& world) {
   PROFILE_MEMBER_FUNC(SCF);
   functionT arho_old, brho_old;
   const double dconv = std::max(FunctionDefaults<3>::get_thresh(), param.dconv());
   const double trantol = vtol / std::min(30.0, double(amo.size()));
   const double tolloc = 1e-6;  // was std::min(1e-6,0.01*dconv) but now trying
-                               // to avoid unnecessary change
+                               // to avoid unnecessary change // moved to localizer.h
   double update_residual = 0.0, bsh_residual = 0.0;
   subspaceT subspace;
   tensorT Q;
@@ -3168,37 +2751,26 @@
     // }
 
     if (param.do_localize() && do_this_iter) {
-      distmatT dUT;
-      if (param.localize_pm()) {
-        dUT = localize_PM(world, amo, aset, tolloc, 0.1, iter == 0, false);
-      } else if (param.localize_method() == "new") {
-        dUT = localize_new(world, amo, aset, tolloc, 0.1, iter == 0, false);
-      } else if (param.localize_method() == "boys") {
-        dUT = localize_boys(world, amo, aset, tolloc, 0.1, iter == 0, false);
-      } else
-        throw "localization confusion";
-
-      dUT.data().screen(trantol);
       START_TIMER(world);
-      amo = transform(world, amo, dUT);
+        Localizer localizer(world,aobasis,molecule,ao);
+            localizer.set_method (param.localize_method() );
+        MolecularOrbitals<double,3> mo(amo,aeps,{},aocc,aset);
+			tensorT UT=localizer.compute_localization_matrix(world,mo,iter==0);
+			UT.screen(trantol);
+
+      amo = transform(world, amo, transpose(UT));
       truncate(world, amo);
       normalize(world, amo);
       if (!param.spin_restricted() && param.nbeta() != 0) {
-        if (param.localize_pm()) {
-          dUT = localize_PM(world, bmo, bset, tolloc, 0.1, iter == 0, false);
-        } else if (param.localize_method() == "new") {
-          dUT = localize_new(world, bmo, bset, tolloc, 0.1, iter == 0, false);
-        } else {
-          dUT = localize_boys(world, bmo, bset, tolloc, 0.1, iter == 0, false);
-        }
-
-        START_TIMER(world);
-        dUT.data().screen(trantol);
-        bmo = transform(world, bmo, dUT);
+
+
+        MolecularOrbitals<double,3> mo(bmo,beps,{},bocc,bset);
+                tensorT UT=localizer.compute_localization_matrix(world,mo,iter==0);
+        UT.screen(trantol);
+        bmo = transform(world, bmo, transpose(UT));
         truncate(world, bmo);
-        normalize(world, bmo);
-        END_TIMER(world, "Rotate subspace");
-      }
+        normalize(world, bmo);}
+        END_TIMER(world, "localize");
     }
 
     START_TIMER(world);
@@ -3783,634 +3355,6 @@
   print_meminfo(world.rank(), "Truncate Vdmo");
   world.gop.fence();
   return Vdmo;
-=======
-void SCF::solve(World & world) {
-	PROFILE_MEMBER_FUNC(SCF);
-	functionT arho_old, brho_old;
-	const double dconv = std::max(FunctionDefaults < 3 > ::get_thresh(),
-			param.dconv());
-	const double trantol = vtol / std::min(30.0, double(amo.size()));
-	const double tolloc = 1e-6; // was std::min(1e-6,0.01*dconv) but now trying to avoid unnecessary change // moved to localizer.h
-	double update_residual = 0.0, bsh_residual = 0.0;
-	subspaceT subspace;
-	tensorT Q;
-	bool do_this_iter = true;
-	bool converged = false;
-
-	// Shrink subspace until stop localizing/canonicalizing--- probably not a good idea
-	// int maxsub_save = param.maxsub;
-	// param.maxsub = 2;
-
-	for (int iter = 0; iter < param.maxiter(); ++iter) {
-		if (world.rank() == 0 and (param.print_level()>1))
-			printf("\nIteration %d at time %.1fs\n\n", iter, wall_time());
-
-		// if (iter > 0 && update_residual < 0.1) {
-		//     //do_this_iter = false;
-		//     param.maxsub = maxsub_save;
-		// }
-
-		if (param.do_localize() && do_this_iter) {
-            START_TIMER(world);
-            Localizer localizer(world,aobasis,molecule,ao);
-            localizer.set_method(param.localize_method());
-            MolecularOrbitals<double,3> mo(amo,aeps,{},aocc,aset);
-			tensorT UT=localizer.compute_localization_matrix(world,mo,iter==0);
-			UT.screen(trantol);
-			amo = transform(world, amo, transpose(UT));
-			truncate(world, amo);
-			normalize(world, amo);
-
-			if (!param.spin_restricted() && param.nbeta() != 0) {
-
-                MolecularOrbitals<double,3> mo(bmo,beps,{},bocc,bset);
-                tensorT UT=localizer.compute_localization_matrix(world,mo,iter==0);
-				UT.screen(trantol);
-				bmo = transform(world, bmo, transpose(UT));
-				truncate(world, bmo);
-				normalize(world, bmo);
-			}
-            END_TIMER(world, "localize");
-		}
-
-		START_TIMER(world);
-		functionT arho = make_density(world, aocc, amo), brho;
-
-		if (param.nbeta()) {
-			if (param.spin_restricted()) {
-				brho = arho;
-			} else {
-				brho = make_density(world, bocc, bmo);
-			}
-		} else {
-			brho = functionT(world); // zero
-		}
-		END_TIMER(world, "Make densities");
-		print_meminfo(world.rank(), "Make densities");
-
-		if (iter < 2 || (iter % 10) == 0) {
-			START_TIMER(world);
-			loadbal(world, arho, brho, arho_old, brho_old, subspace);
-			END_TIMER(world, "Load balancing");
-			print_meminfo(world.rank(), "Load balancing");
-		}
-		double da = 0.0, db = 0.0;
-		if (iter > 0) {
-			da = (arho - arho_old).norm2();
-			db = (brho - brho_old).norm2();
-			if (world.rank() == 0 and (param.print_level()>2))
-				print("delta rho", da, db, "residuals", bsh_residual,
-						update_residual);
-
-		}
-
-		START_TIMER(world);
-		arho_old = arho;
-		brho_old = brho;
-		functionT rho = arho + brho;
-		rho.truncate();
-
-		real_function_3d vnuc;
-		if (param.psp_calc()){
-			vnuc = gthpseudopotential->vlocalpot();}
-		else if (param.pure_ae()){
-			vnuc = potentialmanager->vnuclear();}
-		else {
-			vnuc = potentialmanager->vnuclear();
-			vnuc = vnuc + gthpseudopotential->vlocalpot();}
-		double enuclear = inner(rho, vnuc);
-		END_TIMER(world, "Nuclear energy");
-
-		START_TIMER(world);
-		functionT vcoul = apply(*coulop, rho);
-		functionT vlocal;
-		END_TIMER(world, "Coulomb");
-		print_meminfo(world.rank(), "Coulomb");
-
-		double ecoulomb = 0.5 * inner(rho, vcoul);
-		rho.clear(false);
-		vlocal = vcoul + vnuc;
-
-		// compute the contribution of the solvent to the local potential
-		double epcm=0.0;
-		if (param.pcm_data() != "none") {
-			START_TIMER(world);
-			functionT vpcm=pcm.compute_pcm_potential(vcoul);
-			vlocal+=vpcm;
-			epcm=pcm.compute_pcm_energy();
-			END_TIMER(world, "PCM");
-			print_meminfo(world.rank(), "PCM");
-		}
-
-		vcoul.clear(false);
-		vlocal.truncate();
-		double exca = 0.0, excb = 0.0;
-
-		double enla = 0.0, enlb = 0.0;
-		vecfuncT Vpsia = apply_potential(world, aocc, amo, vlocal, exca, enla, 0);
-		vecfuncT Vpsib;
-		if (!param.spin_restricted() && param.nbeta()) {
-			Vpsib = apply_potential(world, bocc, bmo, vlocal, excb, enlb, 1);
-		}
-		else if (param.nbeta() != 0) {
-			enlb = enla;
-		}
-
-		double ekina = 0.0, ekinb = 0.0;
-		tensorT focka = make_fock_matrix(world, amo, Vpsia, aocc, ekina);
-		tensorT fockb = focka;
-
-		if (!param.spin_restricted() && param.nbeta() != 0)
-			fockb = make_fock_matrix(world, bmo, Vpsib, bocc, ekinb);
-		else if (param.nbeta() != 0) {
-			ekinb = ekina;
-		}
-
-		if (!param.do_localize() && do_this_iter) {
-			tensorT U = diag_fock_matrix(world, focka, amo, Vpsia, aeps, aocc,
-					FunctionDefaults < 3 > ::get_thresh());
-			//rotate_subspace(world, U, subspace, 0, amo.size(), trantol); ??
-					if (!param.spin_restricted() && param.nbeta() != 0) {
-						U = diag_fock_matrix(world, fockb, bmo, Vpsib, beps, bocc,
-								FunctionDefaults < 3 > ::get_thresh());
-						//rotate_subspace(world, U, subspace, amo.size(), bmo.size(),trantol);
-					}
-		}
-
-		double enrep = molecule.nuclear_repulsion_energy();
-		double ekinetic = ekina + ekinb;
-		double enonlocal = enla + enlb;
-		double exc = exca + excb;
-		double etot = ekinetic + enuclear + ecoulomb + exc + enrep + enonlocal + epcm;
-		current_energy = etot;
-		//esol = etot;
-
-		if (world.rank() == 0  and (param.print_level()>1)) {
-			//lots of dps for testing Exc stuff
-			/*printf("\n              kinetic %32.24f\n", ekinetic);
-                printf("         nonlocal psp %32.24f\n", enonlocal);
-                printf("   nuclear attraction %32.24f\n", enuclear);
-                printf("              coulomb %32.24f\n", ecoulomb);
-                printf(" exchange-correlation %32.24f\n", exc);
-                printf("    nuclear-repulsion %32.24f\n", enrep);
-                printf("                total %32.24f\n\n", etot);*/
-
-			printf("\n              kinetic %16.8f\n", ekinetic);
-			printf("         nonlocal psp %16.8f\n", enonlocal);
-			printf("   nuclear attraction %16.8f\n", enuclear);
-			printf("              coulomb %16.8f\n", ecoulomb);
-			printf("                  PCM %16.8f\n", epcm);
-			printf(" exchange-correlation %16.8f\n", exc);
-			printf("    nuclear-repulsion %16.8f\n", enrep);
-			printf("                total %16.8f\n\n", etot);
-		}
-
-		if (iter > 0) {
-			//print("##convergence criteria: density delta=", da < dconv * molecule.natom() && db < dconv * molecule.natom(), ", bsh_residual=", (param.conv_only_dens || bsh_residual < 5.0*dconv));
-			if (da < dconv * std::max(size_t(5),molecule.natom()) && db < dconv * std::max(size_t(5),molecule.natom())
-			&& (param.get<bool>("conv_only_dens") || bsh_residual < 5.0 * dconv)) converged=true;
-			// previous conv was too tight for small systems
-			// if (da < dconv * molecule.natom() && db < dconv * molecule.natom()
-			//     && (param.conv_only_dens || bsh_residual < 5.0 * dconv)) converged=true;
-
-			// do diagonalization etc if this is the last iteration, even if the calculation didn't converge
-			if (converged || iter==param.maxiter()-1) {
-				if (world.rank() == 0 && converged and (param.print_level()>1)) {
-					print("\nConverged!\n");
-				}
-
-				// Diagonalize to get the eigenvalues and if desired the final eigenvectors
-				tensorT U;
-				START_TIMER(world);
-				tensorT overlap = matrix_inner(world, amo, amo, true);
-				END_TIMER(world, "Overlap");
-
-				START_TIMER(world);
-				sygvp(world, focka, overlap, 1, U, aeps);
-				END_TIMER(world, "focka eigen sol");
-
-				if (!param.do_localize()) {
-					START_TIMER(world);
-					amo = transform(world, amo, U, trantol, true);
-					truncate(world, amo);
-					normalize(world, amo);
-					END_TIMER(world, "Transform MOs");
-				}
-				if (param.nbeta() != 0 && !param.spin_restricted()) {
-
-					START_TIMER(world);
-					overlap = matrix_inner(world, bmo, bmo, true);
-					END_TIMER(world, "Overlap");
-
-					START_TIMER(world);
-					sygvp(world, fockb, overlap, 1, U, beps);
-					END_TIMER(world, "fockb eigen sol");
-
-					if (!param.do_localize()) {
-						START_TIMER(world);
-						bmo = transform(world, bmo, U, trantol, true);
-						truncate(world, bmo);
-						normalize(world, bmo);
-						END_TIMER(world, "Transform MOs");
-					}
-				}
-
-				if (world.rank() == 0 and (param.print_level()>1)) {
-					print(" ");
-					print("alpha eigenvalues");
-					print (aeps);
-					if (param.nbeta() != 0 && !param.spin_restricted()) {
-						print("beta eigenvalues");
-						print (beps);
-					}
-
-
-					// write eigenvalues etc to a file at the same time for plotting DOS etc.
-					FILE *f=0;
-					if (param.nbeta() != 0 && !param.spin_restricted()) {
-						f = fopen("energies_alpha.dat", "w");}
-					else{
-						f = fopen("energies.dat", "w");}
-
-					long nmo = amo.size();
-					fprintf(f, "# %8li\n", nmo);
-					for (long i = 0; i < nmo; ++i) {
-						fprintf(f, "%13.8f\n", aeps(i));
-					}
-					fclose(f);
-
-					if (param.nbeta() != 0 && !param.spin_restricted()) {
-						long nmo = bmo.size();
-						FILE *f=0;
-						f = fopen("energies_beta.dat", "w");
-
-						fprintf(f, "# %8li\n", nmo);
-						for (long i = 0; i < nmo; ++i) {
-							fprintf(f, "%13.8f\t", beps(i));
-						}
-						fclose(f);
-					}
-
-				}
-
-				if (param.do_localize()) {
-					// Restore the diagonal elements for the analysis
-					for (unsigned int i = 0; i < amo.size(); ++i)
-						aeps[i] = focka(i, i);
-					if (param.nbeta() != 0 && !param.spin_restricted())
-						for (unsigned int i = 0; i < bmo.size(); ++i)
-							beps[i] = fockb(i, i);
-				}
-
-				break;
-			}
-
-		}
-
-		update_subspace(world, Vpsia, Vpsib, focka, fockb, subspace, Q,
-				bsh_residual, update_residual);
-
-	}
-
-	// compute the dipole moment
-	functionT rho = make_density(world, aocc, amo);
-	if (!param.spin_restricted()) {
-		if (param.nbeta())
-			rho += make_density(world, bocc, bmo);
-	} else {
-		rho.scale(2.0);
-	}
-	dipole(world,rho);
-
-	if (world.rank() == 0 and (param.print_level()>1)) {
-		if (param.do_localize())
-			print(
-					"Orbitals are localized - energies are diagonal Fock matrix elements\n");
-		else
-			print("Orbitals are eigenvectors - energies are eigenvalues\n");
-		if (param.nwfile() == "none") print("Analysis of alpha MO vectors");
-	}
-
-     if (param.nwfile() == "none") {
-	     analyze_vectors(world, amo, aocc, aeps);
-	     if (param.nbeta() != 0 && !param.spin_restricted()) {
-	     	if (world.rank() == 0 and (param.print_level()>1))
-	     		print("Analysis of beta MO vectors");
-
-	     	analyze_vectors(world, bmo, bocc, beps);
-	     }
-     }
-
-	if (param.get<bool>("print_dipole_matels")) {
-		dipole_matrix_elements(world, amo, aocc, aeps, 0);
-		if (param.nbeta() != 0 && !param.spin_restricted()) {
-			dipole_matrix_elements(world, bmo, bocc, beps, 1);
-		}
-	}
-}        // end solve function
-
-
-//vama polarizability
-void SCF::update_response_subspace(World & world,
-		vecfuncT & ax, vecfuncT & ay,
-		vecfuncT & bx, vecfuncT & by,
-		vecfuncT & rax, vecfuncT & ray,
-		vecfuncT & rbx, vecfuncT & rby,
-		subspaceT & subspace, tensorT & Q, double & update_residual)
-{
-	vecfuncT vm = ax;
-	vm.insert(vm.end(), ay.begin(), ay.end());
-
-	vecfuncT rm = rax;
-	rm.insert(rm.end(), ray.begin(), ray.end());
-
-	if(param.nbeta() != 0 && !param.spin_restricted()){
-		vm.insert(vm.end(), bx.begin(), bx.end());
-		vm.insert(vm.end(), by.begin(), by.end());
-		rm.insert(rm.end(), rbx.begin(), rbx.end());
-		rm.insert(rm.end(), rby.begin(), rby.end());
-	}
-
-	compress(world, vm, false);
-	compress(world, rm, false);
-	world.gop.fence();
-	subspace.push_back(pairvecfuncT(vm, rm));
-	int m = subspace.size();
-	tensorT ms(m);
-	tensorT sm(m);
-	for(int s = 0;s < m;++s){
-		const vecfuncT & vs = subspace[s].first;
-		const vecfuncT & rs = subspace[s].second;
-		for(unsigned int i = 0;i < vm.size();++i){
-			ms[s] += vm[i].inner_local(rs[i]);
-			sm[s] += vs[i].inner_local(rm[i]);
-		}
-	}
-
-	world.gop.sum(ms.ptr(), m);
-	world.gop.sum(sm.ptr(), m);
-	tensorT newQ(m, m);
-	if(m > 1)
-		newQ(Slice(0, -2), Slice(0, -2)) = Q;
-
-	newQ(m - 1, _) = ms;
-	newQ(_, m - 1) = sm;
-	Q = newQ;
-	//if (world.rank() == 0) { print("kain Q"); print(Q); }
-	tensorT c;
-	if(world.rank() == 0){
-		double rcond = 1e-12;
-		while(1){
-			c = KAIN(Q, rcond);
-			//if (world.rank() == 0) print("kain c:", c);
-			if(std::abs(c[m - 1]) < 3.0){
-				break;
-			} else if(rcond < 0.01){
-				if (param.print_level()>3) print("Increasing subspace singular value threshold ", c[m - 1], rcond);
-				rcond *= 100;
-			} else {
-				if(param.print_level()>3) print("Forcing full step due to subspace malfunction");
-				c = 0.0;
-				c[m - 1] = 1.0;
-				break;
-			}
-		}
-	}
-
-	world.gop.broadcast_serializable(c, 0);
-	if(world.rank() == 0  and (param.print_level()>3)){
-		print("Response Subspace solution", c);
-	}
-	START_TIMER(world);
-	vecfuncT ax_new = zero_functions_compressed<double,3>(world, ax.size());
-	vecfuncT ay_new = zero_functions_compressed<double,3>(world, ay.size());
-	vecfuncT bx_new = zero_functions_compressed<double,3>(world, bx.size());
-	vecfuncT by_new = zero_functions_compressed<double,3>(world, by.size());
-
-	for(unsigned int m = 0;m < subspace.size();++m){
-		const vecfuncT & vm = subspace[m].first;
-		const vecfuncT & rm = subspace[m].second;
-		const vecfuncT vmax(vm.begin(), vm.begin() + ax.size());
-		const vecfuncT rmax(rm.begin(), rm.begin() + rax.size());
-		const vecfuncT vmay(vm.begin() + ax.size(), vm.begin() + ax.size() + ay.size());
-		const vecfuncT rmay(rm.begin() + rax.size(), rm.begin() + rax.size() + ray.size());
-		gaxpy(world, 1.0, ax_new, c(m), vmax, false);
-		gaxpy(world, 1.0, ax_new, -c(m), rmax, false);
-		gaxpy(world, 1.0, ay_new, c(m), vmay, false);
-		gaxpy(world, 1.0, ay_new, -c(m), rmay, false);
-		//if(param.nbeta != 0 && !param.spin_restricted){
-			const vecfuncT vmbx(vm.end() - by.size() - bx.size(), vm.end() - by.size());
-			const vecfuncT rmbx(rm.end() - rby.size() - rbx.size(), rm.end() - rby.size());
-			const vecfuncT vmby(vm.end() - by.size(), vm.end());
-			const vecfuncT rmby(rm.end() - rby.size(), rm.end());
-			gaxpy(world, 1.0, bx_new, c(m), vmbx, false);
-			gaxpy(world, 1.0, bx_new, -c(m), rmbx, false);
-			gaxpy(world, 1.0, by_new, c(m), vmby, false);
-			gaxpy(world, 1.0, by_new, -c(m), rmby, false);
-			//}
-}
-	world.gop.fence();
-	END_TIMER(world, "Subspace transform");
-	if(param.maxsub() <= 1){
-		subspace.clear();
-	} else if(subspace.size() == size_t(param.maxsub())){
-		subspace.erase(subspace.begin());
-		Q = Q(Slice(1, -1), Slice(1, -1));
-	}
-
-	std::vector<double> axnorm = norm2s(world, sub(world, ax, ax_new));
-	std::vector<double> aynorm = norm2s(world, sub(world, ay, ay_new));
-	std::vector<double> bxnorm = norm2s(world, sub(world, bx, bx_new));
-	std::vector<double> bynorm = norm2s(world, sub(world, by, by_new));
-	int nres = 0;
-	for(unsigned int i = 0;i < ax.size();++i){
-		if(axnorm[i] > param.maxrotn()){
-			double s = param.maxrotn() / axnorm[i];
-			++nres;
-			if(world.rank() == 0  and (param.print_level()>3)){
-				if(nres == 1)
-					printf("  restricting step for alpha orbitals:");
-
-				printf(" %d", i);
-			}
-			ax_new[i].gaxpy(s, ax[i], 1.0 - s, false);
-		}
-
-	}
-	if(nres > 0 && world.rank() == 0  and (param.print_level()>3))
-		printf("\n");
-
-	nres = 0;
-	for(unsigned int i = 0;i < ay.size();++i){
-		if(aynorm[i] > param.maxrotn()){
-			double s = param.maxrotn() / aynorm[i];
-			++nres;
-			if(world.rank() == 0  and (param.print_level()>3)){
-				if(nres == 1)
-					printf("  restricting step for alpha orbitals:");
-
-				printf(" %d", i);
-			}
-			ay_new[i].gaxpy(s, ay[i], 1.0 - s, false);
-		}
-
-	}
-	if(nres > 0 && world.rank() == 0  and (param.print_level()>3))
-		printf("\n");
-
-	//if(param.nbeta != 0 && !param.spin_restricted){
-	nres = 0;
-	for(unsigned int i = 0;i < bx.size();++i){
-		if(bxnorm[i] > param.maxrotn()){
-			double s = param.maxrotn() / bxnorm[i];
-			++nres;
-			if(world.rank() == 0  and (param.print_level()>3)){
-				if(nres == 1)
-					printf("  restricting step for  beta orbitals:");
-
-				printf(" %d", i);
-			}
-			bx_new[i].gaxpy(s, bx[i], 1.0 - s, false);
-		}
-
-	}
-	if(nres > 0 && world.rank() == 0  and (param.print_level()>3))
-		printf("\n");
-
-	nres = 0;
-	for(unsigned int i = 0;i < by.size();++i){
-		if(bynorm[i] > param.maxrotn()){
-			double s = param.maxrotn() / bynorm[i];
-			++nres;
-			if(world.rank() == 0  and (param.print_level()>3)){
-				if(nres == 1)
-					printf("  restricting step for  beta orbitals:");
-
-				printf(" %d", i);
-			}
-			by_new[i].gaxpy(s, by[i], 1.0 - s, false);
-		}
-
-	}
-	if(nres > 0 && world.rank() == 0  and (param.print_level()>3))
-		printf("\n");
-	//}
-
-	world.gop.fence();
-	double rms, maxval_x, maxval_y, maxval_b;
-	vector_stats(axnorm, rms, maxval_x);
-	vector_stats(aynorm, rms, maxval_y);
-
-	update_residual = std::max(maxval_x, maxval_y);
-
-	if(bxnorm.size()){
-		vector_stats(bxnorm, rms, maxval_x);
-		vector_stats(bynorm, rms, maxval_y);
-
-		maxval_b = std::max(maxval_x, maxval_y);
-		update_residual = std::max(update_residual, maxval_b);
-	}
-	//START_TIMER(world);
-	//double trantol = vtol / std::min(30.0, double(ax.size()));
-	//normalize(world, ax_new);
-	//normalize(world, ay_new);
-	//ax_new = transform(world, ax_new, Q3(matrix_inner(world, ax_new, ax_new)), trantol, true);
-	//ay_new = transform(world, ay_new, Q3(matrix_inner(world, ay_new, ay_new)), trantol, true);
-	truncate(world, ax_new);
-	truncate(world, ay_new);
-	//normalize(world, ax_new);
-	//normalize(world, ay_new);
-	if(param.nbeta() != 0  && !param.spin_restricted()){
-		//normalize(world, bx_new);
-		//normalize(world, by_new);
-		//bx_new = transform(world, bx_new, Q3(matrix_inner(world, bx_new, bx_new)), trantol, true);
-		//by_new = transform(world, by_new, Q3(matrix_inner(world, by_new, by_new)), trantol, true);
-		truncate(world, bx_new);
-		truncate(world, by_new);
-		//normalize(world, bx_new);
-		//normalize(world, by_new);
-	}
-	//END_TIMER(world, "Orthonormalize");
-	ax = ax_new;
-	ay = ay_new;
-	bx = bx_new;
-	by = by_new;
-}
-
-vecfuncT SCF::apply_potential_response(World & world, const vecfuncT & dmo,
-		const XCOperator<double,3>& xcop,  const functionT & vlocal, int ispin)
-{
-	functionT vloc = copy(vlocal);
-
-	if (xc.is_dft() && !(xc.hf_exchange_coefficient()==1.0)) {
-		START_TIMER(world);
-
-		//            XCOperator xcoperator(world,this,ispin);
-		//            if (ispin==0) exc=xcoperator.compute_xc_energy();
-		xcop.set_ispin(ispin);
-		vloc += xcop.make_xc_potential();
-
-		// TODO: fbischoff thinks this is double-counting the gga potential part
-		//
-		//#ifdef MADNESS_HAS_LIBXC
-		//            if (xc.is_gga() ) {
-		//
-		//                functionT vsigaa = xcoperator.make_xc_potential();
-		//                functionT vsigab;
-		//                if (xc.is_spin_polarized() && param.nbeta != 0)// V_ab
-		//                    vsigab = xcoperator.make_xc_potential();
-		//
-		//                for (int axis=0; axis<3; axis++) {
-		//                    functionT gradn = delrho[axis + 3*ispin];
-		//                    functionT ddel = vsigaa*gradn;
-		//                    if (xc.is_spin_polarized() && param.nbeta != 0) {
-		//                        functionT vsab = vsigab*delrho[axis + 3*(1-ispin)];
-		//                        ddel = ddel + vsab;
-		//                    }
-		//                    ddel.scale(xc.is_spin_polarized() ? 2.0 : 4.0);
-		//                    Derivative<double,3> D = free_space_derivative<double,3>(world, axis);
-		//                    functionT vxc2=D(ddel);
-		//                    vloc = vloc - vxc2;//.truncate();
-		//                }
-		//            }
-		//#endif
-		END_TIMER(world, "DFT potential");
-	}
-
-
-
-	START_TIMER(world);
-	vecfuncT Vdmo = mul_sparse(world, vloc, dmo, vtol);
-	END_TIMER(world, "V*dmo");
-	print_meminfo(world.rank(), "V*dmo");
-	if(xc.hf_exchange_coefficient()){
-		START_TIMER(world);
-		vecfuncT Kdmo;
-		Exchange<double,3> K=Exchange<double,3>(world,this,ispin).set_symmetric(false);
-		if(ispin == 0)
-			Kdmo=K(amo);
-		if(ispin == 1)
-			Kdmo=K(bmo);
-		//tensorT excv = inner(world, Kdmo, dmo);
-		//double exchf = 0.0;
-		//for(unsigned long i = 0;i < dmo.size();++i){
-		//    exchf -= 0.5 * excv[i] * occ[i];
-		//}
-		//if (!xc.is_spin_polarized()) exchf *= 2.0;
-		gaxpy(world, 1.0, Vdmo, -xc.hf_exchange_coefficient(), Kdmo);
-		Kdmo.clear();
-		END_TIMER(world, "HF exchange");
-		//exc = exchf* xc.hf_exchange_coefficient() + exc;
-	}
-	if (param.pure_ae())
-		potentialmanager->apply_nonlocal_potential(world, amo, Vdmo);
-
-	truncate(world, Vdmo);
-
-	print_meminfo(world.rank(), "Truncate Vdmo");
-	world.gop.fence();
-	return Vdmo;
->>>>>>> b7c31ed3
 }
 
 void SCF::this_axis(World& world, int axis) {
@@ -5152,7 +4096,6 @@
     dipolebmo.clear();
   }  // end axis
 }
-<<<<<<< HEAD
 void SCF::output_scf_info_schema(const int& iter, const std::map<std::string, double>& vals, const tensorT& dipole_T) {
   json j = {};
   j.push_back(json());
@@ -5182,10 +4125,4 @@
 }
 // vama polarizability
 
-}  // namespace madness
-=======
-//vama polarizability
-
-
-}
->>>>>>> b7c31ed3
+}  // namespace madness