/*
  This file is part of MADNESS.

  Copyright (C) 2007,2010 Oak Ridge National Laboratory

  This program is free software; you can redistribute it and/or modify
  it under the terms of the GNU General Public License as published by
  the Free Software Foundation; either version 2 of the License, or
  (at your option) any later version.

  This program is distributed in the hope that it will be useful,
  but WITHOUT ANY WARRANTY; without even the implied warranty of
  MERCHANTABILITY or FITNESS FOR A PARTICULAR PURPOSE. See the
  GNU General Public License for more details.

  You should have received a copy of the GNU General Public License
  along with this program; if not, write to the Free Software
  Foundation, Inc., 59 Temple Place, Suite 330, Boston, MA 02111-1307 USA

  For more information please contact:

  Robert J. Harrison
  Oak Ridge National Laboratory
  One Bethel Valley Road
  P.O. Box 2008, MS-6367

  email: harrisonrj@ornl.gov
  tel:   865-241-3937
  fax:   865-572-0680
 */

/// \file SCF.cc
/// \brief Molecular HF and DFT code
/// \defgroup moldft The molecular density funcitonal and Hartree-Fock code


//#define WORLD_INSTANTIATE_STATIC_TEMPLATES


#include "SCF.h"
#include <cmath>
#include <madness/mra/qmprop.h>
#include <chem/nemo.h>
#include <chem/SCFOperators.h>
#include <madness/world/worldmem.h>
#include <chem/projector.h>
// extern "C" {
//   int     MKL_Set_Num_Threads_Local(int nth);
// }

namespace madness {

//    // moved to vmra.h
//    template <typename T, std::size_t NDIM>
//    DistributedMatrix<T> matrix_inner(const DistributedMatrixDistribution& d,
//                                      const std::vector< Function<T,NDIM> >& f,
//                                      const std::vector< Function<T,NDIM> >& g,
//                                      bool sym=false)


<<<<<<< HEAD
  template <typename T, std::size_t NDIM>
  static void verify_tree(World& world, const std::vector< Function<T,NDIM> >& v) {
    for (unsigned int i=0; i<v.size(); i++) {
      v[i].verify_tree();
    }
  }
    
    
    template<int NDIM>
    struct unaryexp {
        void operator()(const Key<NDIM>& key, Tensor<double_complex>& t) const {
            //vzExp(t.size, t.ptr(), t.ptr());
            UNARY_OPTIMIZED_ITERATOR(double_complex, t, *_p0 = exp(*_p0););
        }
        template <typename Archive>
        void serialize(Archive& ar) {}
    };
    
    
    
    
    static double rsquared(const coordT& r) {
        return r[0]*r[0] + r[1]*r[1] + r[2]*r[2];
    }
    
    // Returns exp(-I*t*V)
    static Function<double_complex,3> make_exp(double t, const Function<double,3>& v) {
        v.reconstruct();
        Function<double_complex,3> expV = double_complex(0.0,-t)*v;
        expV.unaryop(unaryexp<3>());
        //expV.truncate(); expV.reconstruct();
        return expV;
    }
    
    // Timer modified to correctly nest
    static std::vector<double> ttt, sss;
    static void START_TIMER(World& world) {
      world.gop.fence(); ttt.push_back(wall_time()); sss.push_back(cpu_time());
    }
    
  static double pop(std::vector<double>& v) {
    MADNESS_ASSERT(v.size());
    double x=v.back();
    v.pop_back();
    return x;
  }
    static void END_TIMER(World& world, const char* msg) {
      double wall=wall_time()-pop(ttt), cpu=cpu_time()-pop(sss); 
      if (world.rank()==0) printf("timer: %20.20s %8.2fs %8.2fs\n", msg, cpu, wall);
    }
    
    extern void drot(long n, double* MADNESS_RESTRICT a, double* MADNESS_RESTRICT b, double s, double c, long inc);
    
    
    /// Given overlap matrix, return rotation with 3rd order error to orthonormalize the vectors
    tensorT Q3(const tensorT& s) {
        tensorT Q = inner(s,s);
        Q.gaxpy(0.2,s,-2.0/3.0);
        for (int i=0; i<s.dim(0); ++i) Q(i,i) += 1.0;
        return Q.scale(15.0/8.0);
    }
    
    /// Given overlap matrix, return rotation with 2nd order error to orthonormalize the vectors
    tensorT Q2(const tensorT& s) {
        // symmetric
        tensorT Q = -0.5*s;

        // // Gramm Schmidt in order
        // tensorT Q = -s;
        // for (int i=0; i<s.dim(0); ++i) {
        //     Q(i,i) *= 0.5;
        //     for (int j=0; j<i; ++j) {
        //         Q(i,j) = 0.0;
        //     }
        // }

        for (int i=0; i<s.dim(0); ++i) Q(i,i) += 1.5;
        //print(Q);
        return Q;
    }
    
    
    SCF::SCF(World & world, const char *filename) : SCF(world, (world.rank() == 0 ? std::make_shared<std::ifstream>(filename) : nullptr)){
    }

    /// collective constructor, reads \c input on rank 0, broadcasts to all
    SCF::SCF(World & world, std::shared_ptr<std::istream> input) {
        FunctionDefaults<3>::set_truncate_mode(1);
        PROFILE_MEMBER_FUNC(SCF);
        if (world.rank() == 0) {
            if (input->fail()) {
                MADNESS_EXCEPTION("SCF failed to open stream", 0);
            }
            molecule.read(*input);

            // symmetry confuses orbital localization --- no longer --- the new algorithm is robust
            // if (molecule.natom() < 3){
	    //     param.localize = false; 
	    //     if(world.rank()==0) std::cout << "Less than 3 Atoms: Deactivated localization!\n";
	    // }

            param.read(*input);
            
            //if psp_calc is true, set all atoms to PS atoms
            //if not, check whether some atoms are PS atoms or if this a pure AE calculation
            if (param.psp_calc) {
                for (size_t iatom = 0; iatom < molecule.natom(); iatom++) {
                    molecule.set_pseudo_atom(iatom,true);
                }
            }
            else{
               for (size_t iatom = 0; iatom < molecule.natom(); iatom++) {
                   if (molecule.get_pseudo_atom(iatom)){
                       param.pure_ae=false;
                       continue;
                   }
               }
            }
=======
template <typename T, std::size_t NDIM>
static void verify_tree(World& world, const std::vector< Function<T,NDIM> >& v) {
	for (unsigned int i=0; i<v.size(); i++) {
		v[i].verify_tree();
	}
}
>>>>>>> c6ec0e76


<<<<<<< HEAD
            //modify atomic charge for complete PSP calc or individual PS atoms
            if (!param.pure_ae){
                for (size_t iatom = 0; iatom < molecule.natom(); iatom++) {
                    if (molecule.get_pseudo_atom(iatom)){
                        unsigned int an=molecule.get_atom_number(iatom);
                        double zeff=get_charge_from_file("gth.xml",an);
                        molecule.set_atom_charge(iatom,zeff);
                    }
                }
            }
            
            unsigned int n_core = 0;
            if (param.core_type != "") {
                molecule.read_core_file(param.core_type);
                param.aobasis = molecule.guess_file();
                n_core = molecule.n_core_orb_all();
            }
            
            if(not param.no_orient)molecule.orient();

            aobasis.read_file(param.aobasis);
            param.set_molecular_info(molecule, aobasis, n_core);
        }
        world.gop.broadcast_serializable(molecule, 0);
        world.gop.broadcast_serializable(param, 0);
        world.gop.broadcast_serializable(aobasis, 0);
        
        xc.initialize(param.xc_data, !param.spin_restricted, world,true);
        //xc.plot();
        
        FunctionDefaults < 3 > ::set_cubic_cell(-param.L, param.L);
        set_protocol < 3 > (world, param.econv);
        FunctionDefaults<3>::set_truncate_mode(1);

    }
    
    
    void SCF::save_mos(World& world) {
        PROFILE_MEMBER_FUNC(SCF);
        archive::ParallelOutputArchive ar(world, "restartdata", param.nio);
        ar & current_energy & param.spin_restricted;
        ar & (unsigned int) (amo.size());
        ar & aeps & aocc & aset & param.L & FunctionDefaults<3>::get_k() 
           & molecule & param.xc_data;
        for (unsigned int i = 0; i < amo.size(); ++i)
            ar & amo[i];
        if (!param.spin_restricted) {
            ar & (unsigned int) (bmo.size());
            ar & beps & bocc & bset;
            for (unsigned int i = 0; i < bmo.size(); ++i)
                ar & bmo[i];
        }

        tensorT Saoamo = matrix_inner(world, ao, amo);
        tensorT Saobmo = (!param.spin_restricted) ? matrix_inner(world, ao, bmo) : tensorT();
        if (world.rank() == 0) {
            archive::BinaryFstreamOutputArchive arao("restartaodata");
            arao << Saoamo << aeps << aocc << aset;
            if (!param.spin_restricted) arao << Saobmo << beps << bocc << bset;
        }
    }
    
    void SCF::load_mos(World& world) {
        PROFILE_MEMBER_FUNC(SCF);
        //        const double trantol = vtol / std::min(30.0, double(param.nalpha));
        const double thresh = FunctionDefaults < 3 > ::get_thresh();
        const int k = FunctionDefaults < 3 > ::get_k();
        unsigned int nmo = 0;
        bool spinrest = false;
        amo.clear();
        bmo.clear();
        
        archive::ParallelInputArchive ar(world, "restartdata");
        
        /*
=======
template<int NDIM>
struct unaryexp {
	void operator()(const Key<NDIM>& key, Tensor<double_complex>& t) const {
		//vzExp(t.size, t.ptr(), t.ptr());
		UNARY_OPTIMIZED_ITERATOR(double_complex, t, *_p0 = exp(*_p0););
	}
	template <typename Archive>
	void serialize(Archive& ar) {}
};




static double rsquared(const coordT& r) {
	return r[0]*r[0] + r[1]*r[1] + r[2]*r[2];
}

// Returns exp(-I*t*V)
static Function<double_complex,3> make_exp(double t, const Function<double,3>& v) {
	v.reconstruct();
	Function<double_complex,3> expV = double_complex(0.0,-t)*v;
	expV.unaryop(unaryexp<3>());
	//expV.truncate(); expV.reconstruct();
	return expV;
}

// Timer modified to correctly nest
static bool print_timings=false;
static std::vector<double> ttt, sss;
static void START_TIMER(World& world) {
	world.gop.fence(); ttt.push_back(wall_time()); sss.push_back(cpu_time());
}

static double pop(std::vector<double>& v) {
	MADNESS_ASSERT(v.size());
	double x=v.back();
	v.pop_back();
	return x;
}
static void END_TIMER(World& world, const char* msg) {
	double wall=wall_time()-pop(ttt), cpu=cpu_time()-pop(sss);
	if (world.rank()==0 and print_timings) printf("timer: %20.20s %8.2fs %8.2fs\n", msg, cpu, wall);
}


/// Given overlap matrix, return rotation with 3rd order error to orthonormalize the vectors
tensorT Q3(const tensorT& s) {
	tensorT Q = inner(s,s);
	Q.gaxpy(0.2,s,-2.0/3.0);
	for (int i=0; i<s.dim(0); ++i) Q(i,i) += 1.0;
	return Q.scale(15.0/8.0);
}

/// Given overlap matrix, return rotation with 2nd order error to orthonormalize the vectors
tensorT Q2(const tensorT& s) {
	tensorT Q = -0.5*s;
	for (int i=0; i<s.dim(0); ++i) Q(i,i) += 1.5;
	return Q;
}


//    SCF::SCF(World & world, const char *filename) : SCF(world, (world.rank() == 0 ? std::make_shared<std::ifstream>(filename) : nullptr)){
//    }

/// collective constructor, reads \c input on rank 0, broadcasts to all
SCF::SCF(World& world, const std::string& inputfile) : param(CalculationParameters()) {
	FunctionDefaults<3>::set_truncate_mode(1);
	PROFILE_MEMBER_FUNC(SCF);

	if (world.rank() == 0) {

		// read input parameters from the input file
		param.read(world,inputfile,"dft");

		std::ifstream ifile(inputfile);
		molecule.read(ifile);

		// set derived parameters for the molecule

		//if psp_calc is true, set all atoms to PS atoms
		//if not, check whether some atoms are PS atoms or if this a pure AE calculation
		if (param.get<bool>("psp_calc")) {
			for (size_t iatom = 0; iatom < molecule.natom(); iatom++) {
				molecule.set_pseudo_atom(iatom,true);
			}
		}

		//modify atomic charge for complete PSP calc or individual PS atoms
		for (size_t iatom = 0; iatom < molecule.natom(); iatom++) {
			if (molecule.get_pseudo_atom(iatom)){
				unsigned int an=molecule.get_atom_number(iatom);
				double zeff=get_charge_from_file("gth.xml",an);
				molecule.set_atom_charge(iatom,zeff);
			}
		}

		if (param.core_type() != "none") {
			molecule.read_core_file(param.core_type());
		}

		if(not param.no_orient()) molecule.orient();

		reset_aobasis(param.aobasis());
		param.set_derived_values(molecule,aobasis);

	}
	world.gop.broadcast_serializable(molecule, 0);
	world.gop.broadcast_serializable(param, 0);
	world.gop.broadcast_serializable(aobasis, 0);

	if (param.print_level()>2) print_timings=true;

	xc.initialize(param.xc(), !param.spin_restricted(), world, param.print_level()>1);
	//xc.plot();

	FunctionDefaults < 3 > ::set_cubic_cell(-param.L(), param.L());
	set_protocol < 3 > (world, param.econv());
	FunctionDefaults<3>::set_truncate_mode(1);

}


void SCF::save_mos(World& world) {
	PROFILE_MEMBER_FUNC(SCF);
	archive::ParallelOutputArchive ar(world, "restartdata", param.get<int>("nio"));
	ar & current_energy & param.spin_restricted();
	ar & (unsigned int) (amo.size());
	ar & aeps & aocc & aset;
	for (unsigned int i = 0; i < amo.size(); ++i)
		ar & amo[i];
	if (!param.spin_restricted()) {
		ar & (unsigned int) (bmo.size());
		ar & beps & bocc & bset;
		for (unsigned int i = 0; i < bmo.size(); ++i)
			ar & bmo[i];
	}

	tensorT Saoamo = matrix_inner(world, ao, amo);
	tensorT Saobmo = (!param.spin_restricted()) ? matrix_inner(world, ao, bmo) : tensorT();
	if (world.rank() == 0) {
		archive::BinaryFstreamOutputArchive arao("restartaodata");
		arao << Saoamo << aeps << aocc << aset;
		if (!param.spin_restricted()) arao << Saobmo << beps << bocc << bset;
	}
}

void SCF::load_mos(World& world) {
	PROFILE_MEMBER_FUNC(SCF);
	//        const double trantol = vtol / std::min(30.0, double(param.nalpha));
	const double thresh = FunctionDefaults < 3 > ::get_thresh();
	const int k = FunctionDefaults < 3 > ::get_k();
	unsigned int nmo = 0;
	bool spinrest = false;
	amo.clear();
	bmo.clear();

	archive::ParallelInputArchive ar(world, "restartdata");

	/*
>>>>>>> c6ec0e76
          File format:

          bool spinrestricted --> if true only alpha orbitals are present

          unsigned int nmo_alpha;
          Tensor<double> aeps;
          Tensor<double> aocc;
          vector<int> aset;
          double L;
          int k;
          Molecule momlecule;
          std::string xc_data;
          for i from 0 to nalpha-1:
          .   Function<double,3> amo[i]

          repeat for beta if !spinrestricted
<<<<<<< HEAD
          
        */
        
        // LOTS OF LOGIC MISSING HERE TO CHANGE OCCUPATION NO., SET,
        // EPS, SWAP, ... sigh
        ar & current_energy & spinrest;
        
        ar & nmo;
        MADNESS_ASSERT(nmo >= unsigned(param.nmo_alpha));
        ar & aeps & aocc & aset & param.L & param.k 
           & molecule & param.xc_data;
        amo.resize(nmo);
        for (unsigned int i = 0; i < amo.size(); ++i)
            ar & amo[i];
        unsigned int n_core = molecule.n_core_orb_all();
        if (nmo > unsigned(param.nmo_alpha)) {
            aset = vector<int>(aset.begin() + n_core,
                               aset.begin() + n_core + param.nmo_alpha);
            amo = vecfuncT(amo.begin() + n_core,
                           amo.begin() + n_core + param.nmo_alpha);
            aeps = copy(aeps(Slice(n_core, n_core + param.nmo_alpha - 1)));
            aocc = copy(aocc(Slice(n_core, n_core + param.nmo_alpha - 1)));
        }
        
        if (amo[0].k() != k) {
            reconstruct(world, amo);
            for (unsigned int i = 0; i < amo.size(); ++i)
                amo[i] = madness::project(amo[i], k, thresh, false);
            world.gop.fence();
        }
        set_thresh(world,amo,thresh);

        //        normalize(world, amo);
        //        amo = transform(world, amo, Q3(matrix_inner(world, amo, amo)), trantol, true);
        //        truncate(world, amo);
        //        normalize(world, amo);
        
        if (!param.spin_restricted) {
            
            if (spinrest) { // Only alpha spin orbitals were on disk
                MADNESS_ASSERT(param.nmo_alpha >= param.nmo_beta);
                bmo.resize(param.nmo_beta);
                bset.resize(param.nmo_beta);
                beps = copy(aeps(Slice(0, param.nmo_beta - 1)));
                bocc = copy(aocc(Slice(0, param.nmo_beta - 1)));
                for (int i = 0; i < param.nmo_beta; ++i)
                    bmo[i] = copy(amo[i]);
            } else {
                ar & nmo;
                ar & beps & bocc & bset;
                
                bmo.resize(nmo);
                for (unsigned int i = 0; i < bmo.size(); ++i)
                    ar & bmo[i];
                
                if (nmo > unsigned(param.nmo_beta)) {
                    bset = vector<int>(bset.begin() + n_core,
                                       bset.begin() + n_core + param.nmo_beta);
                    bmo = vecfuncT(bmo.begin() + n_core,
                                   bmo.begin() + n_core + param.nmo_beta);
                    beps = copy(beps(Slice(n_core, n_core + param.nmo_beta - 1)));
                    bocc = copy(bocc(Slice(n_core, n_core + param.nmo_beta - 1)));
                }
                
                if (bmo[0].k() != k) {
                    reconstruct(world, bmo);
                    for (unsigned int i = 0; i < bmo.size(); ++i)
                        bmo[i] = madness::project(bmo[i], k, thresh, false);
                    world.gop.fence();
                }
                set_thresh(world,amo,thresh);

                //                normalize(world, bmo);
                //                bmo = transform(world, bmo, Q3(matrix_inner(world, bmo, bmo)), trantol, true);
                //                truncate(world, bmo);
                //                normalize(world, bmo);
                
            }
        }
    }
    
    void SCF::do_plots(World& world) {
        PROFILE_MEMBER_FUNC(SCF);
        START_TIMER(world);
        
        std::vector<long> npt(3, static_cast<long>(param.npt_plot));
        
        if (param.plot_cell.size() == 0)
            param.plot_cell = copy(FunctionDefaults < 3 > ::get_cell());
        
        if (param.plotdens || param.plotcoul) {
            functionT rho;
            rho = make_density(world, aocc, amo);
            
            if (param.spin_restricted) {
                rho.scale(2.0);
            } else {
                functionT rhob = make_density(world, bocc, bmo);
                functionT rho_spin = rho - rhob;
                rho += rhob;
                plotdx(rho_spin, "spin_density.dx", param.plot_cell, npt, true);
                
            }
            plotdx(rho, "total_density.dx", param.plot_cell, npt, true);
            if (param.plotcoul) {
                real_function_3d vnuc = potentialmanager->vnuclear();
                functionT vlocl = vnuc + apply(*coulop, rho);
                vlocl.truncate();
                vlocl.reconstruct();
                plotdx(vlocl, "coulomb.dx", param.plot_cell, npt, true);
            }
        }
        
        for (int i = param.plotlo; i <= param.plothi; ++i) {
            char fname[256];
            if (i < param.nalpha) {
                sprintf(fname, "amo-%5.5d.dx", i);
                plotdx(amo[i], fname, param.plot_cell, npt, true);
            }
            if (!param.spin_restricted && i < param.nbeta) {
                sprintf(fname, "bmo-%5.5d.dx", i);
                plotdx(bmo[i], fname, param.plot_cell, npt, true);
            }
        }
        END_TIMER(world, "plotting");
    }
    
    void SCF::project(World & world) {
        PROFILE_MEMBER_FUNC(SCF);
        reconstruct(world, amo);
        for (unsigned int i = 0; i < amo.size(); ++i) {
            amo[i] = madness::project(amo[i], FunctionDefaults < 3 > ::get_k(),
                                      FunctionDefaults < 3 > ::get_thresh(), false);
        }
        world.gop.fence();
        truncate(world, amo);
        normalize(world, amo);
        if (param.nbeta && !param.spin_restricted) {
            reconstruct(world, bmo);
            for (unsigned int i = 0; i < bmo.size(); ++i) {
                bmo[i] = madness::project(bmo[i], FunctionDefaults < 3 > ::get_k(),
                                          FunctionDefaults < 3 > ::get_thresh(), false);
            }
            world.gop.fence();
            truncate(world, bmo);
            normalize(world, bmo);
        }
    }
    
    void SCF::make_nuclear_potential(World & world) {
        PROFILE_MEMBER_FUNC(SCF);
        START_TIMER(world);
        potentialmanager = std::shared_ptr < PotentialManager
                                             > (new PotentialManager(molecule, param.core_type));
        gthpseudopotential = std::shared_ptr<GTHPseudopotential<double>
                                             >(new GTHPseudopotential<double>(world, molecule));

        if (!param.pure_ae){
            gthpseudopotential->make_pseudo_potential(world);}
        if (!param.psp_calc) {
            potentialmanager->make_nuclear_potential(world);}
        END_TIMER(world, "Project vnuclear");
    }
    
    void SCF::project_ao_basis(World & world) {
        PROFILE_MEMBER_FUNC(SCF);
        // Make at_to_bf, at_nbf ... map from atom to first bf on atom, and nbf/atom
        aobasis.atoms_to_bfn(molecule, at_to_bf, at_nbf);
        
        START_TIMER(world);
        ao = vecfuncT(aobasis.nbf(molecule));
        for (int i = 0; i < aobasis.nbf(molecule); ++i) {
            functorT aofunc(
                            new AtomicBasisFunctor(
                                                   aobasis.get_atomic_basis_function(molecule, i)));
            ao[i] =
                factoryT(world).functor(aofunc).truncate_on_project().nofence().truncate_mode(
                                                                                              1);
        }
        world.gop.fence();
        truncate(world, ao);
        normalize(world, ao);
        END_TIMER(world, "project ao basis");
        print_meminfo(world.rank(), "project ao basis");
    }
    
    
// // Computes sum(mu,nu on atom a) C[mu,i] S[mu,nu] C[nu,j]
// static inline double PM_q(const tensorT & S, const double * MADNESS_RESTRICT Ci, const double * MADNESS_RESTRICT Cj, int lo, int nbf)
// {
//     // double qij = 0.0;
//     // if (nbf == 1) { // H atom in STO-3G ... often lots of these!
//     //     qij = Ci[lo]*S(0,0)*Cj[lo];
//     // }
//     // else {
//     //     for(int mu = 0;mu < nbf;++mu){
//     //         double Smuj = 0.0;
//     //         for(int nu = 0;nu < nbf;++nu){
//     //             Smuj += S(mu, nu) * Cj[nu + lo];
//     //         }
//     //         qij += Ci[mu + lo] * Smuj;
//     //     }
//     // }

//     double qij = 0.0;
//     for(int mu=0; mu<nbf; ++mu){
//         qij += Ci[mu+lo] * Cj[mu+lo];
//     }
    
//     return qij;
// }

    distmatT SCF::localize_PM(World & world, const vecfuncT & mo,
                              const std::vector<int> & set, double thresh,
                              const double thetamax, const bool randomize,
                              const bool doprint) const {
        // PROFILE_MEMBER_FUNC(SCF);
        START_TIMER(world);
        int nmo = mo.size();
        int nao = ao.size();

        tensorT C = matrix_inner(world, mo, ao);
        std::vector<int> at_to_bf, at_nbf; // OVERRIDE DATA IN CLASS OBJ TO USE ATOMS OR SHELLS FOR TESTING

	bool use_atomic_evecs = true;
	if (use_atomic_evecs) {
	  // Transform from AOs to orthonormal atomic eigenfunctions
	  int ilo = 0;
	  for (int iat=0; iat<molecule.natom(); ++iat) {
	    const tensorT& avec = aobasis.get_avec(molecule, iat);
	    int ihi = ilo+avec.dim(1);
	    Slice s(ilo,ihi-1);
	    C(_,s) = inner(C(_,s),avec);

	    // generate shell dimensions for atomic eigenfunctions
	    // ... this relies upon spherical symmetry being enforced
	    // when making atomic states
	    const tensorT& aeps = aobasis.get_aeps(molecule, iat);
	    //print(aeps);
	    double prev = aeps(0L);
	    int start = 0;
	    int i; // used after loop
	    for (i=0; i<aeps.dim(0); ++i) {
	      //print(" ... ", i, prev, aeps(i), (std::abs(aeps(i)-prev) > 1e-2*std::abs(prev)));
	      if (std::abs(aeps(i)-prev) > 1e-2*std::abs(prev)) {
		at_to_bf.push_back(ilo+start);
		at_nbf.push_back(i-start);
		//print("    ", start, i-start);
		start = i;
	      }
	      prev = aeps(i);
	    }
	    at_to_bf.push_back(ilo+start);
	    at_nbf.push_back(i-start);
	    //print("    ", start, i-start);
	    ilo = ihi;
	  }
	  MADNESS_ASSERT(ilo==nao);
	  MADNESS_ASSERT(std::accumulate(at_nbf.begin(),at_nbf.end(),0)==nao);
	  MADNESS_ASSERT(at_to_bf.back()+at_nbf.back()==nao);
	  //print(at_to_bf, at_nbf);
	} 
	else {
	  aobasis.shells_to_bfn(molecule, at_to_bf, at_nbf);
	  //aobasis.atoms_to_bfn(molecule, at_to_bf, at_nbf);
	}

	// Below here atoms may be shells or atoms

        int natom = at_to_bf.size();

        tensorT U(nmo, nmo);
        for (int i = 0; i < nmo; ++i) U(i, i) = 1.0;

        if (world.rank() == 0) {
	  //MKL_Set_Num_Threads_Local(16);

            tensorT Q(nmo,natom);

            auto QQ = [&at_to_bf, &at_nbf](const tensorT& C, int i, int j, int a) -> double {
                int lo = at_to_bf[a], nbf = at_nbf[a];
                const double* Ci = &C(i,lo);
                const double* Cj = &C(j,lo);
                double qij = 0.0;
                for(int mu=0; mu<nbf; ++mu) qij += Ci[mu] * Cj[mu];
                return qij;
            };

            auto makeGW = [&Q,&nmo,&natom,&QQ](const tensorT& C, double& W, tensorT& g) -> void {
                W = 0.0;
                for (int i=0; i<nmo; ++i) {
                    for (int a=0; a<natom; ++a) {
                        Q(i,a) = QQ(C,i,i,a);
                        W += Q(i,a)*Q(i,a);
                    }
                }
                
                for (int i = 0; i < nmo; ++i) {
                    for (int j = 0; j < i; ++j) {
                        double Qiiij = 0.0, Qijjj = 0.0;
                        for (int a=0; a<natom; ++a) {
                            double Qija = QQ(C,i,j,a);
                            Qijjj += Qija*Q(j,a);
                            Qiiij += Qija*Q(i,a);
                        }
                        g(j,i) = Qiiij - Qijjj;
                        g(i,j) = - g(j,i);
                    }
                }
            };
            
            tensorT xprev; // previous search direction
            tensorT gprev; // previous gradient
            bool rprev=true; // if true previous iteration restricted step or did incomplete search (so don't do conjugate)
            const int N = (nmo*(nmo-1))/2; // number of independent variables
            for (int iter = 0; iter < 1200; ++iter) {
                tensorT g(nmo,nmo);
                double W;

                makeGW(C,W,g);

                if (randomize && iter == 0) {
                    for (int i=0; i<nmo; ++i) {
                        for (int j=0; j<i; ++j) {
                            g(i,j) += 0.1*(RandomValue<double>() - 0.5);
                            g(j,i) = - g(i,j);
                        }
                    }
                }
                
                double maxg = g.absmax();
                if (doprint) printf("iteration %d W=%.8f maxg=%.2e\n", iter, W, maxg);
                if (maxg < thresh) break;
                
                // construct search direction using conjugate gradient approach
                tensorT x = copy(g);
                if (!rprev) { // Only apply conjugacy if did LS with real gradient
                    double gamma = g.trace(g-gprev)/gprev.trace(gprev);
                    if (doprint) print("gamma", gamma);
                    x.gaxpy(1.0,xprev,gamma);
                }
                
                // Perform the line search.
                rprev = false;
                double dxgrad = x.trace(g)*2.0;  // 2*2 = 4 which should be prefactor on integrals in gradient
                if (dxgrad < 0 || ((iter+1)%N)==0) {
                    if (doprint) print("resetting since dxgrad -ve or due to dimension", dxgrad, iter, N);
                    x = copy(g);
                    dxgrad = x.trace(g)*2.0;
                }
                xprev = x; // Save for next iteration
                gprev = copy(g);
                
                double mu = 0.01/std::max(0.1,maxg); // Restrict intial step mu by size of max gradient
                tensorT dU = matrix_exponential(x*mu);
                tensorT newC = inner(dU,C,0,0);
                double newW;
                makeGW(newC,newW,g);
                double dxgnew = x.trace(g)*2.0;
                
                if (randomize && iter==0) {
                    rprev = true; // since did not use real gradient
                }
                else { // perform quadratic fit using f(0), df(0)/dx=dxgrad, f(mu) --- actually now use f(0), df(0)/dx, df(mu)/dx for better accuracy
                    double f0 = W;
                    double f1 = newW;
                    //double hess = 2.0*(f1-f0-mu*dxgrad)/(mu*mu); 
                    double hess = (dxgnew-dxgrad)/mu; // Near convergence this is more accurate
                    if (hess >= 0) {
  		        if (doprint) print("+ve hessian", hess);
                        hess = -2.0*dxgrad; // force a bigish step to get out of bad region
                        rprev = true; // since did not do line search
                    }
                    double mu2 = -dxgrad/hess;
                    if (mu2*maxg > 0.25) {
                        mu2 = 0.25/maxg; // pi/6 = 0.524, pi/4=0.785
                        rprev = true; // since did not do line search
                    }                        
                    double f2p = f0 + dxgrad*mu2 + 0.5*hess*mu2*mu2;                
                    if (doprint) print(f0,f1,f0-f1,f2p,"dxg", dxgrad,"hess", hess, "mu", mu, "mu2", mu2);
                    mu = mu2;
                }
                
                dU = matrix_exponential(x*mu);
                U = inner(U,dU,1,0);
                C = inner(dU,C,0,0);
            }
            bool switched = true;
            while (switched) {
                switched = false;
                for (int i = 0; i < nmo; i++) {
                    for (int j = i + 1; j < nmo; j++) {
                        if (set[i] == set[j]) {
                            double sold = U(i, i) * U(i, i) + U(j, j) * U(j, j);
                            double snew = U(i, j) * U(i, j) + U(j, i) * U(j, i);
                            if (snew > sold) {
                                tensorT tmp = copy(U(_, i));
                                U(_, i) = U(_, j);
                                U(_, j) = tmp;
                                switched = true;
                            }
                        }
                    }
                }
            }
            
            // Fix phases.
            for (int i = 0; i < nmo; ++i) {
                if (U(i, i) < 0.0)
                    U(_, i).scale(-1.0);
            }
	    //MKL_Set_Num_Threads_Local(1);
        }
        //done:
        world.gop.broadcast(U.ptr(), U.size(), 0);
        
        DistributedMatrix<double> dUT = column_distributed_matrix<double>(world, nmo, nmo);
        dUT.copy_from_replicated(transpose(U));
        
        // distmatT dUT = distributed_localize_PM(world, mo, ao, set, at_to_bf, at_nbf,
        //                                        thresh, thetamax, randomize, doprint);
        //print(UT);
        END_TIMER(world, "Pipek-Mezy new ");
        return dUT;
    }

    distmatT SCF::localize_new(World & world, const vecfuncT & mo,
                               const std::vector<int> & set, double thresh,
                               const double thetamax, const bool randomize,
                               const bool doprint) const {
        // PROFILE_MEMBER_FUNC(SCF);
        START_TIMER(world);
        int nmo = mo.size();
        int nao = ao.size();

        tensorT C = matrix_inner(world, mo, ao);
        std::vector<int> at_to_bf, at_nbf; // OVERRIDE DATA IN CLASS OBJ TO USE ATOMS OR SHELLS FOR TESTING
=======

	 */

	// LOTS OF LOGIC MISSING HERE TO CHANGE OCCUPATION NO., SET,
	// EPS, SWAP, ... sigh
	ar & current_energy & spinrest;

	ar & nmo;
	MADNESS_ASSERT(nmo >= unsigned(param.nmo_alpha()));
	ar & aeps & aocc & aset;
	amo.resize(nmo);
	for (unsigned int i = 0; i < amo.size(); ++i)
		ar & amo[i];
	unsigned int n_core = molecule.n_core_orb_all();
	if (nmo > unsigned(param.nmo_alpha())) {
		aset = vector<int>(aset.begin() + n_core,
				aset.begin() + n_core + param.nmo_alpha());
		amo = vecfuncT(amo.begin() + n_core,
				amo.begin() + n_core + param.nmo_alpha());
		aeps = copy(aeps(Slice(n_core, n_core + param.nmo_alpha() - 1)));
		aocc = copy(aocc(Slice(n_core, n_core + param.nmo_alpha() - 1)));
	}

	if (amo[0].k() != k) {
		reconstruct(world, amo);
		for (unsigned int i = 0; i < amo.size(); ++i)
			amo[i] = madness::project(amo[i], k, thresh, false);
		world.gop.fence();
	}
	set_thresh(world,amo,thresh);

	//        normalize(world, amo);
	//        amo = transform(world, amo, Q3(matrix_inner(world, amo, amo)), trantol, true);
	//        truncate(world, amo);
	//        normalize(world, amo);

	if (!param.spin_restricted()) {

		if (spinrest) { // Only alpha spin orbitals were on disk
			MADNESS_ASSERT(param.nmo_alpha() >= param.nmo_beta());
			bmo.resize(param.nmo_beta());
			bset.resize(param.nmo_beta());
			beps = copy(aeps(Slice(0, param.nmo_beta() - 1)));
			bocc = copy(aocc(Slice(0, param.nmo_beta() - 1)));
			for (int i = 0; i < param.nmo_beta(); ++i)
				bmo[i] = copy(amo[i]);
		} else {
			ar & nmo;
			ar & beps & bocc & bset;

			bmo.resize(nmo);
			for (unsigned int i = 0; i < bmo.size(); ++i)
				ar & bmo[i];

			if (nmo > unsigned(param.nmo_beta())) {
				bset = vector<int>(bset.begin() + n_core,
						bset.begin() + n_core + param.nmo_beta());
				bmo = vecfuncT(bmo.begin() + n_core,
						bmo.begin() + n_core + param.nmo_beta());
				beps = copy(beps(Slice(n_core, n_core + param.nmo_beta() - 1)));
				bocc = copy(bocc(Slice(n_core, n_core + param.nmo_beta() - 1)));
			}

			if (bmo[0].k() != k) {
				reconstruct(world, bmo);
				for (unsigned int i = 0; i < bmo.size(); ++i)
					bmo[i] = madness::project(bmo[i], k, thresh, false);
				world.gop.fence();
			}
			set_thresh(world,amo,thresh);

			//                normalize(world, bmo);
			//                bmo = transform(world, bmo, Q3(matrix_inner(world, bmo, bmo)), trantol, true);
			//                truncate(world, bmo);
			//                normalize(world, bmo);

		}
	}
}

void SCF::do_plots(World& world) {
	PROFILE_MEMBER_FUNC(SCF);
	START_TIMER(world);

	std::vector<long> npt(3, static_cast<long>(param.get<int>("npt_plot")));

	if (param.plot_cell().size() == 0)
		param.plot_cell() = copy(FunctionDefaults < 3 > ::get_cell());

	if (param.get<bool>("plotdens") || param.get<bool>("plotcoul")) {
		functionT rho;
		rho = make_density(world, aocc, amo);

		if (param.spin_restricted()) {
			rho.scale(2.0);
		} else {
			functionT rhob = make_density(world, bocc, bmo);
			functionT rho_spin = rho - rhob;
			rho += rhob;
			plotdx(rho_spin, "spin_density.dx", param.plot_cell(), npt, true);

		}
		plotdx(rho, "total_density.dx", param.plot_cell(), npt, true);
		if (param.get<bool>("plotcoul")) {
			real_function_3d vnuc = potentialmanager->vnuclear();
			functionT vlocl = vnuc + apply(*coulop, rho);
			vlocl.truncate();
			vlocl.reconstruct();
			plotdx(vlocl, "coulomb.dx", param.plot_cell(), npt, true);
		}
	}

	for (int i = param.get<int>("plotlo"); i <= param.get<int>("plothi"); ++i) {
		char fname[256];
		if (i < param.nalpha()) {
			sprintf(fname, "amo-%5.5d.dx", i);
			plotdx(amo[i], fname, param.plot_cell(), npt, true);
		}
		if (!param.spin_restricted() && i < param.nbeta()) {
			sprintf(fname, "bmo-%5.5d.dx", i);
			plotdx(bmo[i], fname, param.plot_cell(), npt, true);
		}
	}
	END_TIMER(world, "plotting");
}

void SCF::project(World & world) {
	PROFILE_MEMBER_FUNC(SCF);
	reconstruct(world, amo);
	for (unsigned int i = 0; i < amo.size(); ++i) {
		amo[i] = madness::project(amo[i], FunctionDefaults < 3 > ::get_k(),
				FunctionDefaults < 3 > ::get_thresh(), false);
	}
	world.gop.fence();
	truncate(world, amo);
	normalize(world, amo);
	if (param.nbeta() && !param.spin_restricted()) {
		reconstruct(world, bmo);
		for (unsigned int i = 0; i < bmo.size(); ++i) {
			bmo[i] = madness::project(bmo[i], FunctionDefaults < 3 > ::get_k(),
					FunctionDefaults < 3 > ::get_thresh(), false);
		}
		world.gop.fence();
		truncate(world, bmo);
		normalize(world, bmo);
	}
}

void SCF::make_nuclear_potential(World & world) {
	PROFILE_MEMBER_FUNC(SCF);
	START_TIMER(world);
	potentialmanager = std::shared_ptr < PotentialManager
			> (new PotentialManager(molecule, param.core_type()));
	gthpseudopotential = std::shared_ptr<GTHPseudopotential<double>
	>(new GTHPseudopotential<double>(world, molecule));

	if (!param.pure_ae()){
		gthpseudopotential->make_pseudo_potential(world);}
	if (!param.psp_calc()) {
		potentialmanager->make_nuclear_potential(world);}
	END_TIMER(world, "Project vnuclear");
}

vecfuncT SCF::project_ao_basis(World & world, const AtomicBasisSet& aobasis) {
	PROFILE_MEMBER_FUNC(SCF);
	// Make at_to_bf, at_nbf ... map from atom to first bf on atom, and nbf/atom
	aobasis.atoms_to_bfn(molecule, at_to_bf, at_nbf);

	return SCF::project_ao_basis_only(world,aobasis, molecule);
}

vecfuncT SCF::project_ao_basis_only(World & world, const AtomicBasisSet& aobasis,
		const Molecule& molecule) {
	vecfuncT ao = vecfuncT(aobasis.nbf(molecule));
	for (int i = 0; i < aobasis.nbf(molecule); ++i) {
		functorT aofunc(new AtomicBasisFunctor(
						aobasis.get_atomic_basis_function(molecule, i)));
		ao[i] = factoryT(world).functor(aofunc).truncate_on_project().nofence().truncate_mode(1);
	}
	world.gop.fence();
	truncate(world, ao);
	normalize(world, ao);
	return ao;
}




distmatT SCF::localize_PM(World & world, const vecfuncT & mo,
		const std::vector<int> & set, const double thresh,
		const double thetamax, const bool randomize,
		const bool doprint) const {
	PROFILE_MEMBER_FUNC(SCF);
	START_TIMER(world);
	distmatT dUT = distributed_localize_PM(world, mo, ao, set, at_to_bf, at_nbf,
			thresh, thetamax, randomize, doprint);
	END_TIMER(world, "Pipek-Mezy distributed ");
	//print(UT);

	return dUT;
}

distmatT SCF::localize_new(World & world, const vecfuncT & mo,
		const std::vector<int> & set, double thresh,
		const double thetamax, const bool randomize,
		const bool doprint) const {
	// PROFILE_MEMBER_FUNC(SCF);
	START_TIMER(world);
	int nmo = mo.size();
	int nao = ao.size();

	tensorT C = matrix_inner(world, mo, ao);
	std::vector<int> at_to_bf, at_nbf; // OVERRIDE DATA IN CLASS OBJ TO USE ATOMS OR SHELLS FOR TESTING
>>>>>>> c6ec0e76

	bool use_atomic_evecs = true;
	if (use_atomic_evecs) {
		// Transform from AOs to orthonormal atomic eigenfunctions
		int ilo = 0;
		for (size_t iat=0; iat<molecule.natom(); ++iat) {
			const tensorT& avec = aobasis.get_avec(molecule, iat);
			int ihi = ilo+avec.dim(1);
			Slice s(ilo,ihi-1);
			C(_,s) = inner(C(_,s),avec);

			// generate shell dimensions for atomic eigenfunctions
			// ... this relies upon spherical symmetry being enforced
			// when making atomic states
			const tensorT& aeps = aobasis.get_aeps(molecule, iat);
			//print(aeps);
			double prev = aeps(0L);
			int start = 0;
			int i; // used after loop
			for (i=0; i<aeps.dim(0); ++i) {
				//print(" ... ", i, prev, aeps(i), (std::abs(aeps(i)-prev) > 1e-2*std::abs(prev)));
				if (std::abs(aeps(i)-prev) > 1e-2*std::abs(prev)) {
					at_to_bf.push_back(ilo+start);
					at_nbf.push_back(i-start);
					//print("    ", start, i-start);
					start = i;
				}
				prev = aeps(i);
			}
			at_to_bf.push_back(ilo+start);
			at_nbf.push_back(i-start);
			//print("    ", start, i-start);
			ilo = ihi;
		}
		MADNESS_ASSERT(ilo==nao);
		MADNESS_ASSERT(std::accumulate(at_nbf.begin(),at_nbf.end(),0)==nao);
		MADNESS_ASSERT(at_to_bf.back()+at_nbf.back()==nao);
		//print(at_to_bf, at_nbf);
	} 
	else {
		aobasis.shells_to_bfn(molecule, at_to_bf, at_nbf);
		//aobasis.atoms_to_bfn(molecule, at_to_bf, at_nbf);
	}

	// Below here atoms may be shells or atoms --- by default shells

	int natom = at_to_bf.size();

	tensorT U(nmo, nmo);
	for (int i = 0; i < nmo; ++i) U(i, i) = 1.0;

	if (world.rank() == 0) {
		//MKL_Set_Num_Threads_Local(16);

		tensorT Q(nmo,natom);

		auto QQ = [&at_to_bf, &at_nbf](const tensorT& C, int i, int j, int a) -> double {
			int lo = at_to_bf[a], nbf = at_nbf[a];
			const double* Ci = &C(i,lo);
			const double* Cj = &C(j,lo);
			double qij = 0.0;
			for(int mu=0; mu<nbf; ++mu) qij += Ci[mu] * Cj[mu];
			return qij;
		};

		auto makeGW = [&Q,&nmo,&natom,&QQ](const tensorT& C, double& W, tensorT& g) -> void {
			W = 0.0;
			for (int i=0; i<nmo; ++i) {
				for (int a=0; a<natom; ++a) {
					Q(i,a) = QQ(C,i,i,a);
					W += Q(i,a)*Q(i,a);
				}
			}

			for (int i = 0; i < nmo; ++i) {
				for (int j = 0; j < i; ++j) {
					double Qiiij = 0.0, Qijjj = 0.0;
					for (int a=0; a<natom; ++a) {
						double Qija = QQ(C,i,j,a);
						Qijjj += Qija*Q(j,a);
						Qiiij += Qija*Q(i,a);
					}
					g(j,i) = Qiiij - Qijjj;
					g(i,j) = - g(j,i);
				}
			}
		};

		tensorT xprev; // previous search direction
		tensorT gprev; // previous gradient
		bool rprev=true; // if true previous iteration restricted step or did incomplete search (so don't do conjugate)
		const int N = (nmo*(nmo-1))/2; // number of independent variables
		for (int iter = 0; iter < 1200; ++iter) {
			tensorT g(nmo,nmo);
			double W;

			makeGW(C,W,g);

			if (randomize && iter == 0) {
				for (int i=0; i<nmo; ++i) {
					for (int j=0; j<i; ++j) {
						g(i,j) += 0.1*(RandomValue<double>() - 0.5);
						g(j,i) = - g(i,j);
					}
				}
			}

			double maxg = g.absmax();
			if (doprint) printf("iteration %d W=%.8f maxg=%.2e\n", iter, W, maxg);
			if (maxg < thresh) break;

			// construct search direction using conjugate gradient approach
			tensorT x = copy(g);
			if (!rprev) { // Only apply conjugacy if did LS with real gradient
				double gamma = g.trace(g-gprev)/gprev.trace(gprev);
				if (doprint) print("gamma", gamma);
				x.gaxpy(1.0,xprev,gamma);
			}

			// Perform the line search.
			rprev = false;
			double dxgrad = x.trace(g)*2.0;  // 2*2 = 4 which should be prefactor on integrals in gradient
			if (dxgrad < 0 || ((iter+1)%N)==0) {
				if (doprint) print("resetting since dxgrad -ve or due to dimension", dxgrad, iter, N);
				x = copy(g);
				dxgrad = x.trace(g)*2.0;
			}
			xprev = x; // Save for next iteration
			gprev = copy(g);

			double mu = 0.01/std::max(0.1,maxg); // Restrict intial step mu by size of max gradient
			tensorT dU = matrix_exponential(x*mu);
			tensorT newC = inner(dU,C,0,0);
			double newW;
			makeGW(newC,newW,g);
			double dxgnew = x.trace(g)*2.0;

			if (randomize && iter==0) {
				rprev = true; // since did not use real gradient
			}
			else { // perform quadratic fit using f(0), df(0)/dx=dxgrad, f(mu) --- actually now use f(0), df(0)/dx, df(mu)/dx for better accuracy
				double f0 = W;
				double f1 = newW;
				//double hess = 2.0*(f1-f0-mu*dxgrad)/(mu*mu);
				double hess = (dxgnew-dxgrad)/mu; // Near convergence this is more accurate
				if (hess >= 0) {
					if (doprint) print("+ve hessian", hess);
					hess = -2.0*dxgrad; // force a bigish step to get out of bad region
					rprev = true; // since did not do line search
				}
				double mu2 = -dxgrad/hess;
				if (mu2*maxg > 0.25) {
					mu2 = 0.25/maxg; // pi/6 = 0.524, pi/4=0.785
					rprev = true; // since did not do line search
				}
				double f2p = f0 + dxgrad*mu2 + 0.5*hess*mu2*mu2;
				if (doprint) print(f0,f1,f0-f1,f2p,"dxg", dxgrad,"hess", hess, "mu", mu, "mu2", mu2);
				mu = mu2;
			}

			dU = matrix_exponential(x*mu);
			U = inner(U,dU,1,0);
			C = inner(dU,C,0,0);
		}
		bool switched = true;
		while (switched) {
			switched = false;
			for (int i = 0; i < nmo; i++) {
				for (int j = i + 1; j < nmo; j++) {
					if (set[i] == set[j]) {
						double sold = U(i, i) * U(i, i) + U(j, j) * U(j, j);
						double snew = U(i, j) * U(i, j) + U(j, i) * U(j, i);
						if (snew > sold) {
							tensorT tmp = copy(U(_, i));
							U(_, i) = U(_, j);
							U(_, j) = tmp;
							switched = true;
						}
					}
				}
			}
		}

		// Fix phases.
		for (int i = 0; i < nmo; ++i) {
			if (U(i, i) < 0.0)
				U(_, i).scale(-1.0);
		}
		//MKL_Set_Num_Threads_Local(1);
	}
	//done:
	world.gop.broadcast(U.ptr(), U.size(), 0);

	DistributedMatrix<double> dUT = column_distributed_matrix<double>(world, nmo, nmo);
	dUT.copy_from_replicated(transpose(U));

	// distmatT dUT = distributed_localize_PM(world, mo, ao, set, at_to_bf, at_nbf,
	//                                        thresh, thetamax, randomize, doprint);
	//print(UT);
	END_TIMER(world, "Pipek-Mezy new ");
	return dUT;
}

void SCF::analyze_vectors(World& world, const vecfuncT & mo, const tensorT& occ,
		const tensorT& energy, const std::vector<int>& set) {
	START_TIMER(world);
	PROFILE_MEMBER_FUNC(SCF);
	tensorT Saomo = matrix_inner(world, ao, mo);
	tensorT Saoao = matrix_inner(world, ao, ao, true);
	int nmo1 = mo.size();
	tensorT rsq, dip(3, nmo1);
	{
		functionT frsq = factoryT(world).f(rsquared).initial_level(4);
		rsq = inner(world, mo, mul_sparse(world, frsq, mo, vtol));
		for (int axis = 0; axis < 3; ++axis) {
			functionT fdip = factoryT(world).functor(
					functorT(new DipoleFunctor(axis))).initial_level(4);
			dip(axis, _) = inner(world, mo, mul_sparse(world, fdip, mo, vtol));
			for (int i = 0; i < nmo1; ++i)
				rsq(i) -= dip(axis, i) * dip(axis, i);

		}
	}
	tensorT C;
	END_TIMER(world, "Analyze vectors");

	START_TIMER(world);
	gesvp(world, Saoao, Saomo, C);
	END_TIMER(world, "Compute eigen gesv analyze vectors");
	C = transpose(C);
	long nmo = mo.size();
	size_t ncoeff = 0;
	for (long i = 0; i < nmo; ++i) {
		size_t ncoeffi = mo[i].size();
		ncoeff += ncoeffi;
		if (world.rank() == 0 and (param.print_level()>1)) {
			printf("  MO%4ld : ", i);
			if (set.size())
				printf("set=%d : ", set[i]);

			if (occ.size())
				printf("occ=%.2f : ", occ(i));

			if (energy.size())
				printf("energy=%13.8f : ", energy(i));

			printf("ncoeff=%.2e:",(double) ncoeffi);

			printf("center=(%.2f,%.2f,%.2f) : radius=%.2f\n", dip(0, i),
					dip(1, i), dip(2, i), sqrt(rsq(i)));
			aobasis.print_anal(molecule, C(i, _));
			printf("total number of coefficients = %.8e\n\n", double(ncoeff));
		}
	}
}

distmatT SCF::localize_boys(World & world, const vecfuncT & mo,
		const std::vector<int> & set, double thresh,
		const double thetamax, const bool randomize, const bool doprint) const {
	START_TIMER(world);
	long nmo = mo.size();
	tensorT dip(nmo, nmo, 3);
	for (int axis = 0; axis < 3; ++axis) {
		functionT fdip = factoryT(world).functor(functorT(new DipoleFunctor(axis))).initial_level(4);
		dip(_, _, axis) = matrix_inner(world, mo, mul_sparse(world, fdip, mo, vtol), true);
	}
	//print("dip\n", dip);
	//print("tolloc", thresh, "thetamax", thetamax);
	if (thresh < 1e-6) thresh = 1e-6; //<<<<<<<<<<<<<<<<<<<<< need to implement new line search like in pm routine
	tensorT U(nmo, nmo);
	if (world.rank() == 0) {
		for (long i = 0; i < nmo; ++i)
			U(i, i) = 1.0;

		tensorT xprev; // previous search direction
		tensorT gprev; // previous gradient
		bool rprev=true; // if true previous iteration restricted step or did incomplete search (so don't do conjugate)
		const int N = (nmo*(nmo-1))/2;
		for (long iter = 0; iter < 1200; ++iter) {
			tensorT g(nmo,nmo);
			double W = 0.0;
			// cannot restrict size of individual gradients if want to do line search --- should instead modify line search direction
			for (long i = 0; i < nmo; ++i) {
				W += DIP(dip, i, i, i, i);
				for (long j = 0; j < i; ++j) {
					g(j,i) = (DIP(dip, i, i, i, j) - DIP(dip, j, j, j, i));
					if (randomize && iter == 0) g(j,i) += 0.1*(RandomValue<double>() - 0.5);
					g(i,j) = - g(j,i);
				}
			}
			double maxg = g.absmax();
			if (doprint)
				printf("iteration %ld W=%.8f maxg=%.2e\n", iter, W, maxg);
			if (maxg < thresh) break;

			// construct search direction using conjugate gradient approach
			tensorT x = copy(g);
			if (!rprev) { // Only apply conjugacy if did LS with real gradient
				double gamma = g.trace(g-gprev)/gprev.trace(gprev);
				if (doprint) print("gamma", gamma);
				x.gaxpy(1.0,xprev,gamma);
			}

			// Perform the line search.
			rprev = false;
			double dxgrad = x.trace(g)*2.0;
			if (dxgrad < 0 || ((iter+1)%N)==0) {
				if (doprint) print("resetting since dxgrad -ve or due to dimension", dxgrad, iter, N);
				x = copy(g);
				dxgrad = x.trace(g)*2.0; // 2*2 = 4 which should be prefactor on integrals in gradient
			}
			xprev = x; // Save for next iteration, noting shallow copy
			gprev = g;

			double mu = 0.01/std::max(0.1,maxg); // Restrict intial step mu by size of max gradient
			tensorT dU = matrix_exponential(x*mu);
			tensorT newdip = inner(dU,dip,0,1); // can optimize this since only want (ii|ii)
			newdip = inner(dU,newdip,0,1);
			double newW = 0.0;
			for (long i = 0; i < nmo; ++i) {
				newW += DIP(newdip, i, i, i, i);
			}

			if (randomize && iter==0) {
				rprev = true; // since did not use real gradient
			}
			else { // perform quadratic fit using f(0), df(0)/dx=dxgrad, f(mu)
				double f0 = W;
				double f1 = newW;
				double hess = 2.0*(f1-f0-mu*dxgrad)/(mu*mu);
				if (hess >= 0) {
					if (doprint) print("+ve hessian", hess);
					hess = -2.0*dxgrad; // force a bigish step to get out of bad region
					rprev = true; // since did not do line search
				}
				double mu2 = -dxgrad/hess;
				if (mu2*maxg > 0.5) {
					mu2 = 0.5/maxg; // pi/6 = 0.524, pi/4=0.785
					rprev = true; // since did not do line search
				}
				double f2p = f0 + dxgrad*mu2 + 0.5*hess*mu2*mu2;
				if (doprint) print(f0,f1,f2p,"dxg", dxgrad,"hess", hess, "mu", mu, "mu2", mu2);
				mu = mu2;
			}

			dU = matrix_exponential(x*mu);
			U = inner(U,dU,1,0);
			dip = inner(dU,dip,0,1);
			dip = inner(dU,dip,0,1);
		}

		bool switched = true;
		while (switched) {
			switched = false;
			for (int i = 0; i < nmo; i++) {
				for (int j = i + 1; j < nmo; j++) {
					if (set[i] == set[j]) {
						double sold = U(i, i) * U(i, i) + U(j, j) * U(j, j);
						double snew = U(i, j) * U(i, j) + U(j, i) * U(j, i);
						if (snew > sold) {
							tensorT tmp = copy(U(_, i));
							U(_, i) = U(_, j);
							U(_, j) = tmp;
							switched = true;
						}
					}
				}
			}
		}

		// Fix phases.
		for (long i = 0; i < nmo; ++i) {
			if (U(i, i) < 0.0)
				U(_, i).scale(-1.0);
		}

<<<<<<< HEAD
            auto makeGW = [&Q,&nmo,&natom,&QQ](const tensorT& C, double& W, tensorT& g) -> void {
                W = 0.0;
                for (int i=0; i<nmo; ++i) {
                    for (int a=0; a<natom; ++a) {
                        Q(i,a) = QQ(C,i,i,a);
                        W += Q(i,a)*Q(i,a);
                    }
                }
                
                for (int i = 0; i < nmo; ++i) {
                    for (int j = 0; j < i; ++j) {
                        double Qiiij = 0.0, Qijjj = 0.0;
                        for (int a=0; a<natom; ++a) {
                            double Qija = QQ(C,i,j,a);
                            Qijjj += Qija*Q(j,a);
                            Qiiij += Qija*Q(i,a);
                        }
                        g(j,i) = Qiiij - Qijjj;
                        g(i,j) = - g(j,i);
                    }
                }
            };
            
            tensorT xprev; // previous search direction
            tensorT gprev; // previous gradient
            bool rprev=true; // if true previous iteration restricted step or did incomplete search (so don't do conjugate)
            const int N = (nmo*(nmo-1))/2; // number of independent variables
            for (int iter = 0; iter < 1200; ++iter) {
                tensorT g(nmo,nmo);
                double W;

                makeGW(C,W,g);

                if (randomize && iter == 0) {
                    for (int i=0; i<nmo; ++i) {
                        for (int j=0; j<i; ++j) {
                            g(i,j) += 0.1*(RandomValue<double>() - 0.5);
                            g(j,i) = - g(i,j);
                        }
                    }
                }
                
                double maxg = g.absmax();
                if (doprint) printf("iteration %d W=%.8f maxg=%.2e\n", iter, W, maxg);
                if (maxg < thresh) break;
                
                // construct search direction using conjugate gradient approach
                tensorT x = copy(g);
                if (!rprev) { // Only apply conjugacy if did LS with real gradient
                    double gamma = g.trace(g-gprev)/gprev.trace(gprev);
                    if (doprint) print("gamma", gamma);
                    x.gaxpy(1.0,xprev,gamma);
                }
                
                // Perform the line search.
                rprev = false;
                double dxgrad = x.trace(g)*2.0;  // 2*2 = 4 which should be prefactor on integrals in gradient
                if (dxgrad < 0 || ((iter+1)%N)==0) {
                    if (doprint) print("resetting since dxgrad -ve or due to dimension", dxgrad, iter, N);
                    x = copy(g);
                    dxgrad = x.trace(g)*2.0;
                }
                xprev = x; // Save for next iteration
                gprev = copy(g);
                
                double mu = 0.01/std::max(0.1,maxg); // Restrict intial step mu by size of max gradient
                tensorT dU = matrix_exponential(x*mu);
                tensorT newC = inner(dU,C,0,0);
                double newW;
                makeGW(newC,newW,g);
                double dxgnew = x.trace(g)*2.0;
                
                if (randomize && iter==0) {
                    rprev = true; // since did not use real gradient
                }
                else { // perform quadratic fit using f(0), df(0)/dx=dxgrad, f(mu) --- actually now use f(0), df(0)/dx, df(mu)/dx for better accuracy
                    double f0 = W;
                    double f1 = newW;
                    //double hess = 2.0*(f1-f0-mu*dxgrad)/(mu*mu); 
                    double hess = (dxgnew-dxgrad)/mu; // Near convergence this is more accurate
                    if (hess >= 0) {
  		        if (doprint) print("+ve hessian", hess);
                        hess = -2.0*dxgrad; // force a bigish step to get out of bad region
                        rprev = true; // since did not do line search
                    }
                    double mu2 = -dxgrad/hess;
                    if (mu2*maxg > 0.25) {
                        mu2 = 0.25/maxg; // pi/6 = 0.524, pi/4=0.785
                        rprev = true; // since did not do line search
                    }                        
                    double f2p = f0 + dxgrad*mu2 + 0.5*hess*mu2*mu2;                
                    if (doprint) print(f0,f1,f0-f1,f2p,"dxg", dxgrad,"hess", hess, "mu", mu, "mu2", mu2);
                    mu = mu2;
                }
                
                dU = matrix_exponential(x*mu);
                U = inner(U,dU,1,0);
                C = inner(dU,C,0,0);
            }
            bool switched = true;
            while (switched) {
                switched = false;
                for (int i = 0; i < nmo; i++) {
                    for (int j = i + 1; j < nmo; j++) {
                        if (set[i] == set[j]) {
                            double sold = U(i, i) * U(i, i) + U(j, j) * U(j, j);
                            double snew = U(i, j) * U(i, j) + U(j, i) * U(j, i);
                            if (snew > sold) {
                                tensorT tmp = copy(U(_, i));
                                U(_, i) = U(_, j);
                                U(_, j) = tmp;
                                switched = true;
                            }
                        }
                    }
                }
            }
            
            // Fix phases.
            for (int i = 0; i < nmo; ++i) {
                if (U(i, i) < 0.0)
                    U(_, i).scale(-1.0);
            }
	    //MKL_Set_Num_Threads_Local(1);
        }
        //done:
        world.gop.broadcast(U.ptr(), U.size(), 0);
        
        DistributedMatrix<double> dUT = column_distributed_matrix<double>(world, nmo, nmo);
        dUT.copy_from_replicated(transpose(U));
        
        // distmatT dUT = distributed_localize_PM(world, mo, ao, set, at_to_bf, at_nbf,
        //                                        thresh, thetamax, randomize, doprint);
        //print(UT);
        END_TIMER(world, "Pipek-Mezy new ");
        return dUT;
    }
    
    void SCF::analyze_vectors(World& world, const vecfuncT & mo, const tensorT& occ,
                              const tensorT& energy, const std::vector<int>& set) {
        START_TIMER(world);
        PROFILE_MEMBER_FUNC(SCF);
        tensorT Saomo = matrix_inner(world, ao, mo);
        tensorT Saoao = matrix_inner(world, ao, ao, true);
        int nmo = mo.size();
        tensorT rsq, dip(3, nmo);
        {
            functionT frsq = factoryT(world).f(rsquared).initial_level(4);
            rsq = inner(world, mo, mul_sparse(world, frsq, mo, vtol));
            for (int axis = 0; axis < 3; ++axis) {
                functionT fdip = factoryT(world).functor(
                                                         functorT(new DipoleFunctor(axis))).initial_level(4);
                dip(axis, _) = inner(world, mo, mul_sparse(world, fdip, mo, vtol));
                for (int i = 0; i < nmo; ++i)
                    rsq(i) -= dip(axis, i) * dip(axis, i);
                
            }
        }
        tensorT C;
        END_TIMER(world, "Analyze vectors");
        
        START_TIMER(world);
        gesvp(world, Saoao, Saomo, C);
        END_TIMER(world, "Compute eigen gesv analyze vectors");
        if (world.rank() == 0) {
            C = transpose(C);
            long nmo = mo.size();
            for (long i = 0; i < nmo; ++i) {
                printf("  MO%4ld : ", i);
                if (set.size())
                    printf("set=%d : ", set[i]);
                
                if (occ.size())
                    printf("occ=%.2f : ", occ(i));
                
                if (energy.size())
                    printf("energy=%13.8f : ", energy(i));
                
                printf("center=(%.2f,%.2f,%.2f) : radius=%.2f\n", dip(0, i),
                       dip(1, i), dip(2, i), sqrt(rsq(i)));
                aobasis.print_anal(molecule, C(i, _));
            }           
        }
        
    }
    
    distmatT SCF::localize_boys(World & world, const vecfuncT & mo,
                                const std::vector<int> & set, double thresh,
                                const double thetamax, const bool randomize, const bool doprint) const {
        START_TIMER(world);
        long nmo = mo.size();
        tensorT dip(nmo, nmo, 3);
        for (int axis = 0; axis < 3; ++axis) {
            functionT fdip = factoryT(world).functor(functorT(new DipoleFunctor(axis))).initial_level(4);
            dip(_, _, axis) = matrix_inner(world, mo, mul_sparse(world, fdip, mo, vtol), true);
        }
        //print("dip\n", dip);
        //print("tolloc", thresh, "thetamax", thetamax);
        if (thresh < 1e-6) thresh = 1e-6; //<<<<<<<<<<<<<<<<<<<<< need to implement new line search like in pm routine
        tensorT U(nmo, nmo);
        if (world.rank() == 0) {
            for (long i = 0; i < nmo; ++i)
                U(i, i) = 1.0;
            
            tensorT xprev; // previous search direction
            tensorT gprev; // previous gradient
            bool rprev=true; // if true previous iteration restricted step or did incomplete search (so don't do conjugate)
            const int N = (nmo*(nmo-1))/2;
            for (long iter = 0; iter < 1200; ++iter) {
                tensorT g(nmo,nmo);
                double W = 0.0;
                // cannot restrict size of individual gradients if want to do line search --- should instead modify line search direction
                for (long i = 0; i < nmo; ++i) {
                    W += DIP(dip, i, i, i, i);
                    for (long j = 0; j < i; ++j) {
                        g(j,i) = (DIP(dip, i, i, i, j) - DIP(dip, j, j, j, i));
                        if (randomize && iter == 0) g(j,i) += 0.1*(RandomValue<double>() - 0.5);
                        g(i,j) = - g(j,i);
                    }
                }
                double maxg = g.absmax();
                if (doprint)
                    printf("iteration %ld W=%.8f maxg=%.2e\n", iter, W, maxg);
                if (maxg < thresh) break;
                
                // construct search direction using conjugate gradient approach
                tensorT x = copy(g);
                if (!rprev) { // Only apply conjugacy if did LS with real gradient
                    double gamma = g.trace(g-gprev)/gprev.trace(gprev);
                    if (doprint) print("gamma", gamma);
                    x.gaxpy(1.0,xprev,gamma);
                }
                
                // Perform the line search.
                rprev = false;
                double dxgrad = x.trace(g)*2.0;
                if (dxgrad < 0 || ((iter+1)%N)==0) {
                    if (doprint) print("resetting since dxgrad -ve or due to dimension", dxgrad, iter, N);
                    x = copy(g);
                    dxgrad = x.trace(g)*2.0; // 2*2 = 4 which should be prefactor on integrals in gradient
                }
                xprev = x; // Save for next iteration, noting shallow copy
                gprev = g;
                
                double mu = 0.01/std::max(0.1,maxg); // Restrict intial step mu by size of max gradient
                tensorT dU = matrix_exponential(x*mu);
                tensorT newdip = inner(dU,dip,0,1); // can optimize this since only want (ii|ii)
                newdip = inner(dU,newdip,0,1);
                double newW = 0.0;
                for (long i = 0; i < nmo; ++i) {
                    newW += DIP(newdip, i, i, i, i);
                }
                
                if (randomize && iter==0) {
                    rprev = true; // since did not use real gradient
                }
                else { // perform quadratic fit using f(0), df(0)/dx=dxgrad, f(mu)
                    double f0 = W;
                    double f1 = newW;
                    double hess = 2.0*(f1-f0-mu*dxgrad)/(mu*mu);
                    if (hess >= 0) {
                        if (doprint) print("+ve hessian", hess);
                        hess = -2.0*dxgrad; // force a bigish step to get out of bad region
                        rprev = true; // since did not do line search
                    }
                    double mu2 = -dxgrad/hess;
                    if (mu2*maxg > 0.5) {
                        mu2 = 0.5/maxg; // pi/6 = 0.524, pi/4=0.785
                        rprev = true; // since did not do line search
                    }                        
                    double f2p = f0 + dxgrad*mu2 + 0.5*hess*mu2*mu2;                
                    if (doprint) print(f0,f1,f2p,"dxg", dxgrad,"hess", hess, "mu", mu, "mu2", mu2);
                    mu = mu2;
                }
                
                dU = matrix_exponential(x*mu);
                U = inner(U,dU,1,0);
                dip = inner(dU,dip,0,1);
                dip = inner(dU,dip,0,1);
            }
            
            bool switched = true;
            while (switched) {
                switched = false;
                for (int i = 0; i < nmo; i++) {
                    for (int j = i + 1; j < nmo; j++) {
                        if (set[i] == set[j]) {
                            double sold = U(i, i) * U(i, i) + U(j, j) * U(j, j);
                            double snew = U(i, j) * U(i, j) + U(j, i) * U(j, i);
                            if (snew > sold) {
                                tensorT tmp = copy(U(_, i));
                                U(_, i) = U(_, j);
                                U(_, j) = tmp;
                                switched = true;
                            }
                        }
                    }
                }
            }
            
            // Fix phases.
            for (long i = 0; i < nmo; ++i) {
                if (U(i, i) < 0.0)
                    U(_, i).scale(-1.0);
            }
            
        }
        
        world.gop.broadcast(U.ptr(), U.size(), 0);
        
        DistributedMatrix<double> dUT = column_distributed_matrix<double>(world, nmo, nmo);
        dUT.copy_from_replicated(transpose(U));
        
        END_TIMER(world, "Boys localize");
        return dUT;
    }
   
    // this version is faster than the previous version on BG/Q
    distmatT SCF::kinetic_energy_matrix(World & world, const vecfuncT & v) const {
         PROFILE_MEMBER_FUNC(SCF);
         int n = v.size();
         distmatT r = column_distributed_matrix<double>(world, n, n);
	 START_TIMER(world);
         reconstruct(world, v);
         END_TIMER(world, "KEmat reconstruct");
	 START_TIMER(world);
         vecfuncT dvx = apply(world, *(gradop[0]), v, false);
         vecfuncT dvy = apply(world, *(gradop[1]), v, false);
         vecfuncT dvz = apply(world, *(gradop[2]), v, false);
         world.gop.fence();
         END_TIMER(world, "KEmat differentiate");
	 START_TIMER(world);
         compress(world,dvx,false);
         compress(world,dvy,false);
         compress(world,dvz,false);
         world.gop.fence();
         END_TIMER(world, "KEmat compress");
	 START_TIMER(world);
         r += matrix_inner(r.distribution(), dvx, dvx, true);
         r += matrix_inner(r.distribution(), dvy, dvy, true);
         r += matrix_inner(r.distribution(), dvz, dvz, true);
         END_TIMER(world, "KEmat inner products");
         r *= 0.5;
         //tensorT p(v.size(),v.size());
         //r.copy_to_replicated(p);
         return r;
     }

     distmatT SCF::kinetic_energy_matrix(World & world, const vecfuncT & vbra, const vecfuncT & vket) const {
         PROFILE_MEMBER_FUNC(SCF);
         MADNESS_ASSERT(vbra.size() == vket.size());
         int n = vbra.size();
         distmatT r = column_distributed_matrix<double>(world, n, n);
         reconstruct(world, vbra);
         reconstruct(world, vket);
         vecfuncT dvx_bra = apply(world, *(gradop[0]), vbra, false);
         vecfuncT dvy_bra = apply(world, *(gradop[1]), vbra, false);
         vecfuncT dvz_bra = apply(world, *(gradop[2]), vbra, false);
         vecfuncT dvx_ket = apply(world, *(gradop[0]), vket, false);
         vecfuncT dvy_ket = apply(world, *(gradop[1]), vket, false);
         vecfuncT dvz_ket = apply(world, *(gradop[2]), vket, false);
         world.gop.fence();
         compress(world,dvx_bra,false);
         compress(world,dvy_bra,false);
         compress(world,dvz_bra,false);
         compress(world,dvx_ket,false);
         compress(world,dvy_ket,false);
         compress(world,dvz_ket,false);
         world.gop.fence();
         r += matrix_inner(r.distribution(), dvx_bra, dvx_ket, true);
         r += matrix_inner(r.distribution(), dvy_bra, dvy_ket, true);
         r += matrix_inner(r.distribution(), dvz_bra, dvz_ket, true);
         r *= 0.5;
         return r;
     }

    vecfuncT SCF::core_projection(World & world, const vecfuncT & psi,
                                  const bool include_Bc) {
        PROFILE_MEMBER_FUNC(SCF);
        int npsi = psi.size();
        if (npsi == 0)
            return psi;
        size_t natom = molecule.natom();
        vecfuncT proj = zero_functions_compressed<double, 3>(world, npsi);
        tensorT overlap_sum(static_cast<long>(npsi));
        
        for (size_t i = 0; i < natom; ++i) {
            Atom at = molecule.get_atom(i);
            unsigned int atn = at.atomic_number;
            unsigned int nshell = molecule.n_core_orb(atn);
            if (nshell == 0)
                continue;
            for (unsigned int c = 0; c < nshell; ++c) {
                unsigned int l = molecule.get_core_l(atn, c);
                int max_m = (l + 1) * (l + 2) / 2;
                nshell -= max_m - 1;
                for (int m = 0; m < max_m; ++m) {
                    functionT core = factoryT(world).functor(
                                                             functorT(new CoreOrbitalFunctor(molecule, i, c, m)));
                    tensorT overlap = inner(world, core, psi);
                    overlap_sum += overlap;
                    for (int j = 0; j < npsi; ++j) {
                        if (include_Bc)
                            overlap[j] *= molecule.get_core_bc(atn, c);
                        proj[j] += core.scale(overlap[j]);
                    }
                }
            }
            world.gop.fence();
        }
        if (world.rank() == 0)
            print("sum_k <core_k|psi_i>:", overlap_sum);
        return proj;
    }
    
    double SCF::core_projector_derivative(World & world, const vecfuncT & mo,
                                          const tensorT & occ, int atom, int axis) {
        PROFILE_MEMBER_FUNC(SCF);
        vecfuncT cores, dcores;
        std::vector<double> bc;
        unsigned int atn = molecule.get_atom(atom).atomic_number;
        unsigned int ncore = molecule.n_core_orb(atn);
        
        // projecting core & d/dx core
        for (unsigned int c = 0; c < ncore; ++c) {
            unsigned int l = molecule.get_core_l(atn, c);
            int max_m = (l + 1) * (l + 2) / 2;
            for (int m = 0; m < max_m; ++m) {
                functorT func = functorT(
                                         new CoreOrbitalFunctor(molecule, atom, c, m));
                cores.push_back(
                                functionT(
                                          factoryT(world).functor(func).truncate_on_project()));
                func = functorT(
                                new CoreOrbitalDerivativeFunctor(molecule, atom, axis, c,
                                                                 m));
                dcores.push_back(
                                 functionT(
                                           factoryT(world).functor(func).truncate_on_project()));
                bc.push_back(molecule.get_core_bc(atn, c));
            }
        }
        
        // calc \sum_i occ_i <psi_i|(\sum_c Bc d/dx |core><core|)|psi_i>
        double r = 0.0;
        for (unsigned int c = 0; c < cores.size(); ++c) {
            double rcore = 0.0;
            tensorT rcores = inner(world, cores[c], mo);
            tensorT rdcores = inner(world, dcores[c], mo);
            for (unsigned int i = 0; i < mo.size(); ++i) {
                rcore += rdcores[i] * rcores[i] * occ[i];
            }
            r += 2.0 * bc[c] * rcore;
        }
        
        return r;
    }
    
    bool SCF::restart_aos(World& world) {
        tensorT Saoamo, Saobmo;
        bool OK = true;
        if (world.rank() == 0) {
            try {
                archive::BinaryFstreamInputArchive arao("restartaodata");
                arao >> Saoamo >> aeps >> aocc >> aset;
                if (Saoamo.dim(0) != int(ao.size()) || Saoamo.dim(1) != param.nmo_alpha) {
                    print(" AO alpha restart data size mismatch --- starting from atomic guess instead", Saoamo.dim(0), ao.size(), Saoamo.dim(1), param.nmo_alpha);
                    OK = false;
                }
                if (!param.spin_restricted) {
                    arao >> Saobmo >> beps >> bocc >> bset;
                    if (Saobmo.dim(0) != int(ao.size()) || Saobmo.dim(1) != param.nmo_beta) {
                        print(" AO beta restart data size mismatch --- starting from atomic guess instead", Saobmo.dim(0), ao.size(), Saobmo.dim(1), param.nmo_beta);
                        OK = false;
                    }
                }
                print("\nRestarting from AO projections on disk\n");
            }
            catch (...) {
                print("\nAO restart file open/reading failed --- starting from atomic guess instead\n");
                OK=false;
            }
        }
        int fred = OK;
        world.gop.broadcast(fred, 0);
        OK = fred;
        if (!OK) return false;
        
        world.gop.broadcast_serializable(Saoamo, 0);
        if (!param.spin_restricted) world.gop.broadcast_serializable(Saobmo, 0);

        tensorT S = matrix_inner(world, ao, ao), c;

        gesvp(world, S, Saoamo, c);
        amo = transform(world, ao, c, vtol, true);
        truncate(world, amo);
        orthonormalize(world, amo, param.nalpha);

        if (!param.spin_restricted) {
            gesvp(world, S, Saobmo, c);
            bmo = transform(world, ao, c, vtol, true);
            truncate(world, bmo);
            orthonormalize(world, bmo, param.nbeta);
        }

        return true;
    }

    void SCF::initial_guess(World & world) {
        PROFILE_MEMBER_FUNC(SCF);
        START_TIMER(world);
        if (param.restart) {
            load_mos(world);
        } else {
            

            // recalculate initial guess density matrix without core orbitals
            if (!param.pure_ae){
                for (size_t iatom = 0; iatom < molecule.natom(); iatom++) {
                    if (molecule.get_pseudo_atom(iatom)){
                        double zeff=molecule.get_atom_charge(iatom);
                        int atn=molecule.get_atom_number(iatom);
                        aobasis.modify_dmat_psp(atn,zeff);
                    }
                }
            }
=======
	}
>>>>>>> c6ec0e76

	world.gop.broadcast(U.ptr(), U.size(), 0);

	DistributedMatrix<double> dUT = column_distributed_matrix<double>(world, nmo, nmo);
	dUT.copy_from_replicated(transpose(U));

	END_TIMER(world, "Boys localize");
	return dUT;
}

// this version is faster than the previous version on BG/Q
distmatT SCF::kinetic_energy_matrix(World & world, const vecfuncT & v) const {
	PROFILE_MEMBER_FUNC(SCF);
	int n = v.size();
	distmatT r = column_distributed_matrix<double>(world, n, n);
	START_TIMER(world);
	reconstruct(world, v);
	END_TIMER(world, "KEmat reconstruct");
	START_TIMER(world);
	vecfuncT dvx = apply(world, *(gradop[0]), v, false);
	vecfuncT dvy = apply(world, *(gradop[1]), v, false);
	vecfuncT dvz = apply(world, *(gradop[2]), v, false);
	world.gop.fence();
	END_TIMER(world, "KEmat differentiate");
	START_TIMER(world);
	compress(world,dvx,false);
	compress(world,dvy,false);
	compress(world,dvz,false);
	world.gop.fence();
	END_TIMER(world, "KEmat compress");
	START_TIMER(world);
	r += matrix_inner(r.distribution(), dvx, dvx, true);
	r += matrix_inner(r.distribution(), dvy, dvy, true);
	r += matrix_inner(r.distribution(), dvz, dvz, true);
	END_TIMER(world, "KEmat inner products");
	r *= 0.5;
	//tensorT p(v.size(),v.size());
	//r.copy_to_replicated(p);
	return r;
}

distmatT SCF::kinetic_energy_matrix(World & world, const vecfuncT & vbra, const vecfuncT & vket) const {
	PROFILE_MEMBER_FUNC(SCF);
	MADNESS_ASSERT(vbra.size() == vket.size());
	int n = vbra.size();
	distmatT r = column_distributed_matrix<double>(world, n, n);
	reconstruct(world, vbra);
	reconstruct(world, vket);
	vecfuncT dvx_bra = apply(world, *(gradop[0]), vbra, false);
	vecfuncT dvy_bra = apply(world, *(gradop[1]), vbra, false);
	vecfuncT dvz_bra = apply(world, *(gradop[2]), vbra, false);
	vecfuncT dvx_ket = apply(world, *(gradop[0]), vket, false);
	vecfuncT dvy_ket = apply(world, *(gradop[1]), vket, false);
	vecfuncT dvz_ket = apply(world, *(gradop[2]), vket, false);
	world.gop.fence();
	compress(world,dvx_bra,false);
	compress(world,dvy_bra,false);
	compress(world,dvz_bra,false);
	compress(world,dvx_ket,false);
	compress(world,dvy_ket,false);
	compress(world,dvz_ket,false);
	world.gop.fence();
	r += matrix_inner(r.distribution(), dvx_bra, dvx_ket, true);
	r += matrix_inner(r.distribution(), dvy_bra, dvy_ket, true);
	r += matrix_inner(r.distribution(), dvz_bra, dvz_ket, true);
	r *= 0.5;
	return r;
}

vecfuncT SCF::core_projection(World & world, const vecfuncT & psi,
		const bool include_Bc) {
	PROFILE_MEMBER_FUNC(SCF);
	int npsi = psi.size();
	if (npsi == 0)
		return psi;
	size_t natom = molecule.natom();
	vecfuncT proj = zero_functions_compressed<double, 3>(world, npsi);
	tensorT overlap_sum(static_cast<long>(npsi));

	for (size_t i = 0; i < natom; ++i) {
		Atom at = molecule.get_atom(i);
		unsigned int atn = at.atomic_number;
		unsigned int nshell = molecule.n_core_orb(atn);
		if (nshell == 0)
			continue;
		for (unsigned int c = 0; c < nshell; ++c) {
			unsigned int l = molecule.get_core_l(atn, c);
			int max_m = (l + 1) * (l + 2) / 2;
			nshell -= max_m - 1;
			for (int m = 0; m < max_m; ++m) {
				functionT core = factoryT(world).functor(
						functorT(new CoreOrbitalFunctor(molecule, i, c, m)));
				tensorT overlap = inner(world, core, psi);
				overlap_sum += overlap;
				for (int j = 0; j < npsi; ++j) {
					if (include_Bc)
						overlap[j] *= molecule.get_core_bc(atn, c);
					proj[j] += core.scale(overlap[j]);
				}
			}
		}
		world.gop.fence();
	}
	if (world.rank() == 0 and param.print_level()>3)
		print("sum_k <core_k|psi_i>:", overlap_sum);
	return proj;
}

double SCF::core_projector_derivative(World & world, const vecfuncT & mo,
		const tensorT & occ, int atom, int axis) {
	PROFILE_MEMBER_FUNC(SCF);
	vecfuncT cores, dcores;
	std::vector<double> bc;
	unsigned int atn = molecule.get_atom(atom).atomic_number;
	unsigned int ncore = molecule.n_core_orb(atn);

	// projecting core & d/dx core
	for (unsigned int c = 0; c < ncore; ++c) {
		unsigned int l = molecule.get_core_l(atn, c);
		int max_m = (l + 1) * (l + 2) / 2;
		for (int m = 0; m < max_m; ++m) {
			functorT func = functorT(
					new CoreOrbitalFunctor(molecule, atom, c, m));
			cores.push_back(
					functionT(
							factoryT(world).functor(func).truncate_on_project()));
			func = functorT(
					new CoreOrbitalDerivativeFunctor(molecule, atom, axis, c,
							m));
			dcores.push_back(
					functionT(
							factoryT(world).functor(func).truncate_on_project()));
			bc.push_back(molecule.get_core_bc(atn, c));
		}
	}

	// calc \sum_i occ_i <psi_i|(\sum_c Bc d/dx |core><core|)|psi_i>
	double r = 0.0;
	for (unsigned int c = 0; c < cores.size(); ++c) {
		double rcore = 0.0;
		tensorT rcores = inner(world, cores[c], mo);
		tensorT rdcores = inner(world, dcores[c], mo);
		for (unsigned int i = 0; i < mo.size(); ++i) {
			rcore += rdcores[i] * rcores[i] * occ[i];
		}
		r += 2.0 * bc[c] * rcore;
	}

	return r;
}

bool SCF::restart_aos(World& world) {
	tensorT Saoamo, Saobmo;
	bool OK = true;
	if (world.rank() == 0) {
		try {
			archive::BinaryFstreamInputArchive arao("restartaodata");
			arao >> Saoamo >> aeps >> aocc >> aset;
			if (Saoamo.dim(0) != int(ao.size()) || Saoamo.dim(1) != param.nmo_alpha()) {
				print(" AO alpha restart data size mismatch --- starting from atomic guess instead", Saoamo.dim(0), ao.size(), Saoamo.dim(1), param.nmo_alpha());
				OK = false;
			}
			if (!param.spin_restricted()) {
				arao >> Saobmo >> beps >> bocc >> bset;
				if (Saobmo.dim(0) != int(ao.size()) || Saobmo.dim(1) != param.nmo_beta()) {
					print(" AO beta restart data size mismatch --- starting from atomic guess instead", Saobmo.dim(0), ao.size(), Saobmo.dim(1), param.nmo_beta());
					OK = false;
				}
			}
			print("\nRestarting from AO projections on disk\n");
		}
		catch (...) {
			print("\nAO restart file open/reading failed --- starting from atomic guess instead\n");
			OK=false;
		}
	}
	int fred = OK;
	world.gop.broadcast(fred, 0);
	OK = fred;
	if (!OK) return false;

	world.gop.broadcast_serializable(Saoamo, 0);
	if (!param.spin_restricted()) world.gop.broadcast_serializable(Saobmo, 0);

	tensorT S = matrix_inner(world, ao, ao), c;

	gesvp(world, S, Saoamo, c);
	amo = transform(world, ao, c, vtol, true);
	truncate(world, amo);
	orthonormalize(world, amo, param.nalpha());

	if (!param.spin_restricted()) {
		gesvp(world, S, Saobmo, c);
		bmo = transform(world, ao, c, vtol, true);
		truncate(world, bmo);
		orthonormalize(world, bmo, param.nbeta());
	}

	return true;
}

void SCF::initial_guess(World & world) {
	PROFILE_MEMBER_FUNC(SCF);
	START_TIMER(world);
	if (param.restart()) {
		load_mos(world);
	} else {


		// recalculate initial guess density matrix without core orbitals
		if (!param.pure_ae()){
			for (size_t iatom = 0; iatom < molecule.natom(); iatom++) {
				if (molecule.get_pseudo_atom(iatom)){
					double zeff=molecule.get_atom_charge(iatom);
					int atn=molecule.get_atom_number(iatom);
					aobasis.modify_dmat_psp(atn,zeff);
				}
			}
		}

		// Use the initial density and potential to generate a better process map
		functionT rho =
				factoryT(world).functor(
						functorT(
								new MolecularGuessDensityFunctor(molecule,
										aobasis))).truncate_on_project();
		double nel = rho.trace();
		if (world.rank() == 0 and param.print_level()>3)
			print("guess dens trace", nel);
		END_TIMER(world, "guess density");
		rho.scale(std::round(nel)/nel);

		if (world.size() > 1) {
			START_TIMER(world);
			LoadBalanceDeux < 3 > lb(world);
			real_function_3d vnuc;
			if (param.psp_calc()){
				vnuc = gthpseudopotential->vlocalpot();}
			else if (param.pure_ae()){
				vnuc = potentialmanager->vnuclear();}
			else {
				vnuc = potentialmanager->vnuclear();
				vnuc = vnuc + gthpseudopotential->vlocalpot();}

			lb.add_tree(vnuc,
					lbcost<double, 3>(param.vnucextra() * 1.0, param.vnucextra() * 8.0), false);
			lb.add_tree(rho, lbcost<double, 3>(1.0, 8.0), true);

			FunctionDefaults < 3 > ::redistribute(world, lb.load_balance(param.get<int>("loadbalparts")));
			END_TIMER(world, "guess loadbal");
		}

		// Diag approximate fock matrix to get initial mos
		functionT vlocal;
		if (param.nalpha() + param.nbeta() > 1) {
			START_TIMER(world);
			real_function_3d vnuc;
			if (param.psp_calc()){
				vnuc = gthpseudopotential->vlocalpot();}
			else if (param.pure_ae()){
				vnuc = potentialmanager->vnuclear();}
			else {
				vnuc = potentialmanager->vnuclear();
				vnuc = vnuc + gthpseudopotential->vlocalpot();}
			vlocal = vnuc + apply(*coulop, rho);
			END_TIMER(world, "guess Coulomb potn");
			START_TIMER(world);
			vlocal = vlocal + make_lda_potential(world, rho);
			vlocal.truncate();
			END_TIMER(world, "guess lda potn");
		} else {
			real_function_3d vnuc;
			if (param.psp_calc()){
				vnuc = gthpseudopotential->vlocalpot();}
			else if (param.pure_ae()){
				vnuc = potentialmanager->vnuclear();}
			else {
				vnuc = potentialmanager->vnuclear();
				vnuc = vnuc + gthpseudopotential->vlocalpot();}
			vlocal = vnuc;
		}
		rho.clear();
		vlocal.reconstruct();
		if (world.size() > 1) {
			START_TIMER(world);
			LoadBalanceDeux < 3 > lb(world);
			real_function_3d vnuc;
			if (param.psp_calc()){
				vnuc = gthpseudopotential->vlocalpot();}
			else if (param.pure_ae()){
				vnuc = potentialmanager->vnuclear();}
			else {
				vnuc = potentialmanager->vnuclear();
				vnuc = vnuc + gthpseudopotential->vlocalpot();}
			lb.add_tree(vnuc,
					lbcost<double, 3>(param.vnucextra() * 1.0, param.vnucextra() * 8.0), false);
			for (unsigned int i = 0; i < ao.size(); ++i) {
				lb.add_tree(ao[i], lbcost<double, 3>(1.0, 8.0), false);
			}
			FunctionDefaults < 3 > ::redistribute(world, lb.load_balance(param.get<int>("loadbalparts")));
			END_TIMER(world, "guess loadbal");
		}
		START_TIMER(world);
		tensorT overlap = matrix_inner(world, ao, ao, true);
		END_TIMER(world, "guess overlap");
		START_TIMER(world);

		tensorT kinetic(ao.size(),ao.size());
		{
			distmatT dkinetic = kinetic_energy_matrix(world, ao);
			dkinetic.copy_to_replicated(kinetic);
		}
		END_TIMER(world, "guess Kinet potn");

		START_TIMER(world);
		reconstruct(world, ao);
		vlocal.reconstruct();
		vecfuncT vpsi;

		//debug plots:
		/*{
                int npt=1001;
                functionT rhotmp =
                    factoryT(world).functor(
                                            functorT(
                                                     new MolecularGuessDensityFunctor(molecule,
                                                                                      aobasis))).truncate_on_project();
                functionT vlda=make_lda_potential(world, rhotmp);
                functionT coul=apply(*coulop, rhotmp);
                plot_line("vlocal.dat",npt, {0.0,0.0,-50.0}, {0.0,0.0,50.0}, vlocal);
                plot_line("vcoul.dat",npt, {0.0,0.0,-50.0}, {0.0,0.0,50.0}, vcoul);    
                plot_line("vlda.dat",npt, {0.0,0.0,-50.0}, {0.0,0.0,50.0}, vlda);
                plot_line("dens.dat",npt, {0.0,0.0,-50.0}, {0.0,0.0,50.0}, rhotmp);

                if (!param.pure_ae && !param.psp_calc){
                    real_function_3d vloc_ae;
                    vloc_ae = potentialmanager->vnuclear();
                    vloc_ae.reconstruct();
                    plot_line("vlocal_ae.dat",npt, {0.0,0.0,-50.0}, {0.0,0.0,50.0}, vloc_ae);
                    real_function_3d vloc_psp;
                    vloc_psp = gthpseudopotential->vlocalpot();
                    vloc_psp.reconstruct();
                    plot_line("vlocal_psp.dat",npt, {0.0,0.0,-50.0}, {0.0,0.0,50.0}, vloc_psp);
                }
            }*/

		//vlocal treated in psp includes psp and ae contribution so don't need separate clause for mixed psp/AE
		if (!param.pure_ae()) {
			double enl;
			tensorT occ = tensorT(ao.size());
			for (int i = 0;i < param.nalpha();++i) {
				occ[i] = 1.0;
			}
			for (int i = param.nalpha();size_t(i) < ao.size();++i) {
				occ[i] = 0.0;
			}
			vpsi = gthpseudopotential->apply_potential(world, vlocal, ao, occ, enl);
		}
		else {
			vpsi = mul_sparse(world, vlocal, ao, vtol);
		}

		compress(world, vpsi);
		truncate(world, vpsi);
		compress(world, ao);
		tensorT potential = matrix_inner(world, vpsi, ao, true);
		vpsi.clear();
		tensorT fock = kinetic + potential;
		fock = 0.5 * (fock + transpose(fock));
		tensorT c, e;

		//debug printing
		/*double ep = 0.0;
            double ek = 0.0;
            for(int i = 0;i < ao.size();++i){
                ep += potential(i, i);
                ek += kinetic(i, i);
                std::cout << "pot/kin " << i << "  " << potential(i,i) << "  "<< kinetic(i,i) << std::endl;
            }

            if(world.rank() == 0){
                printf("\n              epot, ekin, efock %16.8f  %16.8f  %16.8f\n", ek, ep, ek+ep);
		 */

		END_TIMER(world, "guess fock");

		START_TIMER(world);
		sygvp(world, fock, overlap, 1, c, e);
		END_TIMER(world, "guess eigen sol");
		print_meminfo(world.rank(), "guess eigen sol");

		// NAR 7/5/2013
		// commented out because it generated a lot of output
		// if(world.rank() == 0 && 0){
		//   print("initial eigenvalues");
		//   print(e);
		//   print("\n\nWSTHORNTON: initial eigenvectors");
		//   print(c);
		// }

		START_TIMER(world);
		compress(world, ao);

		unsigned int ncore = 0;
		if (param.core_type() != "none") {
			ncore = molecule.n_core_orb_all();
		}

		amo = transform(world, ao, c(_, Slice(ncore, ncore + param.nmo_alpha() - 1)), vtol, true);
		truncate(world, amo);
		normalize(world, amo);
		aeps = e(Slice(ncore, ncore + param.nmo_alpha() - 1));

		aocc = tensorT(param.nmo_alpha());
		for (int i = 0; i < param.nalpha(); ++i)
			aocc[i] = 1.0;

		if (world.rank()==0 and param.print_level()>3) print("grouping alpha orbitals into sets");
		aset=group_orbital_sets(world,aeps,aocc,param.nmo_alpha());

		if (param.nbeta() && !param.spin_restricted()) {
			bmo = transform(world, ao, c(_, Slice(ncore, ncore + param.nmo_beta() - 1)), vtol, true);
			truncate(world, bmo);
			normalize(world, bmo);
			beps = e(Slice(ncore, ncore + param.nmo_beta() - 1));
			bocc = tensorT(param.nmo_beta());
			for (int i = 0; i < param.nbeta(); ++i)
				bocc[i] = 1.0;

			if (world.rank()==0 and param.print_level()>3) print("grouping beta orbitals into sets");
			bset=group_orbital_sets(world,beps,bocc,param.nmo_beta());

		}
		END_TIMER(world, "guess orbital grouping");
	}
}

/// group orbitals into sets of similar orbital energies for localization

/// @param[in]	eps	orbital energies
/// @param[in]	occ	occupation numbers
/// @param[in]	nmo number of MOs for the given spin
/// @return		vector of length nmo with the set index for each MO
std::vector<int> SCF::group_orbital_sets(World& world, const tensorT& eps,
		const tensorT& occ, const int nmo) const {
	PROFILE_MEMBER_FUNC(SCF);

	std::vector<int> set = std::vector<int>(static_cast<size_t>(nmo), 0);
	for (int i = 1; i < nmo; ++i) {
		set[i] = set[i - 1];
		// Only the new/boys localizers can tolerate not separating out the core orbitals
		if (param.localize_pm() && (eps[i] - eps[i - 1] > 1.5 || occ[i] != 1.0)) ++(set[i]);
	}

	// pretty print out
	int lo=0;
	int iset=0;
	for (size_t i=0; i<set.size(); ++i) {
		if (iset!=set[i]) {
			if (world.rank()==0 and (param.print_level()>3)) print("set ",iset++,"  ",lo," - ", i-1);
			lo=i;
		}
	}
	if (world.rank()==0 and (param.print_level()>3)) print("set ",iset,"  ",lo," - ", nmo-1);
	return set;
}


void SCF::initial_load_bal(World & world) {
	PROFILE_MEMBER_FUNC(SCF);
	LoadBalanceDeux < 3 > lb(world);
	real_function_3d vnuc;
	if (param.psp_calc()){
		vnuc = gthpseudopotential->vlocalpot();}
	else if (param.pure_ae()){
		vnuc = potentialmanager->vnuclear();}
	else {
		vnuc = potentialmanager->vnuclear();
		vnuc = vnuc + gthpseudopotential->vlocalpot();}
	lb.add_tree(vnuc, lbcost<double, 3>(param.vnucextra() * 1.0, param.vnucextra() * 8.0));

	FunctionDefaults < 3 > ::redistribute(world, lb.load_balance(param.loadbalparts()));
}

functionT SCF::make_density(World & world, const tensorT & occ,
		const vecfuncT & v) const {
	PROFILE_MEMBER_FUNC(SCF);
	vecfuncT vsq = square(world, v);
	compress(world, vsq);
	functionT rho = factoryT(world);
	rho.compress();
	for (unsigned int i = 0; i < vsq.size(); ++i) {
		if (occ[i]) rho.gaxpy(1.0, vsq[i], occ[i], false);
	}
	world.gop.fence();
	vsq.clear();
	return rho;
}

functionT SCF::make_density(World & world, const tensorT & occ,
		const cvecfuncT & v) {
	PROFILE_MEMBER_FUNC(SCF);
	reconstruct(world, v); // For max parallelism
	std::vector < functionT > vsq(v.size());
	for (unsigned int i = 0; i < v.size(); i++) {
		vsq[i] = abssq(v[i], false);
	}
	world.gop.fence();

	compress(world, vsq); // since will be using gaxpy for accumulation
	functionT rho = factoryT(world);
	rho.compress();

	for (unsigned int i = 0; i < vsq.size(); ++i) {
		if (occ[i])
			rho.gaxpy(1.0, vsq[i], occ[i], false);

	}
	world.gop.fence();
	vsq.clear();
	rho.truncate();

	return rho;
}

std::vector<poperatorT> SCF::make_bsh_operators(World& world, const tensorT& evals) const {
	PROFILE_MEMBER_FUNC(SCF);
	int nmo = evals.dim(0);
	std::vector < poperatorT > ops(nmo);
	double tol = FunctionDefaults < 3 > ::get_thresh();
	for (int i = 0; i < nmo; ++i) {
		double eps = evals(i);
		if (eps > 0) {
			if (world.rank() == 0 and (param.print_level()>3)) {
				print("bsh: warning: positive eigenvalue", i, eps);
			}
			eps = -0.1;
		}

		ops[i] = poperatorT(
				BSHOperatorPtr3D(world, sqrt(-2.0 * eps), param.lo(), tol));
	}

	return ops;
}

std::vector<poperatorT> SCF::make_gradbsh_operators(World& world,
		const tensorT& evals, const int axis) const {
	PROFILE_MEMBER_FUNC(SCF);
	int nmo = evals.dim(0);
	std::vector < poperatorT > ops(nmo);
	double tol = FunctionDefaults < 3 > ::get_thresh();
	for (int i = 0; i < nmo; ++i) {
		double eps = evals(i);
		if (eps > 0) {
			if (world.rank() == 0 and (param.print_level()>3)) {
				print("bsh: warning: positive eigenvalue", i, eps);
			}
			eps = -0.1;
		}

		ops[i] = GradBSHOperator(world, sqrt(-2.0 * eps),
				param.lo(), tol)[axis];
	}

	return ops;
}


/// apply the HF exchange on a set of orbitals

/// @param[in]  world   the world
/// @param[in]  occ     occupation numbers
/// @param[in]  psi     the orbitals in the exchange operator
/// @param[in]  f       the orbitals |i> that the operator is applied on
/// @return     a vector of orbitals  K| i>
//    vecfuncT SCF::apply_hf_exchange(World & world, const tensorT & occ,
//                                    const vecfuncT & psi, const vecfuncT & f) const {
//        PROFILE_MEMBER_FUNC(SCF);
//        const bool same = (&psi == &f);
//        int nocc = psi.size();
//        int nf = f.size();
//        double tol = FunctionDefaults < 3 > ::get_thresh(); /// Important this is consistent with Coulomb
//        vecfuncT Kf = zero_functions_compressed<double, 3>(world, nf);
//        reconstruct(world, psi);
//        norm_tree(world, psi);
//        if (!same) {
//            reconstruct(world, f);
//            norm_tree(world, f);
//        }
//
//        //         // Smaller memory algorithm ... possible 2x saving using i-j sym
//        //         for(int i=0; i<nocc; ++i){
//        //             if(occ[i] > 0.0){
//        //                 vecfuncT psif = mul_sparse(world, psi[i], f, tol); /// was vtol
//        //                 truncate(world, psif);
//        //                 psif = apply(world, *coulop, psif);
//        //                 truncate(world, psif);
//        //                 psif = mul_sparse(world, psi[i], psif, tol); /// was vtol
//        //                 gaxpy(world, 1.0, Kf, occ[i], psif);
//        //             }
//        //         }
//
//        // Larger memory algorithm ... use i-j sym if psi==f
//        vecfuncT psif;
//        for (int i = 0; i < nocc; ++i) {
//            int jtop = nf;
//            if (same)
//                jtop = i + 1;
//            for (int j = 0; j < jtop; ++j) {
//                psif.push_back(mul_sparse(psi[i], f[j], tol, false));
//            }
//        }
//
//        world.gop.fence();
//        truncate(world, psif);
//        psif = apply(world, *coulop, psif);
//        truncate(world, psif, tol);
//        reconstruct(world, psif);
//        norm_tree(world, psif);
//        vecfuncT psipsif = zero_functions<double, 3>(world, nf * nocc);
//        int ij = 0;
//        for (int i = 0; i < nocc; ++i) {
//            int jtop = nf;
//            if (same)
//                jtop = i + 1;
//            for (int j = 0; j < jtop; ++j, ++ij) {
//                psipsif[i * nf + j] = mul_sparse(psif[ij], psi[i], false);
//                if (same && i != j) {
//                    psipsif[j * nf + i] = mul_sparse(psif[ij], psi[j], false);
//                }
//            }
//        }
//        world.gop.fence();
//        psif.clear();
//        world.gop.fence();
//        compress(world, psipsif);
//        for (int i = 0; i < nocc; ++i) {
//            for (int j = 0; j < nf; ++j) {
//                Kf[j].gaxpy(1.0, psipsif[i * nf + j], occ[i], false);
//            }
//        }
//        world.gop.fence();
//        psipsif.clear();
//        world.gop.fence();
//
//        truncate(world, Kf, tol);
//        return Kf;
//    }
//
// Used only for initial guess that is always spin-restricted LDA
functionT SCF::make_lda_potential(World & world, const functionT & arho) {
	PROFILE_MEMBER_FUNC(SCF);
	functionT vlda = copy(arho);
	vlda.reconstruct();
	vlda.unaryop(xc_lda_potential());
	return vlda;
}

vecfuncT SCF::apply_potential(World & world, const tensorT & occ,
		const vecfuncT & amo,
		const functionT & vlocal, double & exc, double & enl, int ispin) {
	PROFILE_MEMBER_FUNC(SCF);
	functionT vloc = copy(vlocal);
	exc = 0.0;
	enl = 0.0;

	// compute the local DFT potential for the MOs
	if (xc.is_dft() && !(xc.hf_exchange_coefficient() == 1.0)) {
		START_TIMER(world);

		XCOperator xcoperator(world,this,ispin,param.dft_deriv());
		if (ispin==0) exc=xcoperator.compute_xc_energy();
		vloc+=xcoperator.make_xc_potential();

		END_TIMER(world, "DFT potential");
	}

	vloc.truncate();

	START_TIMER(world);
	vecfuncT Vpsi;
	if (!param.pure_ae()){
		Vpsi = gthpseudopotential->apply_potential(world, vloc, amo, occ, enl);}
	else {
		Vpsi = mul_sparse(world, vloc, amo, vtol);}

	END_TIMER(world, "V*psi");
	print_meminfo(world.rank(), "V*psi");
	if (xc.hf_exchange_coefficient()) {
		START_TIMER(world);
		//            vecfuncT Kamo = apply_hf_exchange(world, occ, amo, amo);
		Exchange<double,3> K=Exchange<double,3>(world,this,ispin).small_memory(false).same(true);
		vecfuncT Kamo=K(amo);
		tensorT excv = inner(world, Kamo, amo);
		double exchf = 0.0;
		for (unsigned long i = 0; i < amo.size(); ++i) {
			exchf -= 0.5 * excv[i] * occ[i];
		}
		if (!xc.is_spin_polarized())
			exchf *= 2.0;
		gaxpy(world, 1.0, Vpsi, -xc.hf_exchange_coefficient(), Kamo);
		Kamo.clear();
		END_TIMER(world, "HF exchange");
		exc = exchf * xc.hf_exchange_coefficient() + exc;
	}
	// need to come back to this for psp - when is this used?
	if (param.pure_ae()){
		potentialmanager->apply_nonlocal_potential(world, amo, Vpsi);}

	START_TIMER(world);
	truncate(world, Vpsi);
	END_TIMER(world, "Truncate Vpsi");
	print_meminfo(world.rank(), "Truncate Vpsi");
	world.gop.fence();
	return Vpsi;
}

tensorT SCF::derivatives(World & world, const functionT& rho) const {
	PROFILE_MEMBER_FUNC(SCF);
	START_TIMER(world);

	vecfuncT dv(molecule.natom() * 3);
	vecfuncT du = zero_functions<double, 3>(world, molecule.natom() * 3);
	tensorT rc(molecule.natom() * 3);
	for (size_t atom = 0; atom < molecule.natom(); ++atom) {
		for (int axis = 0; axis < 3; ++axis) {
			functorT func(new MolecularDerivativeFunctor(molecule, atom, axis));
			dv[atom * 3 + axis] =
					functionT(
							factoryT(world).functor(func).nofence().truncate_on_project().truncate_mode(0));
			if (param.core_type() != "none"
					&& molecule.is_potential_defined_atom(atom)) {
				// core potential contribution
				func = functorT(
						new CorePotentialDerivativeFunctor(molecule, atom,
								axis));
				du[atom * 3 + axis] = functionT(
						factoryT(world).functor(func).truncate_on_project());

				// core projector contribution
				rc[atom * 3 + axis] =
						potentialmanager->core_projector_derivative(world, amo,
								aocc, atom, axis);
				if (!param.spin_restricted()) {
					if (param.nbeta())
						rc[atom * 3 + axis] +=
								potentialmanager->core_projector_derivative(
										world, bmo, bocc, atom, axis);
				} else {
					rc[atom * 3 + axis] *= 2 * 2;
					// because of 2 electrons in each valence orbital bra+ket
				}
			}
		}
	}

<<<<<<< HEAD
	// // Old algorithm
	// tensorT oldexpB = copy(I);
	// const double tol = 1e-13;
        // int k = 1;
        // tensorT term = B;
        // while (term.normf() > tol) {
        //     oldexpB += term;
        //     term = inner(term, B);
        //     ++k;
        //     term.scale(1.0 / k);
        // }
	// Error check for validation
	// double err = (expB-oldexpB).normf();
	// print("matxerr", anorm, err);
        
        // Repeatedly square to recover exp(A)
        while (n--) expB = inner(expB, expB);
        
        return expB;
    }
    
    // tensorT SCF::matrix_exponential_old(const tensorT& A) const {
    //     PROFILE_MEMBER_FUNC(SCF);
    //     const double tol = 1e-13;
    //     MADNESS_ASSERT(A.dim((0) == A.dim(1)));
        
    //     // Scale A by a power of 2 until it is "small"
    //     double anorm = A.normf();
    //     int n = 0;
    //     double scale = 1.0;
    //     while (anorm * scale > 0.1) {
    //         ++n;
    //         scale *= 0.5;
    //     }
    //     tensorT B = scale * A;    // B = A*2^-n
        
    //     // Compute exp(B) using Taylor series
    //     tensorT expB = tensorT(2, B.dims());
    //     for (int i = 0; i < expB.dim(0); ++i)
    //         expB(i, i) = 1.0;
        
    //     int k = 1;
    //     tensorT term = B;
    //     while (term.normf() > tol) {
    //         expB += term;
    //         term = inner(term, B);
    //         ++k;
    //         term.scale(1.0 / k);
    //     }
    // 	print("MEXP", anorm, n, k);
        
    //     // Repeatedly square to recover exp(A)
    //     while (n--) {
    //         expB = inner(expB, expB);
    //     }
        
    //     return expB;
    // }
    
    /// compute the unitary transformation that diagonalizes the fock matrix
    
    /// @param[in]  world   the world
    /// @param[in]  overlap the overlap matrix of the orbitals
    /// @param[inout]       fock    the fock matrix; diagonal upon exit
    /// @param[out] evals   the orbital energies
    /// @param[in]  occ     the occupation numbers
    /// @param[in]  thresh_degenerate       threshold for orbitals being degenerate
    /// @return             the unitary matrix U: U^T F U = evals
    tensorT SCF::get_fock_transformation(World& world, const tensorT& overlap,
                                         tensorT& fock, tensorT& evals, const tensorT& occ,
                                         const double thresh_degenerate) const {
        PROFILE_MEMBER_FUNC(SCF);
        
        START_TIMER(world);
        tensorT U;
        sygvp(world, fock, overlap, 1, U, evals);
        END_TIMER(world, "Diagonalization Fock-mat w sygv");
        
        long nmo = fock.dim(0);
        
        START_TIMER(world);
        // Within blocks with the same occupation number attempt to
        // keep orbitals in the same order (to avoid confusing the
        // non-linear solver).
        // !!!!!!!!!!!!!!!!! NEED TO RESTRICT TO OCCUPIED STATES?
        bool switched = true;
        while (switched) {
            switched = false;
            for (int i = 0; i < nmo; i++) {
                for (int j = i + 1; j < nmo; j++) {
                    if (occ(i) == occ(j)) {
                        double sold = U(i, i) * U(i, i) + U(j, j) * U(j, j);
                        double snew = U(i, j) * U(i, j) + U(j, i) * U(j, i);
                        if (snew > sold) {
                            tensorT tmp = copy(U(_, i));
                            U(_, i) = U(_, j);
                            U(_, j) = tmp;
                            std::swap(evals[i], evals[j]);
                            switched = true;
                        }
                    }
                }
            }
        }

        // Fix phases.
        for (long i = 0; i < nmo; ++i)
            if (U(i, i) < 0.0)
                U(_, i).scale(-1.0);
        
        // Rotations between effectively degenerate states confound
        // the non-linear equation solver ... undo these rotations
        long ilo = 0; // first element of cluster
        while (ilo < nmo - 1) {
            long ihi = ilo;
            while (fabs(evals[ilo] - evals[ihi + 1])
                   < thresh_degenerate * 10.0 * std::max(fabs(evals[ilo]), 1.0)) {
                ++ihi;
                if (ihi == nmo - 1)
                    break;
            }
            long nclus = ihi - ilo + 1;
            if (nclus > 1) {
                //print("   found cluster", ilo, ihi);
                tensorT q = copy(U(Slice(ilo, ihi), Slice(ilo, ihi)));
                //print(q);
                // Special code just for nclus=2
                // double c = 0.5*(q(0,0) + q(1,1));
                // double s = 0.5*(q(0,1) - q(1,0));
                // double r = sqrt(c*c + s*s);
                // c /= r;
                // s /= r;
                // q(0,0) = q(1,1) = c;
                // q(0,1) = -s;
                // q(1,0) = s;

                // Polar Decomposition
                tensorT VH(nclus, nclus);
                tensorT W(nclus, nclus);
                Tensor<double> sigma(nclus);

                svd(q, W, sigma, VH);
                q = transpose(inner(W,VH)).conj(); 
                U(_, Slice(ilo, ihi)) = inner(U(_, Slice(ilo, ihi)), q);
            }
            ilo = ihi + 1;
        }
        
        world.gop.broadcast(U.ptr(), U.size(), 0);
        world.gop.broadcast(evals.ptr(), evals.size(), 0);
        
        fock = 0;
        for (unsigned int i = 0; i < nmo; ++i)
            fock(i, i) = evals(i);
        return U;
    }
    
    /// diagonalize the fock matrix, taking care of degenerate states
    
    /// Vpsi is passed in to make sure orbitals and Vpsi are in phase
    /// @param[in]  world   the world
    /// @param[inout]       fock    the fock matrix (diagonal upon exit)
    /// @param[inout]       psi             the orbitals
    /// @param[inout]       Vpsi    the orbital times the potential
    /// @param[out] evals   the orbital energies
    /// @param[in]  occ             occupation numbers
    /// @param[in]  thresh  threshold for rotation and truncation
    /// @return             the unitary matrix U: U^T F U = evals
    tensorT SCF::diag_fock_matrix(World& world, tensorT& fock, vecfuncT& psi,
                                  vecfuncT& Vpsi, tensorT& evals, const tensorT& occ,
                                  const double thresh) const {
        PROFILE_MEMBER_FUNC(SCF);
        
        // compute the unitary transformation matrix U that diagonalizes
        // the fock matrix
        tensorT overlap = matrix_inner(world, psi, psi, true);
        tensorT U = get_fock_transformation(world, overlap, fock, evals, occ,
                                            thresh);

        //eliminate mixing between occ and unocc
        int nmo=U.dim(0);
        for (int i=0; i<param.nalpha; ++i){
           //make virt orthog to occ without changing occ states
           for (int j=param.nalpha; j<nmo; ++j){
               U(j,i)=0.0;
           }
        }
        
        // transform the orbitals and the orbitals times the potential
        Vpsi = transform(world, Vpsi, U, vtol / std::min(30.0, double(psi.size())),
                         false);
        psi = transform(world, psi, U,
                        FunctionDefaults < 3
                        > ::get_thresh() / std::min(30.0, double(psi.size())),
                        true);
        truncate(world, Vpsi, vtol, false);
        truncate(world, psi);
        normalize(world, psi);

        END_TIMER(world, "Diagonalization rest");
        return U;
    }
    
    void SCF::loadbal(World & world, functionT & arho, functionT & brho,
                      functionT & arho_old, functionT & brho_old, subspaceT & subspace) {
        if (world.size() == 1)
            return;

        LoadBalanceDeux < 3 > lb(world);
        real_function_3d vnuc;
        if (param.psp_calc){
            vnuc = gthpseudopotential->vlocalpot();}
        else if (param.pure_ae){
            vnuc = potentialmanager->vnuclear();}
        else {
            vnuc = potentialmanager->vnuclear();
            vnuc = vnuc + gthpseudopotential->vlocalpot();}     
        lb.add_tree(vnuc, lbcost<double, 3>(param.vnucextra * 1.0, param.vnucextra * 8.0),
                    false);
        lb.add_tree(arho, lbcost<double, 3>(1.0, 8.0), false);
        for (unsigned int i = 0; i < amo.size(); ++i) {
            lb.add_tree(amo[i], lbcost<double, 3>(1.0, 8.0), false);
        }
        if (param.nbeta && !param.spin_restricted) {
            lb.add_tree(brho, lbcost<double, 3>(1.0, 8.0), false);
            for (unsigned int i = 0; i < bmo.size(); ++i) {
                lb.add_tree(bmo[i], lbcost<double, 3>(1.0, 8.0), false);
            }
        }
        world.gop.fence();
        
        FunctionDefaults < 3 > ::redistribute(world, lb.load_balance(param.loadbalparts)); // 6.0 needs retuning after param.vnucextra

        world.gop.fence();
    }
    
    void SCF::rotate_subspace(World& world, const tensorT& U, subspaceT& subspace,
                              int lo, int nfunc, double trantol) const {
        PROFILE_MEMBER_FUNC(SCF);
        for (unsigned int iter = 0; iter < subspace.size(); ++iter) {
            vecfuncT& v = subspace[iter].first;
            vecfuncT& r = subspace[iter].second;
            vecfuncT vnew = transform(world, vecfuncT(&v[lo], &v[lo + nfunc]), U, trantol, false);
            vecfuncT rnew = transform(world, vecfuncT(&r[lo], &r[lo + nfunc]), U, trantol, false);
	    world.gop.fence();
	    for (int i=0; i<nfunc; i++) {
	      v[i] = vnew[i];
	      r[i] = rnew[i];
	    }
        }
=======
>>>>>>> c6ec0e76
	world.gop.fence();
	tensorT r = inner(world, rho, dv);
	world.gop.fence();
	tensorT ru = inner(world, rho, du);
	dv.clear();
	du.clear();
	world.gop.fence();
	tensorT ra(r.size());
	for (size_t atom = 0; atom < molecule.natom(); ++atom) {
		for (int axis = 0; axis < 3; ++axis) {
			ra[atom * 3 + axis] = molecule.nuclear_repulsion_derivative(atom,
					axis);
		}
	}
	//if (world.rank() == 0) print("derivatives:\n", r, ru, rc, ra);
	r += ra + ru + rc;
	END_TIMER(world, "derivatives");

	if (world.rank() == 0 and (param.print_level()>1)) {
		print("\n Derivatives (a.u.)\n -----------\n");
		print(
				"  atom        x            y            z          dE/dx        dE/dy        dE/dz");
		print(
				" ------ ------------ ------------ ------------ ------------ ------------ ------------");
		for (size_t i = 0; i < molecule.natom(); ++i) {
			const Atom& atom = molecule.get_atom(i);
			printf(" %5d %12.6f %12.6f %12.6f %12.6f %12.6f %12.6f\n", int(i),
					atom.x, atom.y, atom.z, r[i * 3 + 0], r[i * 3 + 1],
					r[i * 3 + 2]);
		}
	}
	return r;
}

<<<<<<< HEAD
            amo_new = transform(world, amo_new,
                                Q, trantol, true);
            truncate(world, amo_new);
            if (world.rank() == 0) print("ORTHOG2a: maxq trantol", maxq, trantol);
            // print(Q);
            // print(matrix_inner(world,amo_new,amo_new));

        } while (maxq>0.01);
        normalize(world, amo_new);

        END_TIMER(world, "Orthonormalize");

    }

    /// orthonormalize the vectors ignoring occupied/virtual distinctions
    
    /// @param[in]          world   the world
    /// @param[inout]       amo_new the vectors to be orthonormalized
    void SCF::orthonormalize(World& world, vecfuncT& amo_new) const {
        PROFILE_MEMBER_FUNC(SCF);
        START_TIMER(world);
        double trantol = vtol / std::min(30.0, double(amo.size()));
        normalize(world, amo_new);
        double maxq;
        do {
            tensorT Q = Q2(matrix_inner(world, amo_new, amo_new)); // Q3(matrix_inner(world, amo_new, amo_new))
            maxq = 0.0;
            for (int j=1; j<Q.dim(0); j++)
                for (int i=0; i<j; i++)
                    maxq = std::max(std::abs(Q(j,i)),maxq);
            
            //Q.screen(trantol); // ???? Is this really needed?
            amo_new = transform(world, amo_new,
                                Q, trantol, true);
            truncate(world, amo_new);
            if (world.rank() == 0) print("ORTHOG2b: maxq trantol", maxq, trantol);
            //print(Q);
            
        } while (maxq>0.01);
        normalize(world, amo_new);
        END_TIMER(world, "Orthonormalize");
    }
    
    
    void SCF::propagate(World& world, double omega, int step0) {
        PROFILE_MEMBER_FUNC(SCF);
        // Load molecular orbitals
        set_protocol < 3 > (world, 1e-4);
        make_nuclear_potential(world);
        initial_load_bal(world);
        load_mos(world);
        
        int nstep = 1000;
        double time_step = 0.05;
        
        double strength = 0.1;
        
        // temporary way of doing this for now
        //      VextCosFunctor<double> Vext(world,new DipoleFunctor(2),omega);
        functionT fdipx =
            factoryT(world).functor(functorT(new DipoleFunctor(0))).initial_level(
                                                                                  4);
        functionT fdipy =
            factoryT(world).functor(functorT(new DipoleFunctor(1))).initial_level(
                                                                                  4);
        functionT fdipz =
            factoryT(world).functor(functorT(new DipoleFunctor(2))).initial_level(
                                                                                  4);
        
        world.gop.broadcast(time_step);
        world.gop.broadcast(nstep);
        
        // Need complex orbitals :(
        double thresh = 1e-4;
        cvecfuncT camo = zero_functions<double_complex, 3>(world, param.nalpha);
        cvecfuncT cbmo = zero_functions<double_complex, 3>(world, param.nbeta);
        for (int iorb = 0; iorb < param.nalpha; iorb++) {
            camo[iorb] = std::exp(double_complex(0.0, 2 * constants::pi * strength))
                * amo[iorb];
            camo[iorb].truncate(thresh);
        }
        if (!param.spin_restricted && param.nbeta) {
            for (int iorb = 0; iorb < param.nbeta; iorb++) {
                cbmo[iorb] = std::exp(
                                      double_complex(0.0, 2 * constants::pi * strength))
                    * bmo[iorb];
                cbmo[iorb].truncate(thresh);
            }
        }
        
        // Create free particle propagator
        // Have no idea what to set "c" to
        double c = 20.0;
        printf("Creating G\n");
        Convolution1D < double_complex > *G = qm_1d_free_particle_propagator(
                                                                             FunctionDefaults < 3 > ::get_k(), c, 0.5 * time_step,
                                                                             2.0 * param.L);
        printf("Done creating G\n");
        
        // Start iteration over time
        for (int step = 0; step < nstep; step++) {
            //        if (world.rank() == 0) printf("Iterating step %d:\n\n", step);
            double t = time_step * step;
            //        iterate_trotter(world, G, Vext, camo, cbmo, t, time_step);
            iterate_trotter(world, G, camo, cbmo, t, time_step, thresh);
            functionT arho = make_density(world, aocc, camo);
            functionT brho =
                (!param.spin_restricted && param.nbeta) ?
                make_density(world, aocc, camo) : copy(arho);
            functionT rho = arho + brho;
            double xval = inner(fdipx, rho);
            double yval = inner(fdipy, rho);
            double zval = inner(fdipz, rho);
            if (world.rank() == 0)
                printf("%15.7f%15.7f%15.7f%15.7f\n", t, xval, yval, zval);
        }
    }
    
    complex_functionT APPLY(const complex_operatorT* q1d,
                            const complex_functionT& psi) {
        complex_functionT r = psi; // Shallow copy violates constness !!!!!!!!!!!!!!!!!
        coordT lo, hi;
        lo[2] = -10;
        hi[2] = +10;
        
        r.reconstruct();
        r.broaden();
        r.broaden();
        r.broaden();
        r.broaden();
        r = apply_1d_realspace_push(*q1d, r, 2);
        r.sum_down();
        r = apply_1d_realspace_push(*q1d, r, 1);
        r.sum_down();
        r = apply_1d_realspace_push(*q1d, r, 0);
        r.sum_down();
        
        return r;
    }
    
    void SCF::iterate_trotter(World& world, Convolution1D<double_complex>* G,
                              cvecfuncT& camo, cvecfuncT& cbmo, double t, double time_step,
                              double thresh) {
        PROFILE_MEMBER_FUNC(SCF);
        
        // first kinetic energy apply
        cvecfuncT camo2 = zero_functions<double_complex, 3>(world, param.nalpha);
        cvecfuncT cbmo2 = zero_functions<double_complex, 3>(world, param.nbeta);
        for (int iorb = 0; iorb < param.nalpha; iorb++) {
            //        if (world.rank()) printf("Apply free-particle Green's function to alpha orbital %d\n", iorb);
            camo2[iorb] = APPLY(G, camo[iorb]);
            camo2[iorb].truncate(thresh);
        }
        if (!param.spin_restricted && param.nbeta) {
            for (int iorb = 0; iorb < param.nbeta; iorb++) {
                cbmo2[iorb] = APPLY(G, cbmo[iorb]);
                cbmo2[iorb].truncate(thresh);
            }
        }
        // Construct new density
        //      START_TIMER(world);
        functionT arho = make_density(world, aocc, amo), brho;
        
        if (param.nbeta) {
            if (param.spin_restricted) {
                brho = arho;
            } else {
                brho = make_density(world, bocc, bmo);
            }
        } else {
            brho = functionT(world); // zero
        }
        functionT rho = arho + brho;
        //      END_TIMER(world, "Make densities");
        
        // Do RPA only for now
        real_function_3d vnuc = potentialmanager->vnuclear();
        functionT vlocal = vnuc;
        //      START_TIMER(world);
        functionT vcoul = apply(*coulop, rho);
        //      END_TIMER(world, "Coulomb");
        //      vlocal += vcoul + Vext(t+0.5*time_step);
        //      vlocal += vcoul + std::cos(0.1*(t+0.5*time_step))*fdip;
        
        // exponentiate potential
        //      if (world.rank()) printf("Apply Kohn-Sham potential to orbitals\n");
        complex_functionT expV = make_exp(time_step, vlocal);
        cvecfuncT camo3 = mul_sparse(world, expV, camo2, vtol, false);
        world.gop.fence();
        
        // second kinetic energy apply
        for (int iorb = 0; iorb < param.nalpha; iorb++) {
            //        if (world.rank() == 0) printf("Apply free-particle Green's function to alpha orbital %d\n", iorb);
            camo3[iorb].truncate(thresh);
            camo[iorb] = APPLY(G, camo3[iorb]);
            camo[iorb].truncate();
        }
        if (!param.spin_restricted && param.nbeta) {
            cvecfuncT cbmo3 = mul_sparse(world, expV, cbmo2, vtol, false);
            
            // second kinetic energy apply
            for (int iorb = 0; iorb < param.nbeta; iorb++) {
                cbmo[iorb] = APPLY(G, cbmo3[iorb]);
                cbmo[iorb].truncate();
            }
        }
    }
    
    // For given protocol, solve the DFT/HF/response equations
    void SCF::solve(World & world) {
        PROFILE_MEMBER_FUNC(SCF);
        functionT arho_old, brho_old;
        const double dconv = std::max(FunctionDefaults < 3 > ::get_thresh(),
                                      param.dconv);
        const double trantol = vtol / std::min(30.0, double(amo.size()));
        const double tolloc = 1e-6; // was std::min(1e-6,0.01*dconv) but now trying to avoid unnecessary change
        double update_residual = 0.0, bsh_residual = 0.0;
        subspaceT subspace;
        tensorT Q;
        bool do_this_iter = true;
        bool converged = false;

        // Shrink subspace until stop localizing/canonicalizing--- probably not a good idea
        // int maxsub_save = param.maxsub;
        // param.maxsub = 2;
        
        for (int iter = 0; iter < param.maxiter; ++iter) {
            if (world.rank() == 0)
                printf("\nIteration %d at time %.1fs\n\n", iter, wall_time());
            
            // if (iter > 0 && update_residual < 0.1) {
            //     //do_this_iter = false;
            //     param.maxsub = maxsub_save;
            // }
            
            if (param.localize && do_this_iter) {
	        distmatT dUT;
		if (param.localize_pm) {
                    dUT = localize_PM(world, amo, aset, tolloc, 0.1, iter == 0, false);
                }
                else if (param.localize_new) {
                    dUT = localize_new(world, amo, aset, tolloc, 0.1, iter == 0, false);
                }
		else if (param.localize_boys) {
                    dUT = localize_boys(world, amo, aset, tolloc, 0.1, iter == 0, false);
                }
                else
                    throw "localization confusion";
                
                dUT.data().screen(trantol);
                START_TIMER(world);
                amo = transform(world, amo, dUT);
                truncate(world, amo);
                normalize(world, amo);
                if (!param.spin_restricted && param.nbeta != 0) {
                    if (param.localize_pm) {
                        dUT = localize_PM(world, bmo, bset, tolloc, 0.1, iter == 0, false);
                    }
                    else if (param.localize_new) {
                        dUT = localize_new(world, bmo, bset, tolloc, 0.1, iter == 0, false);
                    }
                    else {
                        dUT = localize_boys(world, bmo, bset, tolloc, 0.1, iter == 0, false);
                    }

                    START_TIMER(world);
                    dUT.data().screen(trantol);
                    bmo = transform(world, bmo, dUT);
                    truncate(world, bmo);
                    normalize(world, bmo);
                    END_TIMER(world, "Rotate subspace");
                }
            }

            // if (iter > 0) {
            //     tensorT S = matrix_inner(world, amo, amo_old);
            //     tensorT U, s, VT;
            //     svd(S,U,s,VT);
            //     tensorT R = inner(U,VT);
            //     print("R"); print(R);
            //     amo = transform(world, amo, R);
            //     truncate(world,amo);
            //     normalize(world,amo);
            // }
            // amo_old = amo;
            
            START_TIMER(world);
            functionT arho = make_density(world, aocc, amo), brho;
            
            if (param.nbeta) {
                if (param.spin_restricted) {
                    brho = arho;
                } else {
                    brho = make_density(world, bocc, bmo);
                }
            } else {
                brho = functionT(world); // zero
            }
            END_TIMER(world, "Make densities");
            print_meminfo(world.rank(), "Make densities");
            
            if (iter < 2 || (iter % 10) == 0) {
                START_TIMER(world);
                loadbal(world, arho, brho, arho_old, brho_old, subspace);
                END_TIMER(world, "Load balancing");
                print_meminfo(world.rank(), "Load balancing");
            }
            double da = 0.0, db = 0.0;
            if (iter > 0) {
                da = (arho - arho_old).norm2();
                db = (brho - brho_old).norm2();
                if (world.rank() == 0)
                    print("delta rho", da, db, "residuals", bsh_residual,
                          update_residual);
                
            }
            
            START_TIMER(world);
            arho_old = arho;
            brho_old = brho;
            functionT rho = arho + brho;

            rho.truncate();
 
            real_function_3d vnuc;
            if (param.psp_calc){
                vnuc = gthpseudopotential->vlocalpot();}
            else if (param.pure_ae){
                vnuc = potentialmanager->vnuclear();}
            else {
                vnuc = potentialmanager->vnuclear();
                vnuc = vnuc + gthpseudopotential->vlocalpot();}     
            double enuclear = inner(rho, vnuc);
            END_TIMER(world, "Nuclear energy");

            START_TIMER(world);
            functionT vcoul = apply(*coulop, rho);
            functionT vlocal;
            END_TIMER(world, "Coulomb");
            print_meminfo(world.rank(), "Coulomb");

            double ecoulomb = 0.5 * inner(rho, vcoul);
            rho.clear(false);
            vlocal = vcoul + vnuc;

            // compute the contribution of the solvent to the local potential
            double epcm=0.0;
            if (param.pcm_data != "none") {
                START_TIMER(world);
                functionT vpcm=pcm.compute_pcm_potential(vcoul);
                vlocal+=vpcm;
                epcm=pcm.compute_pcm_energy();
                END_TIMER(world, "PCM");
                print_meminfo(world.rank(), "PCM");
            }
            
            vcoul.clear(false);
            vlocal.truncate();
            double exca = 0.0, excb = 0.0;

            double enla = 0.0, enlb = 0.0;
            vecfuncT Vpsia = apply_potential(world, aocc, amo, vlocal, exca, enla, 0);
            vecfuncT Vpsib;
            if (!param.spin_restricted && param.nbeta) {
                Vpsib = apply_potential(world, bocc, bmo, vlocal, excb, enlb, 1);
            }
            else if (param.nbeta != 0) {
                enlb = enla;
            }
            
            double ekina = 0.0, ekinb = 0.0;
            tensorT focka = make_fock_matrix(world, amo, Vpsia, aocc, ekina);
            tensorT fockb = focka;
            
            if (!param.spin_restricted && param.nbeta != 0)
                fockb = make_fock_matrix(world, bmo, Vpsib, bocc, ekinb);
            else if (param.nbeta != 0) {
                ekinb = ekina;
            }
            
            if (!param.localize && do_this_iter) {
                tensorT U = diag_fock_matrix(world, focka, amo, Vpsia, aeps, aocc,
                                             FunctionDefaults < 3 > ::get_thresh());
                //rotate_subspace(world, U, subspace, 0, amo.size(), trantol); ??
                if (!param.spin_restricted && param.nbeta != 0) {
                    U = diag_fock_matrix(world, fockb, bmo, Vpsib, beps, bocc,
                                         FunctionDefaults < 3 > ::get_thresh());
                    //rotate_subspace(world, U, subspace, amo.size(), bmo.size(),trantol);
                }
            }
            
            double enrep = molecule.nuclear_repulsion_energy();
            double ekinetic = ekina + ekinb;
            double enonlocal = enla + enlb;
            double exc = exca + excb;
            double etot = ekinetic + enuclear + ecoulomb + exc + enrep + enonlocal + epcm;
            current_energy = etot;
            //esol = etot;
            
            if (world.rank() == 0) {
                //lots of dps for testing Exc stuff
                /*printf("\n              kinetic %32.24f\n", ekinetic);
=======
void SCF::dipole_matrix_elements(World& world, const vecfuncT & mo, const tensorT& occ,
		const tensorT& energy, int spin) {
	START_TIMER(world);
	int nmo = mo.size();
	tensorT mat_el(3, nmo, nmo);
	for (int axis = 0; axis < 3; ++axis) {
		functionT fdip = factoryT(world).functor(
				functorT(new DipoleFunctor(axis)));
		mat_el(axis, _, _) = matrix_inner(world, mo, mul_sparse(world, fdip, mo, vtol), true);
	}

	double ha2ev=27.211396132;
	FILE *f=0;
	if (spin==0){
		f = fopen("mat_els_alpha.dat", "w");}
	else{
		f = fopen("mat_els_beta.dat", "w");}
	fprintf(f, "#initial | Energy (eV) | final  | Energy (eV) | Matrix el.  | Trans. E (eV)\n");
	fprintf(f, "%4i  %4i\n", nmo, nmo);
	fprintf(f, "%2i\n", 1);
	fprintf(f, "%13.8f\n", 0.0);
	for (int axis = 0; axis < 3; ++axis) {
		fprintf(f, "# Cartesian component %2i\n", axis+1);
		for (int i = 0; i < nmo; ++i) {
			for (int j = 0; j < nmo; ++j) {
				fprintf(f, "%4i\t %13.8f\t %4i\t %13.8f\t %13.8f\t %13.8f\n", i+1, energy(i)*ha2ev, j+1, energy(j)*ha2ev, mat_el(axis,i,j), (energy(j)-energy(i))*ha2ev);
			}
		}
	}
	fclose(f);
	END_TIMER(world, "Matrix elements");
}

tensorT SCF::dipole(World & world, const functionT& rho) const {
	PROFILE_MEMBER_FUNC(SCF);
	START_TIMER(world);
	tensorT mu(3);

	for (unsigned int axis = 0; axis < 3; ++axis) {
		std::vector<int> x(3ul, 0);
		x[axis] = true;
		functionT dipolefunc = factoryT(world)
                    		.functor(functorT(new MomentFunctor(x)));
		mu[axis] = -dipolefunc.inner(rho);
		mu[axis] += molecule.nuclear_dipole(axis);
	}

	if (world.rank() == 0 and (param.print_level()>1)) {
		print("\n Dipole Moment (a.u.)\n -----------\n");
		print("     x: ", mu[0]);
		print("     y: ", mu[1]);
		print("     z: ", mu[2]);
		print(" Total Dipole Moment: ", mu.normf(),"\n");
	}
	END_TIMER(world, "dipole");

	return mu;
}

void SCF::vector_stats(const std::vector<double> & v, double & rms,
		double & maxabsval) const {
	PROFILE_MEMBER_FUNC(SCF);
	rms = 0.0;
	maxabsval = v[0];
	for (unsigned int i = 0; i < v.size(); ++i) {
		rms += v[i] * v[i];
		maxabsval = std::max<double>(maxabsval, std::abs(v[i]));
	}
	rms = sqrt(rms / v.size());
}

vecfuncT SCF::compute_residual(World & world, tensorT & occ, tensorT & fock,
		const vecfuncT & psi, vecfuncT & Vpsi, double & err) {

	START_TIMER(world);
	PROFILE_MEMBER_FUNC(SCF);
	double trantol = vtol / std::min(30.0, double(psi.size()));
	int nmo = psi.size();

	tensorT eps(nmo);
	for (int i = 0; i < nmo; ++i) {
		eps(i) = std::min(-0.05, fock(i, i));
		fock(i, i) -= eps(i);
	}
	vecfuncT fpsi = transform(world, psi, fock, trantol, true);

	for (int i = 0; i < nmo; ++i) { // Undo the damage
		fock(i, i) += eps(i);
	}

	gaxpy(world, 1.0, Vpsi, -1.0, fpsi);
	fpsi.clear();
	std::vector<double> fac(nmo, -2.0);
	scale(world, Vpsi, fac);
	std::vector < poperatorT > ops = make_bsh_operators(world, eps);
	set_thresh(world, Vpsi, FunctionDefaults < 3 > ::get_thresh());
	END_TIMER(world, "Compute residual stuff");

	START_TIMER(world);
	vecfuncT new_psi = apply(world, ops, Vpsi);
	END_TIMER(world, "Apply BSH");
	ops.clear();
	Vpsi.clear();
	world.gop.fence();

	// Thought it was a bad idea to truncate *before* computing the residual
	// but simple tests suggest otherwise ... no more iterations and
	// reduced iteration time from truncating.
	START_TIMER(world);
	truncate(world, new_psi);
	END_TIMER(world, "Truncate new psi");

	START_TIMER(world);
	vecfuncT r = sub(world, psi, new_psi);
	std::vector<double> rnorm = norm2s(world, r);
	if (world.rank() == 0 and (param.print_level()>1))
		print("residuals", rnorm);
	double rms, maxval;
	vector_stats(rnorm, rms, maxval);
	err = maxval;
	if (world.rank() == 0 and (param.print_level()>1))
		print("BSH residual: rms", rms, "   max", maxval);
	END_TIMER(world, "BSH residual");
	return r;
}

tensorT SCF::make_fock_matrix(World & world, const vecfuncT & psi,
		const vecfuncT & Vpsi, const tensorT & occ, double & ekinetic) const {
	PROFILE_MEMBER_FUNC(SCF);
	START_TIMER(world);
	tensorT pe = matrix_inner(world, Vpsi, psi, true);
	END_TIMER(world, "PE matrix");

	std::shared_ptr< WorldDCPmapInterface< Key<3> > > oldpmap = FunctionDefaults<3>::get_pmap();
	vecfuncT psicopy=psi; // Functions are shallow copy so this is lightweight
	if (world.size() > 1) {
		START_TIMER(world);
		LoadBalanceDeux < 3 > lb(world);
		for (unsigned int i = 0; i < psi.size(); ++i) {
			lb.add_tree(psi[i], lbcost<double, 3>(1.0, 8.0), false);
		}
		world.gop.fence();
		END_TIMER(world, "KE compute loadbal");

		START_TIMER(world);
		std::shared_ptr< WorldDCPmapInterface< Key<3> > > newpmap = lb.load_balance(param.loadbalparts());
		FunctionDefaults<3>::set_pmap(newpmap);

		world.gop.fence();
		for (unsigned int i=0; i<psi.size(); ++i) psicopy[i] = copy(psi[i],newpmap,false);
		world.gop.fence();
		END_TIMER(world, "KE redist");
	}

	START_TIMER(world);
	tensorT ke(psi.size(),psi.size());
	{
		distmatT k = kinetic_energy_matrix(world, psicopy);
		k.copy_to_replicated(ke); // !!!!!!!! ugh
	}
	END_TIMER(world, "KE matrix");

	psicopy.clear();
	if (world.size() > 1) {
		FunctionDefaults<3>::set_pmap(oldpmap); // ! DON'T FORGET !
	}

	START_TIMER(world);
	int nocc = occ.size();
	ekinetic = 0.0;
	for (int i = 0; i < nocc; ++i) {
		ekinetic += occ[i] * ke(i, i);
	}
	ke += pe;
	pe = tensorT();
	ke.gaxpy(0.5, transpose(ke), 0.5);
	END_TIMER(world, "Make fock matrix rest");
	return ke;
}

/// Compute the two-electron integrals over the provided set of orbitals

/// Returned is a *replicated* tensor of \f$(ij|kl)\f$ with \f$i>=j\f$
/// and \f$k>=l\f$.  The symmetry \f$(ij|kl)=(kl|ij)\f$ is enforced.
Tensor<double> SCF::twoint(World& world, const vecfuncT& psi) const {
	PROFILE_MEMBER_FUNC(SCF);
	double tol = FunctionDefaults < 3 > ::get_thresh(); /// Important this is consistent with Coulomb
	reconstruct(world, psi);
	norm_tree(world, psi);

	// Efficient version would use mul_sparse vector interface
	vecfuncT pairs;
	for (unsigned int i = 0; i < psi.size(); ++i) {
		for (unsigned int j = 0; j <= i; ++j) {
			pairs.push_back(mul_sparse(psi[i], psi[j], tol, false));
		}
	}

	world.gop.fence();
	truncate(world, pairs);
	vecfuncT Vpairs = apply(world, *coulop, pairs);

	return matrix_inner(world, pairs, Vpairs, true);
}

tensorT SCF::matrix_exponential(const tensorT& A) const {
	PROFILE_MEMBER_FUNC(SCF);
	MADNESS_ASSERT(A.dim(0) == A.dim(1));

	// Power iteration to estimate the 2-norm of the matrix. Used
	// to use Frobenius or 1-norms but neither were very tight.
	double anorm;
	{
		tensorT x(A.dim(0));
		x.fillrandom(); x.scale(1.0/x.normf());
		double prev = 0.0;
		for (int i=0; i<100; i++) {
			tensorT xnew = inner(A,inner(A,x,1,0),0,0);
			anorm = std::sqrt(std::abs((x.trace(xnew))));
			double err = std::abs(prev-anorm)/anorm;
			//print(i,anorm,err,A.normf());
			if (err < 0.01) break; // just need 1-2 digits
			x = xnew.scale(1.0/xnew.normf());
			prev = anorm;
		}
	}

	// Scale A by a power of 2 until it is "small"
	int n = 0;
	double scale = 1.0;
	while (anorm * scale > 0.089) { // so that 9th order expansion is accurate to 1e-15
		++n;
		scale *= 0.5;
	}
	tensorT B = scale * A;    // B = A*2^-n

	// Make identity
	tensorT I = tensorT(2, B.dims());
	for (int i = 0; i < I.dim(0); ++i) I(i, i) = 1.0;

	// Compute exp(B) using Taylor series optimized to reduce cost --- Chebyshev is only a minor improvement
	tensorT expB;
	if (anorm > 0.24e-1) {
		tensorT B2 = inner(B,B);
		tensorT B4 = inner(B2,B2);
		tensorT B6 = inner(B4,B2);
		expB = I + inner(B,B6+42.*B4+840.*B2+5040.*I).scale(1./5040.) + inner(B2,B6+56.*B4+1680.*B2+20160.*I).scale(1./40320.);
	}
	else if (anorm > 0.26e-2) {
		tensorT B2 = inner(B,B);
		tensorT B4 = inner(B2,B2);
		expB = I + inner(B,42.*B4+840.*B2+5040.*I).scale(1./5040.) + inner(B2,56.*B4+1680.*B2+20160.*I).scale(1./40320.);
	}
	else if (anorm > 0.18e-4) {
		tensorT B2 = inner(B,B);
		expB = I + inner(B,840.*B2+5040.*I).scale(1./5040.) + inner(B2,1680.*B2+20160.*I).scale(1./40320.);
	}
	else if (anorm > 4.5e-8) {
		expB = I + B + inner(B,B).scale(0.5);
	} 
	else {
		expB = I + B;
	} 

	// // Old algorithm
	// tensorT oldexpB = copy(I);
	// const double tol = 1e-13;
	// int k = 1;
	// tensorT term = B;
	// while (term.normf() > tol) {
	//     oldexpB += term;
	//     term = inner(term, B);
	//     ++k;
	//     term.scale(1.0 / k);
	// }
	// Error check for validation
	// double err = (expB-oldexpB).normf();
	// print("matxerr", anorm, err);

	// Repeatedly square to recover exp(A)
	while (n--) expB = inner(expB, expB);

	return expB;
}

/// compute the unitary transformation that diagonalizes the fock matrix

/// @param[in]  world   the world
/// @param[in]  overlap the overlap matrix of the orbitals
/// @param[inout]       fock    the fock matrix; diagonal upon exit
/// @param[out] evals   the orbital energies
/// @param[in]  occ     the occupation numbers
/// @param[in]  thresh_degenerate       threshold for orbitals being degenerate
/// @return             the unitary matrix U: U^T F U = evals
tensorT SCF::get_fock_transformation(World& world, const tensorT& overlap,
		tensorT& fock, tensorT& evals, const tensorT& occ,
		const double thresh_degenerate) const {
	PROFILE_MEMBER_FUNC(SCF);

	START_TIMER(world);
	tensorT U;
	sygvp(world, fock, overlap, 1, U, evals);
	END_TIMER(world, "Diagonalization Fock-mat w sygv");

	long nmo = fock.dim(0);

	START_TIMER(world);
	// Within blocks with the same occupation number attempt to
	// keep orbitals in the same order (to avoid confusing the
	// non-linear solver).
	// !!!!!!!!!!!!!!!!! NEED TO RESTRICT TO OCCUPIED STATES?
	bool switched = true;
	while (switched) {
		switched = false;
		for (int i = 0; i < nmo; i++) {
			for (int j = i + 1; j < nmo; j++) {
				if (occ(i) == occ(j)) {
					double sold = U(i, i) * U(i, i) + U(j, j) * U(j, j);
					double snew = U(i, j) * U(i, j) + U(j, i) * U(j, i);
					if (snew > sold) {
						tensorT tmp = copy(U(_, i));
						U(_, i) = U(_, j);
						U(_, j) = tmp;
						std::swap(evals[i], evals[j]);
						switched = true;
					}
				}
			}
		}
	}

	// Fix phases.
	for (long i = 0; i < nmo; ++i)
		if (U(i, i) < 0.0)
			U(_, i).scale(-1.0);

	// Rotations between effectively degenerate states confound
	// the non-linear equation solver ... undo these rotations
	long ilo = 0; // first element of cluster
	while (ilo < nmo - 1) {
		long ihi = ilo;
		while (fabs(evals[ilo] - evals[ihi + 1])
				< thresh_degenerate * 10.0 * std::max(fabs(evals[ilo]), 1.0)) {
			++ihi;
			if (ihi == nmo - 1)
				break;
		}
		long nclus = ihi - ilo + 1;
		if (nclus > 1) {
			//print("   found cluster", ilo, ihi);
			tensorT q = copy(U(Slice(ilo, ihi), Slice(ilo, ihi)));
			//print(q);
			// Special code just for nclus=2
			// double c = 0.5*(q(0,0) + q(1,1));
			// double s = 0.5*(q(0,1) - q(1,0));
			// double r = sqrt(c*c + s*s);
			// c /= r;
			// s /= r;
			// q(0,0) = q(1,1) = c;
			// q(0,1) = -s;
			// q(1,0) = s;

			// Polar Decomposition
			tensorT VH(nclus, nclus);
			tensorT W(nclus, nclus);
			Tensor<double> sigma(nclus);

			svd(q, W, sigma, VH);
			q = transpose(inner(W,VH)).conj();
			U(_, Slice(ilo, ihi)) = inner(U(_, Slice(ilo, ihi)), q);
		}
		ilo = ihi + 1;
	}

	world.gop.broadcast(U.ptr(), U.size(), 0);
	world.gop.broadcast(evals.ptr(), evals.size(), 0);

	fock = 0;
	for (unsigned int i = 0; i < nmo; ++i)
		fock(i, i) = evals(i);
	return U;
}

/// diagonalize the fock matrix, taking care of degenerate states

/// Vpsi is passed in to make sure orbitals and Vpsi are in phase
/// @param[in]  world   the world
/// @param[inout]       fock    the fock matrix (diagonal upon exit)
/// @param[inout]       psi             the orbitals
/// @param[inout]       Vpsi    the orbital times the potential
/// @param[out] evals   the orbital energies
/// @param[in]  occ             occupation numbers
/// @param[in]  thresh  threshold for rotation and truncation
/// @return             the unitary matrix U: U^T F U = evals
tensorT SCF::diag_fock_matrix(World& world, tensorT& fock, vecfuncT& psi,
		vecfuncT& Vpsi, tensorT& evals, const tensorT& occ,
		const double thresh) const {
	PROFILE_MEMBER_FUNC(SCF);

	// compute the unitary transformation matrix U that diagonalizes
	// the fock matrix
	tensorT overlap = matrix_inner(world, psi, psi, true);
	tensorT U = get_fock_transformation(world, overlap, fock, evals, occ,
			thresh);

	//eliminate mixing between occ and unocc
	int nmo=U.dim(0);
	for (int i=0; i<param.nalpha(); ++i){
		//make virt orthog to occ without changing occ states
		for (int j=param.nalpha(); j<nmo; ++j){
			U(j,i)=0.0;
		}
	}

	// transform the orbitals and the orbitals times the potential
	Vpsi = transform(world, Vpsi, U, vtol / std::min(30.0, double(psi.size())),
			false);
	psi = transform(world, psi, U,
			FunctionDefaults < 3
			> ::get_thresh() / std::min(30.0, double(psi.size())),
			true);
	truncate(world, Vpsi, vtol, false);
	truncate(world, psi);
	normalize(world, psi);

	END_TIMER(world, "Diagonalization rest");
	return U;
}

void SCF::loadbal(World & world, functionT & arho, functionT & brho,
		functionT & arho_old, functionT & brho_old, subspaceT & subspace) {
	if (world.size() == 1)
		return;

	LoadBalanceDeux < 3 > lb(world);
	real_function_3d vnuc;
	if (param.psp_calc()){
		vnuc = gthpseudopotential->vlocalpot();}
	else if (param.pure_ae()){
		vnuc = potentialmanager->vnuclear();}
	else {
		vnuc = potentialmanager->vnuclear();
		vnuc = vnuc + gthpseudopotential->vlocalpot();}
	lb.add_tree(vnuc, lbcost<double, 3>(param.vnucextra() * 1.0, param.vnucextra() * 8.0),
			false);
	lb.add_tree(arho, lbcost<double, 3>(1.0, 8.0), false);
	for (unsigned int i = 0; i < amo.size(); ++i) {
		lb.add_tree(amo[i], lbcost<double, 3>(1.0, 8.0), false);
	}
	if (param.nbeta() && !param.spin_restricted()) {
		lb.add_tree(brho, lbcost<double, 3>(1.0, 8.0), false);
		for (unsigned int i = 0; i < bmo.size(); ++i) {
			lb.add_tree(bmo[i], lbcost<double, 3>(1.0, 8.0), false);
		}
	}
	world.gop.fence();

	FunctionDefaults < 3 > ::redistribute(world, lb.load_balance(param.loadbalparts())); // 6.0 needs retuning after param.vnucextra

	world.gop.fence();
}

void SCF::rotate_subspace(World& world, const tensorT& U, subspaceT& subspace,
		int lo, int nfunc, double trantol) const {
	PROFILE_MEMBER_FUNC(SCF);
	for (unsigned int iter = 0; iter < subspace.size(); ++iter) {
		vecfuncT& v = subspace[iter].first;
		vecfuncT& r = subspace[iter].second;
		vecfuncT vnew = transform(world, vecfuncT(&v[lo], &v[lo + nfunc]), U, trantol, false);
		vecfuncT rnew = transform(world, vecfuncT(&r[lo], &r[lo + nfunc]), U, trantol, false);
		world.gop.fence();
		for (int i=0; i<nfunc; i++) {
			v[i] = vnew[i];
			r[i] = rnew[i];
		}
	}
	world.gop.fence();
}

void SCF::rotate_subspace(World& world, const distmatT& dUT, subspaceT& subspace,
		int lo, int nfunc, double trantol) const {
	PROFILE_MEMBER_FUNC(SCF);
	for (unsigned int iter = 0; iter < subspace.size(); ++iter) {
		vecfuncT& v = subspace[iter].first;
		vecfuncT& r = subspace[iter].second;
		vecfuncT vnew = transform(world, vecfuncT(&v[lo], &v[lo + nfunc]), dUT, false);
		vecfuncT rnew = transform(world, vecfuncT(&r[lo], &r[lo + nfunc]), dUT, false);
		world.gop.fence();
		for (int i=0; i<nfunc; i++) {
			v[i] = vnew[i];
			r[i] = rnew[i];
		}
	}
	world.gop.fence();
}

void SCF::update_subspace(World & world, vecfuncT & Vpsia, vecfuncT & Vpsib,
		tensorT & focka, tensorT & fockb, subspaceT & subspace, tensorT & Q,
		double & bsh_residual, double & update_residual) {
	PROFILE_MEMBER_FUNC(SCF);
	double aerr = 0.0, berr = 0.0;
	vecfuncT vm = amo;

	// Orbitals with occ!=1.0 exactly must be solved for as eigenfunctions
			// so zero out off diagonal lagrange multipliers
			for (int i = 0; i < param.nmo_alpha(); i++) {
				if (aocc[i] != 1.0) {
					double tmp = focka(i, i);
					focka(i, _) = 0.0;
					focka(_, i) = 0.0;
					focka(i, i) = tmp;
				}
			}

			vecfuncT rm = compute_residual(world, aocc, focka, amo, Vpsia, aerr);
			if (param.nbeta() != 0 && !param.spin_restricted()) {
				for (int i = 0; i < param.nmo_beta(); i++) {
					if (bocc[i] != 1.0) {
						double tmp = fockb(i, i);
						fockb(i, _) = 0.0;
						fockb(_, i) = 0.0;
						fockb(i, i) = tmp;
					}
				}

				vecfuncT br = compute_residual(world, bocc, fockb, bmo, Vpsib, berr);
				vm.insert(vm.end(), bmo.begin(), bmo.end());
				rm.insert(rm.end(), br.begin(), br.end());
			}

			START_TIMER(world);
			bsh_residual = std::max(aerr, berr);
			world.gop.broadcast(bsh_residual, 0);
			compress(world, vm, false);
			compress(world, rm, false);
			world.gop.fence();

			restart:
			subspace.push_back(pairvecfuncT(vm, rm));
			int m = subspace.size();
			tensorT ms(m);
			tensorT sm(m);
			for (int s = 0; s < m; ++s) {
				const vecfuncT & vs = subspace[s].first;
				const vecfuncT & rs = subspace[s].second;
				for (unsigned int i = 0; i < vm.size(); ++i) {
					ms[s] += vm[i].inner_local(rs[i]);
					sm[s] += vs[i].inner_local(rm[i]);
				}
			}

			world.gop.sum(ms.ptr(), m);
			world.gop.sum(sm.ptr(), m);
			tensorT newQ(m, m);
			if (m > 1)
				newQ(Slice(0, -2), Slice(0, -2)) = Q;

			newQ(m - 1, _) = ms;
			newQ(_, m - 1) = sm;
			Q = newQ;
			//if (world.rank() == 0) { print("kain Q"); print(Q); }
			tensorT c;
			//if (world.rank() == 0) {
				double rcond = 1e-12;
				while (1) {
					c = KAIN(Q, rcond);
					if (world.rank() == 0 and (param.print_level()>3)) print("kain c:", c);
					//if (std::abs(c[m - 1]) < 5.0) { // was 3
						if (c.absmax() < 3.0) { // was 3
							break;
						} else if (rcond < 0.01) {
							if (world.rank() == 0  and (param.print_level()>3)) print("Increasing subspace singular value threshold ", c[m - 1], rcond);
							rcond *= 100;
						} else {
							//print("Forcing full step due to subspace malfunction");
							// c = 0.0;
							// c[m - 1] = 1.0;
							// break;
							if (world.rank() == 0 and (param.print_level()>3)) print("Restarting KAIN due to subspace malfunction");
							Q = tensorT();
							subspace.clear();
							goto restart; // fortran hat on ...
						}
				}
				//}
				END_TIMER(world, "Update subspace stuff");

				world.gop.broadcast_serializable(c, 0); // make sure everyone has same data
				if (world.rank() == 0 and (param.print_level()>3)) {
					print("Subspace solution", c);
				}
				START_TIMER(world);
				vecfuncT amo_new = zero_functions_compressed<double, 3>(world, amo.size(), false);
				vecfuncT bmo_new = zero_functions_compressed<double, 3>(world, bmo.size(), false);
				world.gop.fence();
				for (unsigned int m = 0; m < subspace.size(); ++m) {
					const vecfuncT & vm = subspace[m].first;
					const vecfuncT & rm = subspace[m].second;
					const vecfuncT vma(vm.begin(), vm.begin() + amo.size());
					const vecfuncT rma(rm.begin(), rm.begin() + amo.size());
					const vecfuncT vmb(vm.end() - bmo.size(), vm.end());
					const vecfuncT rmb(rm.end() - bmo.size(), rm.end());
					gaxpy(world, 1.0, amo_new, c(m), vma, false);
					gaxpy(world, 1.0, amo_new, -c(m), rma, false);
					gaxpy(world, 1.0, bmo_new, c(m), vmb, false);
					gaxpy(world, 1.0, bmo_new, -c(m), rmb, false);
				}
				world.gop.fence();
				END_TIMER(world, "Subspace transform");
				if (param.maxsub() <= 1) {
					subspace.clear();
				} else if (subspace.size() == param.maxsub()) {
					subspace.erase(subspace.begin());
					Q = Q(Slice(1, -1), Slice(1, -1));
				}

				do_step_restriction(world, amo, amo_new, "alpha");
				orthonormalize(world, amo_new, param.nalpha());
				amo = amo_new;

				if (!param.spin_restricted() && param.nbeta() != 0) {
					do_step_restriction(world, bmo, bmo_new, "beta");
					orthonormalize(world, bmo_new, param.nbeta());
					bmo = bmo_new;
				} else {
					bmo = amo;
				}
}

/// perform step restriction following the KAIN solver

/// Limit maximum step size to make convergence more robust
/// @param[in]          world   the world
/// @param[in]          mo              vector of orbitals from previous iteration
/// @param[inout]       new_mo  vector of orbitals from the KAIN solver
/// @param[in]          spin    "alpha" or "beta" for user information
/// @return                     max residual
double SCF::do_step_restriction(World& world, const vecfuncT& mo, vecfuncT& mo_new,
		std::string spin) const {
	PROFILE_MEMBER_FUNC(SCF);
	std::vector<double> anorm = norm2s(world, sub(world, mo, mo_new));
	int nres = 0;
	for (unsigned int i = 0; i < mo.size(); ++i) {
		if (anorm[i] > param.maxrotn()) {
			double s = param.maxrotn() / anorm[i];
			++nres;
			if (world.rank() == 0) {
				if (nres == 1 and (param.print_level()>1))
					printf("  restricting step for %s orbitals:", spin.c_str());
				printf(" %d", i);
			}
			mo_new[i].gaxpy(s, mo[i], 1.0 - s, false);
		}
	}
	if (nres > 0 && world.rank() == 0  and (param.print_level()>1))
		printf("\n");

	world.gop.fence();
	double rms, maxval;
	vector_stats(anorm, rms, maxval);
	if (world.rank() == 0  and (param.print_level()>1))
		print("Norm of vector changes", spin, ": rms", rms, "   max", maxval);
	return maxval;
}

/// orthonormalize the vectors (symmetric in occupied spaced, gramm-schmidt for virt to occ)

/// @param[in]          world   the world
/// @param[inout]       amo_new the vectors to be orthonormalized
void SCF::orthonormalize(World& world, vecfuncT& amo_new, int nocc) const {
	PROFILE_MEMBER_FUNC(SCF);
	START_TIMER(world);
	double trantol = vtol / std::min(30.0, double(amo_new.size()));
	normalize(world, amo_new);
	double maxq;
	do {
		tensorT Q = Q2(matrix_inner(world, amo_new, amo_new)); // Q3(matrix_inner(world, amo_new, amo_new))
		maxq = 0.0;
		for (int j=1; j<Q.dim(0); j++)
			for (int i=0; i<j; i++)
				maxq = std::max(std::abs(Q(j,i)),maxq);

		Q.screen(trantol); // Is this really needed? Just for speed.

		//make virt orthog to occ without changing occ states --- ASSUMES symmetric form for Q2
		for (int j=nocc; j<Q.dim(0); ++j) {
			for (int i=0; i<nocc; ++i) {
				Q(j,i)=0.0;
				Q(i,j)*=2.0;
			}
		}

		amo_new = transform(world, amo_new,
				Q, trantol, true);
		truncate(world, amo_new);
		if (world.rank() == 0 and (param.print_level()>3)) print("ORTHOG2a: maxq trantol", maxq, trantol);
		//print(Q);

	} while (maxq>0.01);
	normalize(world, amo_new);

	END_TIMER(world, "Orthonormalize");

}

/// orthonormalize the vectors ignoring occupied/virtual distinctions

/// @param[in]          world   the world
/// @param[inout]       amo_new the vectors to be orthonormalized
void SCF::orthonormalize(World& world, vecfuncT& amo_new) const {
	PROFILE_MEMBER_FUNC(SCF);
	START_TIMER(world);
	double trantol = vtol / std::min(30.0, double(amo.size()));
	normalize(world, amo_new);
	double maxq;
	do {
		tensorT Q = Q2(matrix_inner(world, amo_new, amo_new)); // Q3(matrix_inner(world, amo_new, amo_new))
		maxq = 0.0;
		for (int j=1; j<Q.dim(0); j++)
			for (int i=0; i<j; i++)
				maxq = std::max(std::abs(Q(j,i)),maxq);

		//Q.screen(trantol); // ???? Is this really needed?
		amo_new = transform(world, amo_new,
				Q, trantol, true);
		truncate(world, amo_new);
		if (world.rank() == 0  and (param.print_level()>3)) print("ORTHOG2b: maxq trantol", maxq, trantol);
		//print(Q);

	} while (maxq>0.01);
	normalize(world, amo_new);
	END_TIMER(world, "Orthonormalize");
}


void SCF::propagate(World& world, double omega, int step0) {
	PROFILE_MEMBER_FUNC(SCF);
	// Load molecular orbitals
	set_protocol < 3 > (world, 1e-4);
	make_nuclear_potential(world);
	initial_load_bal(world);
	load_mos(world);

	int nstep = 1000;
	double time_step = 0.05;

	double strength = 0.1;

	// temporary way of doing this for now
	//      VextCosFunctor<double> Vext(world,new DipoleFunctor(2),omega);
	functionT fdipx =
			factoryT(world).functor(functorT(new DipoleFunctor(0))).initial_level(
					4);
	functionT fdipy =
			factoryT(world).functor(functorT(new DipoleFunctor(1))).initial_level(
					4);
	functionT fdipz =
			factoryT(world).functor(functorT(new DipoleFunctor(2))).initial_level(
					4);

	world.gop.broadcast(time_step);
	world.gop.broadcast(nstep);

	// Need complex orbitals :(
			double thresh = 1e-4;
	cvecfuncT camo = zero_functions<double_complex, 3>(world, param.nalpha());
	cvecfuncT cbmo = zero_functions<double_complex, 3>(world, param.nbeta());
	for (int iorb = 0; iorb < param.nalpha(); iorb++) {
		camo[iorb] = std::exp(double_complex(0.0, 2 * constants::pi * strength))
		* amo[iorb];
		camo[iorb].truncate(thresh);
	}
	if (!param.spin_restricted() && param.nbeta()) {
		for (int iorb = 0; iorb < param.nbeta(); iorb++) {
			cbmo[iorb] = std::exp(
					double_complex(0.0, 2 * constants::pi * strength))
			* bmo[iorb];
			cbmo[iorb].truncate(thresh);
		}
	}

	// Create free particle propagator
	// Have no idea what to set "c" to
	double c = 20.0;
	printf("Creating G\n");
	Convolution1D < double_complex > *G = qm_1d_free_particle_propagator(
			FunctionDefaults < 3 > ::get_k(), c, 0.5 * time_step,
			2.0 * param.L());
	printf("Done creating G\n");

	// Start iteration over time
	for (int step = 0; step < nstep; step++) {
		//        if (world.rank() == 0) printf("Iterating step %d:\n\n", step);
		double t = time_step * step;
		//        iterate_trotter(world, G, Vext, camo, cbmo, t, time_step);
		iterate_trotter(world, G, camo, cbmo, t, time_step, thresh);
		functionT arho = make_density(world, aocc, camo);
		functionT brho =
				(!param.spin_restricted() && param.nbeta()) ?
						make_density(world, aocc, camo) : copy(arho);
		functionT rho = arho + brho;
		double xval = inner(fdipx, rho);
		double yval = inner(fdipy, rho);
		double zval = inner(fdipz, rho);
		if (world.rank() == 0)
			printf("%15.7f%15.7f%15.7f%15.7f\n", t, xval, yval, zval);
	}
}

complex_functionT APPLY(const complex_operatorT* q1d,
		const complex_functionT& psi) {
	complex_functionT r = psi; // Shallow copy violates constness !!!!!!!!!!!!!!!!!
	coordT lo, hi;
	lo[2] = -10;
	hi[2] = +10;

	r.reconstruct();
	r.broaden();
	r.broaden();
	r.broaden();
	r.broaden();
	r = apply_1d_realspace_push(*q1d, r, 2);
	r.sum_down();
	r = apply_1d_realspace_push(*q1d, r, 1);
	r.sum_down();
	r = apply_1d_realspace_push(*q1d, r, 0);
	r.sum_down();

	return r;
}

void SCF::iterate_trotter(World& world, Convolution1D<double_complex>* G,
		cvecfuncT& camo, cvecfuncT& cbmo, double t, double time_step,
		double thresh) {
	PROFILE_MEMBER_FUNC(SCF);

	// first kinetic energy apply
	cvecfuncT camo2 = zero_functions<double_complex, 3>(world, param.nalpha());
	cvecfuncT cbmo2 = zero_functions<double_complex, 3>(world, param.nbeta());
	for (int iorb = 0; iorb < param.nalpha(); iorb++) {
		//        if (world.rank()) printf("Apply free-particle Green's function to alpha orbital %d\n", iorb);
		camo2[iorb] = APPLY(G, camo[iorb]);
		camo2[iorb].truncate(thresh);
	}
	if (!param.spin_restricted() && param.nbeta()) {
		for (int iorb = 0; iorb < param.nbeta(); iorb++) {
			cbmo2[iorb] = APPLY(G, cbmo[iorb]);
			cbmo2[iorb].truncate(thresh);
		}
	}
	// Construct new density
	//      START_TIMER(world);
	functionT arho = make_density(world, aocc, amo), brho;

	if (param.nbeta()) {
		if (param.spin_restricted()) {
			brho = arho;
		} else {
			brho = make_density(world, bocc, bmo);
		}
	} else {
		brho = functionT(world); // zero
	}
	functionT rho = arho + brho;
	//      END_TIMER(world, "Make densities");

	// Do RPA only for now
	real_function_3d vnuc = potentialmanager->vnuclear();
	functionT vlocal = vnuc;
	//      START_TIMER(world);
	functionT vcoul = apply(*coulop, rho);
	//      END_TIMER(world, "Coulomb");
	//      vlocal += vcoul + Vext(t+0.5*time_step);
	//      vlocal += vcoul + std::cos(0.1*(t+0.5*time_step))*fdip;

	// exponentiate potential
	//      if (world.rank()) printf("Apply Kohn-Sham potential to orbitals\n");
	complex_functionT expV = make_exp(time_step, vlocal);
	cvecfuncT camo3 = mul_sparse(world, expV, camo2, vtol, false);
	world.gop.fence();

	// second kinetic energy apply
	for (int iorb = 0; iorb < param.nalpha(); iorb++) {
		//        if (world.rank() == 0) printf("Apply free-particle Green's function to alpha orbital %d\n", iorb);
		camo3[iorb].truncate(thresh);
		camo[iorb] = APPLY(G, camo3[iorb]);
		camo[iorb].truncate();
	}
	if (!param.spin_restricted() && param.nbeta()) {
		cvecfuncT cbmo3 = mul_sparse(world, expV, cbmo2, vtol, false);

		// second kinetic energy apply
		for (int iorb = 0; iorb < param.nbeta(); iorb++) {
			cbmo[iorb] = APPLY(G, cbmo3[iorb]);
			cbmo[iorb].truncate();
		}
	}
}

// For given protocol, solve the DFT/HF/response equations
void SCF::solve(World & world) {
	PROFILE_MEMBER_FUNC(SCF);
	functionT arho_old, brho_old;
	const double dconv = std::max(FunctionDefaults < 3 > ::get_thresh(),
			param.dconv());
	const double trantol = vtol / std::min(30.0, double(amo.size()));
	const double tolloc = 1e-6; // was std::min(1e-6,0.01*dconv) but now trying to avoid unnecessary change
	double update_residual = 0.0, bsh_residual = 0.0;
	subspaceT subspace;
	tensorT Q;
	bool do_this_iter = true;
	bool converged = false;

	// Shrink subspace until stop localizing/canonicalizing--- probably not a good idea
	// int maxsub_save = param.maxsub;
	// param.maxsub = 2;

	for (int iter = 0; iter < param.maxiter(); ++iter) {
		if (world.rank() == 0 and (param.print_level()>1))
			printf("\nIteration %d at time %.1fs\n\n", iter, wall_time());

		// if (iter > 0 && update_residual < 0.1) {
		//     //do_this_iter = false;
		//     param.maxsub = maxsub_save;
		// }

		if (param.do_localize() && do_this_iter) {
			distmatT dUT;
			if (param.localize_pm()) {
				dUT = localize_PM(world, amo, aset, tolloc, 0.1, iter == 0, false);
			}
			else if (param.localize_method()=="new") {
				dUT = localize_new(world, amo, aset, tolloc, 0.1, iter == 0, false);
			}
			else if (param.localize_method()=="boys") {
				dUT = localize_boys(world, amo, aset, tolloc, 0.1, iter == 0, false);
			}
			else
				throw "localization confusion";

			dUT.data().screen(trantol);
			START_TIMER(world);
			amo = transform(world, amo, dUT);
			truncate(world, amo);
			normalize(world, amo);
			if (!param.spin_restricted() && param.nbeta() != 0) {
				if (param.localize_pm()) {
					dUT = localize_PM(world, bmo, bset, tolloc, 0.1, iter == 0, false);
				}
				else if (param.localize_method()=="new") {
					dUT = localize_new(world, bmo, bset, tolloc, 0.1, iter == 0, false);
				}
				else {
					dUT = localize_boys(world, bmo, bset, tolloc, 0.1, iter == 0, false);
				}

				START_TIMER(world);
				dUT.data().screen(trantol);
				bmo = transform(world, bmo, dUT);
				truncate(world, bmo);
				normalize(world, bmo);
				END_TIMER(world, "Rotate subspace");
			}
		}

		START_TIMER(world);
		functionT arho = make_density(world, aocc, amo), brho;

		if (param.nbeta()) {
			if (param.spin_restricted()) {
				brho = arho;
			} else {
				brho = make_density(world, bocc, bmo);
			}
		} else {
			brho = functionT(world); // zero
		}
		END_TIMER(world, "Make densities");
		print_meminfo(world.rank(), "Make densities");

		if (iter < 2 || (iter % 10) == 0) {
			START_TIMER(world);
			loadbal(world, arho, brho, arho_old, brho_old, subspace);
			END_TIMER(world, "Load balancing");
			print_meminfo(world.rank(), "Load balancing");
		}
		double da = 0.0, db = 0.0;
		if (iter > 0) {
			da = (arho - arho_old).norm2();
			db = (brho - brho_old).norm2();
			if (world.rank() == 0 and (param.print_level()>2))
				print("delta rho", da, db, "residuals", bsh_residual,
						update_residual);

		}

		START_TIMER(world);
		arho_old = arho;
		brho_old = brho;
		functionT rho = arho + brho;
		rho.truncate();

		real_function_3d vnuc;
		if (param.psp_calc()){
			vnuc = gthpseudopotential->vlocalpot();}
		else if (param.pure_ae()){
			vnuc = potentialmanager->vnuclear();}
		else {
			vnuc = potentialmanager->vnuclear();
			vnuc = vnuc + gthpseudopotential->vlocalpot();}
		double enuclear = inner(rho, vnuc);
		END_TIMER(world, "Nuclear energy");

		START_TIMER(world);
		functionT vcoul = apply(*coulop, rho);
		functionT vlocal;
		END_TIMER(world, "Coulomb");
		print_meminfo(world.rank(), "Coulomb");

		double ecoulomb = 0.5 * inner(rho, vcoul);
		rho.clear(false);
		vlocal = vcoul + vnuc;

		// compute the contribution of the solvent to the local potential
		double epcm=0.0;
		if (param.pcm_data() != "none") {
			START_TIMER(world);
			functionT vpcm=pcm.compute_pcm_potential(vcoul);
			vlocal+=vpcm;
			epcm=pcm.compute_pcm_energy();
			END_TIMER(world, "PCM");
			print_meminfo(world.rank(), "PCM");
		}

		vcoul.clear(false);
		vlocal.truncate();
		double exca = 0.0, excb = 0.0;

		double enla = 0.0, enlb = 0.0;
		vecfuncT Vpsia = apply_potential(world, aocc, amo, vlocal, exca, enla, 0);
		vecfuncT Vpsib;
		if (!param.spin_restricted() && param.nbeta()) {
			Vpsib = apply_potential(world, bocc, bmo, vlocal, excb, enlb, 1);
		}
		else if (param.nbeta() != 0) {
			enlb = enla;
		}

		double ekina = 0.0, ekinb = 0.0;
		tensorT focka = make_fock_matrix(world, amo, Vpsia, aocc, ekina);
		tensorT fockb = focka;

		if (!param.spin_restricted() && param.nbeta() != 0)
			fockb = make_fock_matrix(world, bmo, Vpsib, bocc, ekinb);
		else if (param.nbeta() != 0) {
			ekinb = ekina;
		}

		if (!param.do_localize() && do_this_iter) {
			tensorT U = diag_fock_matrix(world, focka, amo, Vpsia, aeps, aocc,
					FunctionDefaults < 3 > ::get_thresh());
			//rotate_subspace(world, U, subspace, 0, amo.size(), trantol); ??
					if (!param.spin_restricted() && param.nbeta() != 0) {
						U = diag_fock_matrix(world, fockb, bmo, Vpsib, beps, bocc,
								FunctionDefaults < 3 > ::get_thresh());
						//rotate_subspace(world, U, subspace, amo.size(), bmo.size(),trantol);
					}
		}

		double enrep = molecule.nuclear_repulsion_energy();
		double ekinetic = ekina + ekinb;
		double enonlocal = enla + enlb;
		double exc = exca + excb;
		double etot = ekinetic + enuclear + ecoulomb + exc + enrep + enonlocal + epcm;
		current_energy = etot;
		//esol = etot;

		if (world.rank() == 0  and (param.print_level()>1)) {
			//lots of dps for testing Exc stuff
			/*printf("\n              kinetic %32.24f\n", ekinetic);
>>>>>>> c6ec0e76
                printf("         nonlocal psp %32.24f\n", enonlocal);
                printf("   nuclear attraction %32.24f\n", enuclear);
                printf("              coulomb %32.24f\n", ecoulomb);
                printf(" exchange-correlation %32.24f\n", exc);
                printf("    nuclear-repulsion %32.24f\n", enrep);
                printf("                total %32.24f\n\n", etot);*/

<<<<<<< HEAD
                printf("\n              kinetic %16.8f\n", ekinetic);
                printf("         nonlocal psp %16.8f\n", enonlocal);
                printf("   nuclear attraction %16.8f\n", enuclear);
                printf("              coulomb %16.8f\n", ecoulomb);
                printf("                  PCM %16.8f\n", epcm);
                printf(" exchange-correlation %16.8f\n", exc);
                printf("    nuclear-repulsion %16.8f\n", enrep);
                printf("                total %16.8f\n\n", etot);
            }
            
            if (iter > 0) {
                //print("##convergence criteria: density delta=", da < dconv * molecule.natom() && db < dconv * molecule.natom(), ", bsh_residual=", (param.conv_only_dens || bsh_residual < 5.0*dconv));

                if (da < dconv * std::max(size_t(5),molecule.natom()) && db < dconv * std::max(size_t(5),molecule.natom())
                    && (param.conv_only_dens || bsh_residual < 5.0 * dconv)) converged=true;
                // previous conv was too tight for small systems
                // if (da < dconv * molecule.natom() && db < dconv * molecule.natom()
                //     && (param.conv_only_dens || bsh_residual < 5.0 * dconv)) converged=true;

                // do diagonalization etc if this is the last iteration, even if the calculation didn't converge
                if (converged || iter==param.maxiter-1) {
                    if (world.rank() == 0 && converged) {
                        print("\nConverged!\n");
                    }
                    
                    // Diagonalize to get the eigenvalues and if desired the final eigenvectors
                    tensorT U;
                    START_TIMER(world);
                    tensorT overlap = matrix_inner(world, amo, amo, true);
                    END_TIMER(world, "Overlap");
                    
                    START_TIMER(world);
                    sygvp(world, focka, overlap, 1, U, aeps);
                    END_TIMER(world, "focka eigen sol");
                    
                    if (!param.localize) {
                        START_TIMER(world);
                        amo = transform(world, amo, U, trantol, true);
                        truncate(world, amo);
                        normalize(world, amo);
                        END_TIMER(world, "Transform MOs");
                    }
                    if (param.nbeta != 0 && !param.spin_restricted) {

                        START_TIMER(world);
                        overlap = matrix_inner(world, bmo, bmo, true);
                        END_TIMER(world, "Overlap");
                        
                        START_TIMER(world);
                        sygvp(world, fockb, overlap, 1, U, beps);
                        END_TIMER(world, "fockb eigen sol");
                        
                        if (!param.localize) {
                            START_TIMER(world);
                            bmo = transform(world, bmo, U, trantol, true);
                            truncate(world, bmo);
                            normalize(world, bmo);
                            END_TIMER(world, "Transform MOs");
                        }
                    }
                    
                    if (world.rank() == 0) {
                        print(" ");
                        print("alpha eigenvalues");
                        print (aeps);
                        if (param.nbeta != 0 && !param.spin_restricted) {
                            print("beta eigenvalues");
                            print (beps);
                        }


                        // write eigenvalues etc to a file at the same time for plotting DOS etc.
                        FILE *f=0;
                        if (param.nbeta != 0 && !param.spin_restricted) {
                            f = fopen("energies_alpha.dat", "w");}
                        else{
                            f = fopen("energies.dat", "w");}

                        long nmo = amo.size();
                        fprintf(f, "# %8li\n", nmo);
                        for (long i = 0; i < nmo; ++i) {
                            fprintf(f, "%13.8f\n", aeps(i));
                        }
                        fclose(f);

                        if (param.nbeta != 0 && !param.spin_restricted) {
                            long nmo = bmo.size();
                            FILE *f=0;
                            f = fopen("energies_beta.dat", "w");

                            fprintf(f, "# %8li\n", nmo);
                            for (long i = 0; i < nmo; ++i) {
                                fprintf(f, "%13.8f\t", beps(i));
                            }
                            fclose(f);
                        }

                    }
                    
                    if (param.localize) {
                        // Restore the diagonal elements for the analysis
                        for (unsigned int i = 0; i < amo.size(); ++i)
                            aeps[i] = focka(i, i);
                        if (param.nbeta != 0 && !param.spin_restricted)
                            for (unsigned int i = 0; i < bmo.size(); ++i)
                                beps[i] = fockb(i, i);
                    }
                    
                    break;
                }
                
            }
            
            update_subspace(world, Vpsia, Vpsib, focka, fockb, subspace, Q,
                            bsh_residual, update_residual);

        }

        // compute the dipole moment
        functionT rho = make_density(world, aocc, amo);
        if (!param.spin_restricted) {
            if (param.nbeta)
                rho += make_density(world, bocc, bmo);
        } else {
            rho.scale(2.0);
        }
        dipole(world,rho);
        
        if (world.rank() == 0) {
            if (param.localize)
                print(
                      "Orbitals are localized - energies are diagonal Fock matrix elements\n");
            else
                print("Orbitals are eigenvectors - energies are eigenvalues\n");
            print("Analysis of alpha MO vectors");
        }
        
        analyze_vectors(world, amo, aocc, aeps);
        if (param.nbeta != 0 && !param.spin_restricted) {
            if (world.rank() == 0)
                print("Analysis of beta MO vectors");
            
            analyze_vectors(world, bmo, bocc, beps);
        }

        if (param.print_dipole_matels) {
            dipole_matrix_elements(world, amo, aocc, aeps, 0);
            if (param.nbeta != 0 && !param.spin_restricted) {    
                dipole_matrix_elements(world, bmo, bocc, beps, 1);
            }
        }
=======
			printf("\n              kinetic %16.8f\n", ekinetic);
			printf("         nonlocal psp %16.8f\n", enonlocal);
			printf("   nuclear attraction %16.8f\n", enuclear);
			printf("              coulomb %16.8f\n", ecoulomb);
			printf("                  PCM %16.8f\n", epcm);
			printf(" exchange-correlation %16.8f\n", exc);
			printf("    nuclear-repulsion %16.8f\n", enrep);
			printf("                total %16.8f\n\n", etot);
		}

		if (iter > 0) {
			//print("##convergence criteria: density delta=", da < dconv * molecule.natom() && db < dconv * molecule.natom(), ", bsh_residual=", (param.conv_only_dens || bsh_residual < 5.0*dconv));
			if (da < dconv * std::max(size_t(5),molecule.natom()) && db < dconv * std::max(size_t(5),molecule.natom())
			&& (param.get<bool>("conv_only_dens") || bsh_residual < 5.0 * dconv)) converged=true;
			// previous conv was too tight for small systems
			// if (da < dconv * molecule.natom() && db < dconv * molecule.natom()
			//     && (param.conv_only_dens || bsh_residual < 5.0 * dconv)) converged=true;

			// do diagonalization etc if this is the last iteration, even if the calculation didn't converge
			if (converged || iter==param.maxiter()-1) {
				if (world.rank() == 0 && converged and (param.print_level()>1)) {
					print("\nConverged!\n");
				}

				// Diagonalize to get the eigenvalues and if desired the final eigenvectors
				tensorT U;
				START_TIMER(world);
				tensorT overlap = matrix_inner(world, amo, amo, true);
				END_TIMER(world, "Overlap");

				START_TIMER(world);
				sygvp(world, focka, overlap, 1, U, aeps);
				END_TIMER(world, "focka eigen sol");

				if (!param.do_localize()) {
					START_TIMER(world);
					amo = transform(world, amo, U, trantol, true);
					truncate(world, amo);
					normalize(world, amo);
					END_TIMER(world, "Transform MOs");
				}
				if (param.nbeta() != 0 && !param.spin_restricted()) {

					START_TIMER(world);
					overlap = matrix_inner(world, bmo, bmo, true);
					END_TIMER(world, "Overlap");

					START_TIMER(world);
					sygvp(world, fockb, overlap, 1, U, beps);
					END_TIMER(world, "fockb eigen sol");

					if (!param.do_localize()) {
						START_TIMER(world);
						bmo = transform(world, bmo, U, trantol, true);
						truncate(world, bmo);
						normalize(world, bmo);
						END_TIMER(world, "Transform MOs");
					}
				}

				if (world.rank() == 0 and (param.print_level()>1)) {
					print(" ");
					print("alpha eigenvalues");
					print (aeps);
					if (param.nbeta() != 0 && !param.spin_restricted()) {
						print("beta eigenvalues");
						print (beps);
					}


					// write eigenvalues etc to a file at the same time for plotting DOS etc.
					FILE *f=0;
					if (param.nbeta() != 0 && !param.spin_restricted()) {
						f = fopen("energies_alpha.dat", "w");}
					else{
						f = fopen("energies.dat", "w");}

					long nmo = amo.size();
					fprintf(f, "# %8li\n", nmo);
					for (long i = 0; i < nmo; ++i) {
						fprintf(f, "%13.8f\n", aeps(i));
					}
					fclose(f);

					if (param.nbeta() != 0 && !param.spin_restricted()) {
						long nmo = bmo.size();
						FILE *f=0;
						f = fopen("energies_beta.dat", "w");

						fprintf(f, "# %8li\n", nmo);
						for (long i = 0; i < nmo; ++i) {
							fprintf(f, "%13.8f\t", beps(i));
						}
						fclose(f);
					}

				}

				if (param.do_localize()) {
					// Restore the diagonal elements for the analysis
					for (unsigned int i = 0; i < amo.size(); ++i)
						aeps[i] = focka(i, i);
					if (param.nbeta() != 0 && !param.spin_restricted())
						for (unsigned int i = 0; i < bmo.size(); ++i)
							beps[i] = fockb(i, i);
				}

				break;
			}

		}

		update_subspace(world, Vpsia, Vpsib, focka, fockb, subspace, Q,
				bsh_residual, update_residual);

	}
>>>>>>> c6ec0e76

	// compute the dipole moment
	functionT rho = make_density(world, aocc, amo);
	if (!param.spin_restricted()) {
		if (param.nbeta())
			rho += make_density(world, bocc, bmo);
	} else {
		rho.scale(2.0);
	}
	dipole(world,rho);

	if (world.rank() == 0 and (param.print_level()>1)) {
		if (param.do_localize())
			print(
					"Orbitals are localized - energies are diagonal Fock matrix elements\n");
		else
			print("Orbitals are eigenvectors - energies are eigenvalues\n");
		print("Analysis of alpha MO vectors");
	}

	analyze_vectors(world, amo, aocc, aeps);
	if (param.nbeta() != 0 && !param.spin_restricted()) {
		if (world.rank() == 0 and (param.print_level()>1))
			print("Analysis of beta MO vectors");

		analyze_vectors(world, bmo, bocc, beps);
	}

	if (param.get<bool>("print_dipole_matels")) {
		dipole_matrix_elements(world, amo, aocc, aeps, 0);
		if (param.nbeta() != 0 && !param.spin_restricted()) {
			dipole_matrix_elements(world, bmo, bocc, beps, 1);
		}
	}
}        // end solve function


//vama polarizability
void SCF::update_response_subspace(World & world,
		vecfuncT & ax, vecfuncT & ay,
		vecfuncT & bx, vecfuncT & by,
		vecfuncT & rax, vecfuncT & ray,
		vecfuncT & rbx, vecfuncT & rby,
		subspaceT & subspace, tensorT & Q, double & update_residual)
{
	vecfuncT vm = ax;
	vm.insert(vm.end(), ay.begin(), ay.end());

	vecfuncT rm = rax;
	rm.insert(rm.end(), ray.begin(), ray.end());

	if(param.nbeta() != 0 && !param.spin_restricted()){
		vm.insert(vm.end(), bx.begin(), bx.end());
		vm.insert(vm.end(), by.begin(), by.end());
		rm.insert(rm.end(), rbx.begin(), rbx.end());
		rm.insert(rm.end(), rby.begin(), rby.end());
	}

	compress(world, vm, false);
	compress(world, rm, false);
	world.gop.fence();
	subspace.push_back(pairvecfuncT(vm, rm));
	int m = subspace.size();
	tensorT ms(m);
	tensorT sm(m);
	for(int s = 0;s < m;++s){
		const vecfuncT & vs = subspace[s].first;
		const vecfuncT & rs = subspace[s].second;
		for(unsigned int i = 0;i < vm.size();++i){
			ms[s] += vm[i].inner_local(rs[i]);
			sm[s] += vs[i].inner_local(rm[i]);
		}
	}

	world.gop.sum(ms.ptr(), m);
	world.gop.sum(sm.ptr(), m);
	tensorT newQ(m, m);
	if(m > 1)
		newQ(Slice(0, -2), Slice(0, -2)) = Q;

	newQ(m - 1, _) = ms;
	newQ(_, m - 1) = sm;
	Q = newQ;
	//if (world.rank() == 0) { print("kain Q"); print(Q); }
	tensorT c;
	if(world.rank() == 0){
		double rcond = 1e-12;
		while(1){
			c = KAIN(Q, rcond);
			//if (world.rank() == 0) print("kain c:", c);
			if(std::abs(c[m - 1]) < 3.0){
				break;
			} else if(rcond < 0.01){
				if (param.print_level()>3) print("Increasing subspace singular value threshold ", c[m - 1], rcond);
				rcond *= 100;
			} else {
				if(param.print_level()>3) print("Forcing full step due to subspace malfunction");
				c = 0.0;
				c[m - 1] = 1.0;
				break;
			}
		}
	}

	world.gop.broadcast_serializable(c, 0);
	if(world.rank() == 0  and (param.print_level()>3)){
		print("Response Subspace solution", c);
	}
	START_TIMER(world);
	vecfuncT ax_new = zero_functions_compressed<double,3>(world, ax.size());
	vecfuncT ay_new = zero_functions_compressed<double,3>(world, ay.size());
	vecfuncT bx_new = zero_functions_compressed<double,3>(world, bx.size());
	vecfuncT by_new = zero_functions_compressed<double,3>(world, by.size());

	for(unsigned int m = 0;m < subspace.size();++m){
		const vecfuncT & vm = subspace[m].first;
		const vecfuncT & rm = subspace[m].second;
		const vecfuncT vmax(vm.begin(), vm.begin() + ax.size());
		const vecfuncT rmax(rm.begin(), rm.begin() + rax.size());
		const vecfuncT vmay(vm.begin() + ax.size(), vm.begin() + ax.size() + ay.size());
		const vecfuncT rmay(rm.begin() + rax.size(), rm.begin() + rax.size() + ray.size());
		gaxpy(world, 1.0, ax_new, c(m), vmax, false);
		gaxpy(world, 1.0, ax_new, -c(m), rmax, false);
		gaxpy(world, 1.0, ay_new, c(m), vmay, false);
		gaxpy(world, 1.0, ay_new, -c(m), rmay, false);
		//if(param.nbeta != 0 && !param.spin_restricted){
			const vecfuncT vmbx(vm.end() - by.size() - bx.size(), vm.end() - by.size());
			const vecfuncT rmbx(rm.end() - rby.size() - rbx.size(), rm.end() - rby.size());
			const vecfuncT vmby(vm.end() - by.size(), vm.end());
			const vecfuncT rmby(rm.end() - rby.size(), rm.end());
			gaxpy(world, 1.0, bx_new, c(m), vmbx, false);
			gaxpy(world, 1.0, bx_new, -c(m), rmbx, false);
			gaxpy(world, 1.0, by_new, c(m), vmby, false);
			gaxpy(world, 1.0, by_new, -c(m), rmby, false);
			//}
}
	world.gop.fence();
	END_TIMER(world, "Subspace transform");
	if(param.maxsub() <= 1){
		subspace.clear();
	} else if(subspace.size() == param.maxsub()){
		subspace.erase(subspace.begin());
		Q = Q(Slice(1, -1), Slice(1, -1));
	}

	std::vector<double> axnorm = norm2s(world, sub(world, ax, ax_new));
	std::vector<double> aynorm = norm2s(world, sub(world, ay, ay_new));
	std::vector<double> bxnorm = norm2s(world, sub(world, bx, bx_new));
	std::vector<double> bynorm = norm2s(world, sub(world, by, by_new));
	int nres = 0;
	for(unsigned int i = 0;i < ax.size();++i){
		if(axnorm[i] > param.maxrotn()){
			double s = param.maxrotn() / axnorm[i];
			++nres;
			if(world.rank() == 0  and (param.print_level()>3)){
				if(nres == 1)
					printf("  restricting step for alpha orbitals:");

				printf(" %d", i);
			}
			ax_new[i].gaxpy(s, ax[i], 1.0 - s, false);
		}

	}
	if(nres > 0 && world.rank() == 0  and (param.print_level()>3))
		printf("\n");

	nres = 0;
	for(unsigned int i = 0;i < ay.size();++i){
		if(aynorm[i] > param.maxrotn()){
			double s = param.maxrotn() / aynorm[i];
			++nres;
			if(world.rank() == 0  and (param.print_level()>3)){
				if(nres == 1)
					printf("  restricting step for alpha orbitals:");

				printf(" %d", i);
			}
			ay_new[i].gaxpy(s, ay[i], 1.0 - s, false);
		}

	}
	if(nres > 0 && world.rank() == 0  and (param.print_level()>3))
		printf("\n");

	//if(param.nbeta != 0 && !param.spin_restricted){
	nres = 0;
	for(unsigned int i = 0;i < bx.size();++i){
		if(bxnorm[i] > param.maxrotn()){
			double s = param.maxrotn() / bxnorm[i];
			++nres;
			if(world.rank() == 0  and (param.print_level()>3)){
				if(nres == 1)
					printf("  restricting step for  beta orbitals:");

				printf(" %d", i);
			}
			bx_new[i].gaxpy(s, bx[i], 1.0 - s, false);
		}

	}
	if(nres > 0 && world.rank() == 0  and (param.print_level()>3))
		printf("\n");

	nres = 0;
	for(unsigned int i = 0;i < by.size();++i){
		if(bynorm[i] > param.maxrotn()){
			double s = param.maxrotn() / bynorm[i];
			++nres;
			if(world.rank() == 0  and (param.print_level()>3)){
				if(nres == 1)
					printf("  restricting step for  beta orbitals:");

				printf(" %d", i);
			}
			by_new[i].gaxpy(s, by[i], 1.0 - s, false);
		}

	}
	if(nres > 0 && world.rank() == 0  and (param.print_level()>3))
		printf("\n");
	//}

	world.gop.fence();
	double rms, maxval_x, maxval_y, maxval_b;
	vector_stats(axnorm, rms, maxval_x);
	vector_stats(aynorm, rms, maxval_y);

	update_residual = std::max(maxval_x, maxval_y);

	if(bxnorm.size()){
		vector_stats(bxnorm, rms, maxval_x);
		vector_stats(bynorm, rms, maxval_y);

		maxval_b = std::max(maxval_x, maxval_y);
		update_residual = std::max(update_residual, maxval_b);
	}
	//START_TIMER(world);
	//double trantol = vtol / std::min(30.0, double(ax.size()));
	//normalize(world, ax_new);
	//normalize(world, ay_new);
	//ax_new = transform(world, ax_new, Q3(matrix_inner(world, ax_new, ax_new)), trantol, true);
	//ay_new = transform(world, ay_new, Q3(matrix_inner(world, ay_new, ay_new)), trantol, true);
	truncate(world, ax_new);
	truncate(world, ay_new);
	//normalize(world, ax_new);
	//normalize(world, ay_new);
	if(param.nbeta() != 0  && !param.spin_restricted()){
		//normalize(world, bx_new);
		//normalize(world, by_new);
		//bx_new = transform(world, bx_new, Q3(matrix_inner(world, bx_new, bx_new)), trantol, true);
		//by_new = transform(world, by_new, Q3(matrix_inner(world, by_new, by_new)), trantol, true);
		truncate(world, bx_new);
		truncate(world, by_new);
		//normalize(world, bx_new);
		//normalize(world, by_new);
	}
	//END_TIMER(world, "Orthonormalize");
	ax = ax_new;
	ay = ay_new;
	bx = bx_new;
	by = by_new;
}

vecfuncT SCF::apply_potential_response(World & world, const vecfuncT & dmo,
		const XCOperator& xcop,  const functionT & vlocal, int ispin)
{
	functionT vloc = copy(vlocal);

	if (xc.is_dft() && !(xc.hf_exchange_coefficient()==1.0)) {
		START_TIMER(world);

		//            XCOperator xcoperator(world,this,ispin);
		//            if (ispin==0) exc=xcoperator.compute_xc_energy();
		xcop.set_ispin(ispin);
		vloc += xcop.make_xc_potential();

		// TODO: fbischoff thinks this is double-counting the gga potential part
		//
		//#ifdef MADNESS_HAS_LIBXC
		//            if (xc.is_gga() ) {
		//
		//                functionT vsigaa = xcoperator.make_xc_potential();
		//                functionT vsigab;
		//                if (xc.is_spin_polarized() && param.nbeta != 0)// V_ab
		//                    vsigab = xcoperator.make_xc_potential();
		//
		//                for (int axis=0; axis<3; axis++) {
		//                    functionT gradn = delrho[axis + 3*ispin];
		//                    functionT ddel = vsigaa*gradn;
		//                    if (xc.is_spin_polarized() && param.nbeta != 0) {
		//                        functionT vsab = vsigab*delrho[axis + 3*(1-ispin)];
		//                        ddel = ddel + vsab;
		//                    }
		//                    ddel.scale(xc.is_spin_polarized() ? 2.0 : 4.0);
		//                    Derivative<double,3> D = free_space_derivative<double,3>(world, axis);
		//                    functionT vxc2=D(ddel);
		//                    vloc = vloc - vxc2;//.truncate();
		//                }
		//            }
		//#endif
		END_TIMER(world, "DFT potential");
	}



	START_TIMER(world);
	vecfuncT Vdmo = mul_sparse(world, vloc, dmo, vtol);
	END_TIMER(world, "V*dmo");
	print_meminfo(world.rank(), "V*dmo");
	if(xc.hf_exchange_coefficient()){
		START_TIMER(world);
		vecfuncT Kdmo;
		Exchange<double,3> K=Exchange<double,3>(world,this,ispin).small_memory(false).same(false);
		if(ispin == 0)
			Kdmo=K(amo);
		if(ispin == 1)
			Kdmo=K(bmo);
		//tensorT excv = inner(world, Kdmo, dmo);
		//double exchf = 0.0;
		//for(unsigned long i = 0;i < dmo.size();++i){
		//    exchf -= 0.5 * excv[i] * occ[i];
		//}
		//if (!xc.is_spin_polarized()) exchf *= 2.0;
		gaxpy(world, 1.0, Vdmo, -xc.hf_exchange_coefficient(), Kdmo);
		Kdmo.clear();
		END_TIMER(world, "HF exchange");
		//exc = exchf* xc.hf_exchange_coefficient() + exc;
	}
	if (param.pure_ae())
		potentialmanager->apply_nonlocal_potential(world, amo, Vdmo);

	truncate(world, Vdmo);

	print_meminfo(world.rank(), "Truncate Vdmo");
	world.gop.fence();
	return Vdmo;
}

void SCF::this_axis(World & world, int axis)
{
	print("\n");
	if (world.rank() == 0) {
		if(axis == 0)
			print(" AXIS of frequency = x");

		else if(axis == 1)
			print(" AXIS of frequency = y");

		else if(axis == 2)
			print(" AXIS of frequency = z");
	}
}

vecfuncT SCF::calc_dipole_mo(World & world,  vecfuncT & mo, const int axis)
{
	//START_TIMER(world);

	vecfuncT dipolemo = zero_functions<double,3>(world, mo.size());

	std::vector<int> f(3, 0);
	f[axis] = true;
	//print("f = ", f[0]," ",  f[1], " ", f[2]);
	functionT dipolefunc = factoryT(world).functor(functorT(new MomentFunctor(f)));
	reconstruct(world, mo);

	// dipolefunc * mo[iter]
	for(size_t p=0; p<mo.size(); ++p)
		dipolemo[p] =  mul_sparse(dipolefunc, mo[p],false);

	//END_TIMER(world, "Make perturbation");
	print_meminfo(world.rank(), "Make perturbation");

	truncate(world, dipolemo);
	return dipolemo;
}

void SCF::calc_freq(World & world, double & omega, tensorT & ak, tensorT & bk, int sign)
{

	for(int i=0; i<param.nalpha(); ++i){
		ak[i] = sqrt(-2.0 * (aeps[i] + sign * omega));
		if (world.rank() == 0)
			print(" kxy(alpha) [", i, "] : sqrt(-2 * (eps +/- omega)) = ", ak[i]);
	}
	if(!param.spin_restricted() && param.nbeta() != 0) {
		for(int i=0; i<param.nbeta(); ++i){
			bk[i] = sqrt(-2.0 * (beps[i] + sign * omega));
			if (world.rank() == 0)
				if (world.rank() == 0)
					print(" kxy(beta) [", i, "]: sqrt(-2 * (eps +/- omega)) = ", bk[i]);
		}
	}
}

void SCF::make_BSHOperatorPtr(World & world, tensorT & ak, tensorT & bk,
		std::vector<poperatorT> & aop, std::vector<poperatorT> & bop)
{
	//START_TIMER(world);
	double tol = FunctionDefaults < 3 > ::get_thresh();

	for(int i=0; i<param.nalpha(); ++i) {
		// thresh tol : 1e-6
		aop[i] = poperatorT(BSHOperatorPtr3D(world, ak[i], param.lo() , tol));
	}
	if(!param.spin_restricted() && param.nbeta() != 0) {
		for(int i=0; i<param.nbeta(); ++i) {
			bop[i] = poperatorT(BSHOperatorPtr3D(world, bk[i], param.lo(), tol));
		}
	}
	//END_TIMER(world, "Make BSHOp");
	print_meminfo(world.rank(), "Make BSHOp");
}

functionT SCF::make_density_ground(World & world, functionT & arho, functionT & brho)
{

	//START_TIMER(world);

	functionT rho = factoryT(world);

	arho = make_density(world, aocc, amo);
	if (!param.spin_restricted()) {
		brho = make_density(world, bocc, bmo);
	}
	else {
		brho = arho;
	}

	rho = arho + brho;
	rho.truncate();

	//END_TIMER(world, "Make densities");
	print_meminfo(world.rank(), "Make densities");

	return rho;
}

functionT SCF::make_derivative_density(World & world, const vecfuncT & mo,
		const tensorT & occ ,
		const vecfuncT & x, const vecfuncT & y)
{
	functionT drho = factoryT(world);
	drho.compress();
	for(size_t i=0; i<mo.size(); ++i) {
		functionT rhoi = mo[i] * x[i] + mo[i] * y[i];
		rhoi.compress();
		if(occ[i])
			drho.gaxpy(1.0, rhoi, occ[i], false);
		// drho += (mo[i] * x[i]) + (mo[i] * y[i]);
	}
	world.gop.fence();
	//drho.truncate();
	return drho;
}


functionT SCF::calc_exchange_function(World & world,  const int & p,
		const vecfuncT & dmo1,  const vecfuncT & dmo2,
		const vecfuncT & mo, int & spin)
{

	functionT dKmo = factoryT(world);
	reconstruct(world, mo);
	reconstruct(world, dmo1);
	reconstruct(world, dmo2);

	functionT k1 = factoryT(world);
	functionT k2 = factoryT(world);
	for(size_t i=0; i<mo.size(); ++i) {
		k1 = apply(*coulop, ( mo[i] * mo[p] )) * dmo1[i];
		k2 = apply(*coulop, ( mo[p] * dmo2[i] )) * mo[i];
		dKmo = dKmo - (k1 + k2);
		k1.clear(false);
		k2.clear(false);
	}
	dKmo.truncate();
	return dKmo;
}


/// param[in]   drho    the perturbed density
vecfuncT SCF::calc_xc_function(World & world, XCOperator& xc_alda,
		const vecfuncT & mo,  const functionT & drho)
{
	START_TIMER(world);
	reconstruct(world, mo);

	functionT dJ = apply(*coulop, drho);
	dJ.truncate();

	functionT vloc = dJ;

	// TODO openshell ?
			if (xc.is_dft() && xc.hf_exchange_coefficient() !=1.0) {
				vloc =  dJ +  xc_alda.apply_xc_kernel(drho);
			}

			vecfuncT Vxcmo = mul_sparse(world, vloc, mo, vtol);
			truncate(world, Vxcmo);

			END_TIMER(world, "Calc calc_xc_function ");
			print_meminfo(world.rank(), "Calc calc_xc_function");
			return Vxcmo;
}

/// @param[in]  drho    the perturbed density
vecfuncT SCF::calc_djkmo(World & world, XCOperator& xc_alda, const vecfuncT & dmo1,
		const vecfuncT & dmo2,  const functionT & drho, const vecfuncT & mo,
		const functionT & drhos,
		int  spin)
{

	vecfuncT djkmo = zero_functions<double,3>(world, mo.size());
	// TODO becareful with drhos , drho
	// open shell drhoa !=drhob

	vecfuncT dkxcmo = calc_xc_function(world, xc_alda, mo, drho);
	//TODO hybrdid functs: not sure if should i have to apply
	if(xc.hf_exchange_coefficient() == 1.0){
		//if(xc.hf_exchange_coefficient()){
		START_TIMER(world);
		for(size_t p=0; p<mo.size(); ++p) {
			djkmo[p] = calc_exchange_function(world, p, dmo1, dmo2, mo,spin);
			//add a fraction only
			djkmo[p].scale(xc.hf_exchange_coefficient());
		}
		END_TIMER(world, "Calc calc_exchange_function ");
		print_meminfo(world.rank(), "Calc calc_exchange_function");
	}
	gaxpy(world, 1.0, djkmo, 1.0, dkxcmo);
	truncate(world, djkmo);

	return djkmo;
}

vecfuncT SCF::calc_rhs(World & world, const vecfuncT & mo ,
		const vecfuncT & Vdmo,
		const vecfuncT & dipolemo, const vecfuncT & djkmo )
{
	//START_TIMER(world);
	vecfuncT rhs;

	// the projector on the unperturbed density
	Projector<double,3> rho0(mo);

	vecfuncT gp = add(world, dipolemo, djkmo);
	for (size_t i=0; i<Vdmo.size(); ++i) {
		functionT gp1 =  gp[i];
		gp1 = gp1 - rho0(gp1);
		gp1 = Vdmo[i] + gp1 ;
		rhs.push_back(gp1);
	}

	//END_TIMER(world, "Sum rhs response");
	print_meminfo(world.rank(), "Sum rhs response");
	truncate(world, rhs);

	return rhs;
}


void SCF::calc_response_function(World & world, vecfuncT & dmo,
		std::vector<poperatorT> & op, vecfuncT & rhs)
{
	// new response function
	// BSHOperatorPrt3D : op
	dmo = apply(world, op, rhs);
	scale(world, dmo, -2.0);
	truncate(world, dmo);
}

// orthogonalization
void SCF::orthogonalize_response(World & world, vecfuncT & dmo, vecfuncT & mo )
{
	reconstruct(world, dmo);
	for(size_t i=0; i<mo.size(); ++i){
		for (size_t j=0; j<mo.size(); ++j){
			// new_x = new_x - < psi | new_x > * psi
			dmo[i] = dmo[i] - dmo[i].inner(mo[j])*mo[j];
		}
	}
}


//vama ugly ! alpha_ij(w) = - sum(m occ) [<psi_m(0)|r_i|psi_mj(1)(w)> + <psi_mj(1)(-w)|r_i|psi_m(0)>]

void SCF::dpolar(World & world, tensorT & polar, functionT & drho, const int axis)
{
	for(int i=0; i<3; ++i) {
		std::vector<int> f(3, 0);
		f[i] = true;
		functionT dipolefunc = factoryT(world).functor(functorT(new MomentFunctor(f)));
		polar(axis, i) = -2.0 * dipolefunc.inner(drho);
	}
}

void SCF::calc_dpolar(World & world,
		const vecfuncT & ax, const vecfuncT & ay,
		const vecfuncT & bx, const vecfuncT & by,
		const int axis,
		tensorT & Dpolar_total, tensorT & Dpolar_alpha, tensorT & Dpolar_beta)
{
	double Dpolar_average = 0.0;
	double Dpolar_iso = 0.0;

	//START_TIMER(world);
	// derivative density matrix
	functionT drhoa = make_derivative_density(world, amo, aocc, ax, ay);
	functionT drhob;
	if(!param.spin_restricted())
		drhob = make_derivative_density(world, bmo, bocc, bx, by );
	else
		drhob = drhoa;

	functionT drho = drhoa + drhob;

	dpolar(world, Dpolar_alpha, drhoa, axis);
	dpolar(world, Dpolar_beta,  drhob, axis);
	dpolar(world, Dpolar_total, drho,  axis);

	for(int i=0; i<3; ++i)
		Dpolar_total(axis, i) = 0.5 * Dpolar_total(axis, i);

	drhoa.clear(false);
	drhob.clear(false);
	drho.clear(false);


	if (world.rank() == 0 ) {
		printf("Dynamic Polarizability alpha ( Frequency = %.6f, axis %d )\n", param.response_freq(), axis);
		for(unsigned int i=0; i<3; ++i)
			printf(" \t %.6f ", Dpolar_alpha(axis,i));
		printf("\n");


		if(param.nbeta() != 0) {
			printf("Dynamic Polarizability beta ( Frequency = %.6f, axis %d )\n", param.response_freq(), axis);
			for(unsigned int i=0; i<3; ++i)
				printf(" \t %.6f ", Dpolar_beta(axis,i));
			print("\n");
		}

	}

	// last round
	if(axis == 2) {
		//diagonalize
		tensorT V, epolar, eapolar, ebpolar;
		syev(Dpolar_alpha, V, eapolar);
		syev(Dpolar_total, V, epolar);
		if(param.nbeta() != 0)
			syev(Dpolar_beta, V, ebpolar);
		for(unsigned int i=0; i<3; ++i)
			Dpolar_average = Dpolar_average + epolar[i];
		Dpolar_average = Dpolar_average /3.0;
		Dpolar_iso= sqrt(.5)*sqrt( std::pow(Dpolar_alpha(0,0) -  Dpolar_alpha(1,1),2) +
				std::pow(Dpolar_alpha(1,1) -  Dpolar_alpha(2,2),2) +
				std::pow(Dpolar_alpha(2,2) -  Dpolar_alpha(0,0),2));

		if (world.rank() == 0) {
			print("Total Dynamic Polarizability Tensor ( Frequency = ", param.response_freq(), ")\n");
			print(Dpolar_total);
			printf("\tEigenvalues = ");
			printf("\t %.6f \t %.6f \t %.6f \n", epolar[0], epolar[1], epolar[2]);
			printf("\tIsotropic   = \t %.6f \n", Dpolar_average);
			printf("\tAnisotropic = \t %.6f \n", Dpolar_iso);
			printf("\n");
			printf("\n");
		}
	}
	//END_TIMER(world, "Calc D polar");
	print_meminfo(world.rank(), "Calc D polar");
	// end of solving polarizability
}
double SCF::residual_response(World & world, const vecfuncT & x,const  vecfuncT & y,
		const vecfuncT & x_old, const vecfuncT & y_old,
		vecfuncT & rx, vecfuncT & ry)
{
	double residual = 0.0;

	//START_TIMER(world);
	rx = sub(world, x_old, x);
	ry = sub(world, y_old, y);
	std::vector<double> rnormx = norm2s(world, rx);
	std::vector<double> rnormy = norm2s(world, ry);

	double rms, maxval_x, maxval_y;
	vector_stats(rnormx, rms, maxval_x);
	vector_stats(rnormy, rms, maxval_y);
	residual = std::max(maxval_x, maxval_y);

	//END_TIMER(world, "Residual X,Y");
	print_meminfo(world.rank(), "Residual X,Y");

	return residual;
}

/// Calculates the dynamic polarizability of the current system
///
/// This is the only external function for a polarizability calcualtion.
/// The input parameters (such as frequency of perturbing radiation) are
/// all input via the input file (which is parsed on creation of a
/// calculation object, see SCF.h), but are listed here for completeness:
///
/// bool response;                    // response function calculation
/// double response_freq;             // Frequency for calculation response function
/// std::vector<bool> response_axis;  // Calculation protocol
/// bool nonrotate;                   // If true do not molcule orient
/// double rconv;                     // Response convergence
/// double efield;                    // eps for finite field
/// double efield_axis;               // eps for finite field axis

void SCF::polarizability(World & world)
{
	if(world.rank() == 0) {
		print("\n\n\n");
		print(" ------------------------------------------------------------------------------");
		print(" |                MADNESS RESPONSE                                            |");
		print(" ------------------------------------------------------------------------------");
		print(" \n\n");
	}


	// TODO move this  X:axis=0, Y:axis=1, Z:axis=2
	double omega = param.response_freq();

	if (world.rank() == 0) {
		print(" eps_alpha");
		print(aeps);
		if(!param.spin_restricted() && param.nbeta() != 0) print(" eps_beta  = ", beps);

		print(" Frequency for response function (omega)= ", omega);
		print(" Number of alpha orbitals = ", param.nalpha());
		print(" Number of beta orbitals = ", param.nbeta());
	}

	// START_TIMER(world);
	// Green's function
	tensorT akx(param.nalpha());
	tensorT aky(param.nalpha());
	tensorT bkx(param.nbeta());
	tensorT bky(param.nbeta());

	// combine frequency term and eigenvalues
	calc_freq(world, omega, akx, bkx, 1);
	if(omega != 0.0)
		calc_freq(world, omega, aky, bky, -1);
	print_meminfo(world.rank(), "Make frequency term");

	// make density matrix
	functionT arho ;
	functionT brho ;
	functionT rho = make_density_ground(world, arho, brho);

	// vlocal = vnuc + 2*J
	functionT vlocal;
	{
		functionT vnuc;
		// TODO vnuc = potentialmanager->vnuclear();
		if (param.psp_calc()){
			vnuc = gthpseudopotential->vlocalpot();
		}
		else if (param.pure_ae()){
			vnuc = potentialmanager->vnuclear();
		}
		else {
			vnuc = potentialmanager->vnuclear();
			vnuc = vnuc + gthpseudopotential->vlocalpot();
		}
		START_TIMER(world);
		functionT vcoul = apply(*coulop, rho);
		vlocal = vcoul + vnuc;
		END_TIMER(world, "Calc vlocal");
	}
	vlocal.reconstruct();
	vlocal.truncate();

	// BSHOperatorPtr
	std::vector<poperatorT> aopx(param.nalpha());
	std::vector<poperatorT> bopx(param.nbeta());
	std::vector<poperatorT> aopy(param.nalpha());
	std::vector<poperatorT> bopy(param.nbeta());
	make_BSHOperatorPtr(world, akx, bkx, aopx, bopx);

	if(omega != 0.0)
		make_BSHOperatorPtr(world, aky, bky, aopy, bopy);

	tensorT Dpolar_total(3, 3), Dpolar_alpha(3, 3), Dpolar_beta(3, 3);

	double update_residual = 0.0;
	const double rconv = std::max(FunctionDefaults<3>::get_thresh(), param.get<double>("rconv"));
	//        int maxsub_save = param.maxsub();

	for (size_t axis=0; axis<param.response_axis().size(); axis++) {
		if(!param.response_axis()[axis]) continue;

		subspaceT subspace;
		tensorT Q;
		if (world.rank() == 0) {
			this_axis(world, axis);
		}

		// perturbation
		vecfuncT dipoleamo = zero_functions<double,3>(world, param.nalpha());
		vecfuncT dipolebmo = zero_functions<double,3>(world, param.nbeta());

		// make response function x, y
		vecfuncT ax = zero_functions<double,3>(world, param.nalpha());
		vecfuncT ay = zero_functions<double,3>(world, param.nalpha());
		vecfuncT bx = zero_functions<double,3>(world, param.nbeta());
		vecfuncT by = zero_functions<double,3>(world, param.nbeta());

		// old response function
		vecfuncT ax_old = zero_functions<double,3>(world, param.nalpha());
		vecfuncT ay_old = zero_functions<double,3>(world, param.nalpha());
		vecfuncT bx_old = zero_functions<double,3>(world, param.nbeta());
		vecfuncT by_old = zero_functions<double,3>(world, param.nbeta());

		vecfuncT axrhs = zero_functions<double,3>(world, param.nalpha());
		vecfuncT ayrhs = zero_functions<double,3>(world, param.nalpha());
		vecfuncT bxrhs = zero_functions<double,3>(world, param.nbeta());
		vecfuncT byrhs = zero_functions<double,3>(world, param.nbeta());

		vecfuncT aVx;
		vecfuncT bVx;

		vecfuncT aVy;
		vecfuncT bVy;

		// make (dJ-dK)*2*mo
				vecfuncT djkamox;
		vecfuncT djkamoy;

		vecfuncT djkbmox;
		vecfuncT djkbmoy;

		// ri * psi_0
		dipoleamo = calc_dipole_mo(world, amo, axis);
		if(!param.spin_restricted() && param.nbeta() != 0) {
			dipolebmo = calc_dipole_mo(world, bmo, axis);
		}
		else {
			dipolebmo = dipoleamo;
		}

		//guess : drho=rho_0=sum[rho_i]=sum[psi_i^2]
											functionT drhoa = make_derivative_density( world, amo , aocc, dipoleamo, dipoleamo);
											drhoa.reconstruct();
											functionT drhob;
											if(!param.spin_restricted() && param.nbeta() != 0) {
												drhob = make_derivative_density( world, bmo, aocc, dipolebmo, dipolebmo );
												drhob.reconstruct();
											} else {
												drhob = drhoa;
											}
											functionT drho = drhoa + drhob;

											// construct xc operator only once since the ground state density
											// will not change during the iterations.
											XCOperator xcop(world,this,arho,brho);

											// construct xc operator for acting on the perturbed density --
											// use only the LDA approximation
											XCOperator xc_alda(world, "LDA", not param.spin_restricted(), arho, brho);

											for(int iter = 0; iter < param.maxiter(); ++iter) {
												if(world.rank() == 0)
													printf("\nIteration %d at time %.1fs\n\n", iter, wall_time());

												double residual = 0.0;

												//                if (iter > 0 && update_residual < 0.1) {
												//                    //do_this_iter = false;
												//                    param.maxsub = maxsub_save;
												//                }


												if(iter == 0) {
													// iter = 0 initial_guess
													aVx = apply_potential_response(world, dipoleamo, xcop, vlocal,  0);
													djkamox = calc_djkmo(world, xc_alda, dipoleamo, dipoleamo, drho, amo, drhoa,  0);
													axrhs = calc_rhs(world, amo,  aVx, dipoleamo, djkamox);

													if(!param.spin_restricted() && param.nbeta() != 0) {
														bVx = apply_potential_response(world, dipolebmo, xcop, vlocal, 0);
														djkbmox = calc_djkmo(world, xc_alda, dipolebmo, dipolebmo, drho, bmo, drhob,  0);
														bxrhs = calc_rhs(world, bmo,  bVx, dipolebmo, djkbmox);
													}

													if(omega != 0.0) {
														aVy = apply_potential_response(world, dipoleamo, xcop, vlocal, 0);
														djkamoy = calc_djkmo(world, xc_alda, dipoleamo, dipoleamo, drho, amo, drhoa,  0);
														ayrhs = calc_rhs(world, amo,  aVy, dipoleamo, djkamoy);
														if(!param.spin_restricted() && param.nbeta() != 0) {
															bVy = apply_potential_response(world, dipolebmo, xcop, vlocal,  0);
															djkbmoy = calc_djkmo(world, xc_alda, dipolebmo, dipolebmo, drho, bmo, drhob,  0);
															byrhs = calc_rhs(world, bmo,  bVy, dipolebmo, djkbmoy);
														}
													}
												}

												else{
													drhoa = make_derivative_density( world, amo, aocc, ax_old, ay_old );
													drhoa.reconstruct();
													if(!param.spin_restricted() && param.nbeta() != 0) {
														drhob = make_derivative_density( world, bmo, bocc, bx_old, by_old );
														drhob.reconstruct();
													} else {
														drhob = drhoa;
													}
													drho = drhoa + drhob;

													// calculate (dJ-dK)*2*mo
															aVx = apply_potential_response(world, ax_old, xcop, vlocal, 0);
															// make potential * wave function
															djkamox = calc_djkmo(world, xc_alda, ax_old, ay_old, drho, amo, drhoa,  0);
															// axrhs = -2.0 * (aVx + dipoleamo + duamo)
															axrhs = calc_rhs(world, amo,  aVx, dipoleamo, djkamox);

															if(!param.spin_restricted() && param.nbeta() != 0) {
																bVx = apply_potential_response(world, bx_old, xcop, vlocal,  1);
																djkbmox = calc_djkmo(world, xc_alda, bx_old, by_old, drho, bmo, drhob , 1);
																bxrhs = calc_rhs(world, bmo, bVx, dipolebmo, djkbmox);
															}

															if(omega != 0.0) {
																aVy = apply_potential_response(world, ay_old, xcop,  vlocal, 0);
																djkamoy = calc_djkmo(world, xc_alda, ay_old, ax_old,  drho, amo, drhoa, 0);
																// bxrhs = -2.0 * (bVx + dipolebmo + dubmo)
																ayrhs = calc_rhs(world, amo, aVy, dipoleamo, djkamoy);

																if(!param.spin_restricted() && param.nbeta() != 0) {
																	bVy = apply_potential_response(world, by_old, xcop,  vlocal, 1);
																	djkbmoy = calc_djkmo(world, xc_alda, by_old, bx_old, drho, amo, drhob, 1);
																	byrhs = calc_rhs(world, bmo, bVy, dipolebmo, djkbmoy);
																}
															}
															aVx.clear();
															bVx.clear();
															aVy.clear();
															bVy.clear();
															djkamox.clear();
															djkamoy.clear();
															djkbmox.clear();
															djkbmoy.clear();

												}

												//START_TIMER(world);
												// ax_new = G * axrhs;
												calc_response_function(world, ax, aopx, axrhs);
												orthogonalize_response(world, ax, amo);
												truncate(world, ax);
												axrhs.clear();
												if(!param.spin_restricted() && param.nbeta() != 0) {
													// bx_new = G * bxrhs;
													calc_response_function(world, bx, bopx, bxrhs);
													orthogonalize_response(world, bx, bmo);
													truncate(world, bx);
													bxrhs.clear();
												}
												else {
													bx = ax;
												}

												if(omega != 0.0){
													calc_response_function(world, ay, aopy, ayrhs);
													orthogonalize_response(world, ay, amo);
													truncate(world, ay);
													ayrhs.clear();

													if(!param.spin_restricted() && param.nbeta() != 0) {
														calc_response_function(world, by, bopy, byrhs);
														orthogonalize_response(world, by, bmo);
														truncate(world, by);
														byrhs.clear();
													}
													else {
														by = ay;
													}
												}
												else {
													ay = ax;
													by = bx;
												}
												//END_TIMER(world, "Make response func");
												print_meminfo(world.rank(), "Make response func");

												if(iter > 0) {
													// START_TIMER(world);
													residual = 0.0;

													vecfuncT rax = zero_functions<double,3>(world, param.nalpha()); //residual alpha x
													vecfuncT ray = zero_functions<double,3>(world, param.nalpha()); //residual alpha y
													vecfuncT rbx = zero_functions<double,3>(world, param.nbeta());  //residual beta x
													vecfuncT rby = zero_functions<double,3>(world, param.nbeta());  //residual beta y

													double aresidual =  residual_response(world, ax, ay, ax_old, ay_old, rax, ray);
													double bresidual = 0.0;
													world.gop.fence();
													if(!param.spin_restricted() && param.nbeta() != 0) {
														bresidual = aresidual + residual_response(world, bx, by, bx_old, by_old, rbx, rby);
														residual = std::max(aresidual, bresidual);
														world.gop.fence();
													}
													else {
														residual = aresidual;
													}

													if (world.rank() == 0)
														print("\nresiduals_response (first) = ", residual);
													residual = 0.0;

													double nx,ny;
													////////UPDATE
													nx=norm2(world, ax);
													if (world.rank() == 0)
														print("CURRENT_X_norm2() = ", nx);
													update_response_subspace(world, ax, ay, bx, by, rax, ray, rbx, rby, subspace, Q, update_residual);

													nx = norm2(world, ax);
													ny = norm2(world, ay);
													if (world.rank() == 0) {
														print("new X (alpha) norm2() = ", nx);
														print("new Y (alpha) norm2() = ", ny);
													}

													aresidual = residual_response(world, ax, ay, ax_old, ay_old, rax, ray);
													bresidual = 0.0;

													if(!param.spin_restricted() && param.nbeta() != 0) {
														bresidual = residual_response(world, bx, by, bx_old, by_old, rbx, rby);
														residual = std::max(aresidual, bresidual);
													}
													else residual = aresidual;

													double thresh = rconv *(param.nalpha() + param.nbeta())*2;
													if (world.rank() == 0) {
														print("\nresiduals_response (final) = ", residual);
														print("rconv *(param.nalpha + param.nbeta)*2", thresh);
													}

													//  END_TIMER(world, "Update response func");
													print_meminfo(world.rank(), "Update response func");

													if( residual < (rconv *(param.nalpha() + param.nbeta())*2))
													{
														if (world.rank() == 0) {
															print("\nConverged response function!!\n");
															print("\n\n\n");
															print(" ------------------------------------------------------------------------------");
															print(" |                  MADNESS CALCULATION POLARIZABILITY                        |");
															print(" ------------------------------------------------------------------------------");
															print(" \n\n");
														}
														break;
													}
												}

												ax_old = ax;
												ay_old = ay;
												bx_old = bx;
												by_old = by;
												ax.clear();
												ay.clear();
												bx.clear();
												by.clear();

											} //end iteration
											//END_TIMER(world, "Make response func");
											print_meminfo(world.rank(), "Make response func");

											calc_dpolar(world, ax_old, ay_old, bx_old, by_old, axis, Dpolar_total, Dpolar_alpha, Dpolar_beta);

#if  0
//hyper polarizability
											for (int p=0; p < ax_old.size(); p++){
												axx.push_back(ax_old[p]);
												ayx.push_back(ay_old[p]);
												if(!param.spin_restricted && param.nbeta != 0) {
													bxx.push_back(bx_old[p]);
													byx.push_back(by_old[p]);
												}
											}
#endif 
ax_old.clear();
ay_old.clear();
bx_old.clear();
by_old.clear();

dipoleamo.clear();
dipolebmo.clear();
	} //end axis

}
//vama polarizability


}

<|MERGE_RESOLUTION|>--- conflicted
+++ resolved
@@ -44,9 +44,6 @@
 #include <chem/SCFOperators.h>
 #include <madness/world/worldmem.h>
 #include <chem/projector.h>
-// extern "C" {
-//   int     MKL_Set_Num_Threads_Local(int nth);
-// }
 
 namespace madness {
 
@@ -58,212 +55,14 @@
 //                                      bool sym=false)
 
 
-<<<<<<< HEAD
-  template <typename T, std::size_t NDIM>
-  static void verify_tree(World& world, const std::vector< Function<T,NDIM> >& v) {
-    for (unsigned int i=0; i<v.size(); i++) {
-      v[i].verify_tree();
-    }
-  }
-    
-    
-    template<int NDIM>
-    struct unaryexp {
-        void operator()(const Key<NDIM>& key, Tensor<double_complex>& t) const {
-            //vzExp(t.size, t.ptr(), t.ptr());
-            UNARY_OPTIMIZED_ITERATOR(double_complex, t, *_p0 = exp(*_p0););
-        }
-        template <typename Archive>
-        void serialize(Archive& ar) {}
-    };
-    
-    
-    
-    
-    static double rsquared(const coordT& r) {
-        return r[0]*r[0] + r[1]*r[1] + r[2]*r[2];
-    }
-    
-    // Returns exp(-I*t*V)
-    static Function<double_complex,3> make_exp(double t, const Function<double,3>& v) {
-        v.reconstruct();
-        Function<double_complex,3> expV = double_complex(0.0,-t)*v;
-        expV.unaryop(unaryexp<3>());
-        //expV.truncate(); expV.reconstruct();
-        return expV;
-    }
-    
-    // Timer modified to correctly nest
-    static std::vector<double> ttt, sss;
-    static void START_TIMER(World& world) {
-      world.gop.fence(); ttt.push_back(wall_time()); sss.push_back(cpu_time());
-    }
-    
-  static double pop(std::vector<double>& v) {
-    MADNESS_ASSERT(v.size());
-    double x=v.back();
-    v.pop_back();
-    return x;
-  }
-    static void END_TIMER(World& world, const char* msg) {
-      double wall=wall_time()-pop(ttt), cpu=cpu_time()-pop(sss); 
-      if (world.rank()==0) printf("timer: %20.20s %8.2fs %8.2fs\n", msg, cpu, wall);
-    }
-    
-    extern void drot(long n, double* MADNESS_RESTRICT a, double* MADNESS_RESTRICT b, double s, double c, long inc);
-    
-    
-    /// Given overlap matrix, return rotation with 3rd order error to orthonormalize the vectors
-    tensorT Q3(const tensorT& s) {
-        tensorT Q = inner(s,s);
-        Q.gaxpy(0.2,s,-2.0/3.0);
-        for (int i=0; i<s.dim(0); ++i) Q(i,i) += 1.0;
-        return Q.scale(15.0/8.0);
-    }
-    
-    /// Given overlap matrix, return rotation with 2nd order error to orthonormalize the vectors
-    tensorT Q2(const tensorT& s) {
-        // symmetric
-        tensorT Q = -0.5*s;
-
-        // // Gramm Schmidt in order
-        // tensorT Q = -s;
-        // for (int i=0; i<s.dim(0); ++i) {
-        //     Q(i,i) *= 0.5;
-        //     for (int j=0; j<i; ++j) {
-        //         Q(i,j) = 0.0;
-        //     }
-        // }
-
-        for (int i=0; i<s.dim(0); ++i) Q(i,i) += 1.5;
-        //print(Q);
-        return Q;
-    }
-    
-    
-    SCF::SCF(World & world, const char *filename) : SCF(world, (world.rank() == 0 ? std::make_shared<std::ifstream>(filename) : nullptr)){
-    }
-
-    /// collective constructor, reads \c input on rank 0, broadcasts to all
-    SCF::SCF(World & world, std::shared_ptr<std::istream> input) {
-        FunctionDefaults<3>::set_truncate_mode(1);
-        PROFILE_MEMBER_FUNC(SCF);
-        if (world.rank() == 0) {
-            if (input->fail()) {
-                MADNESS_EXCEPTION("SCF failed to open stream", 0);
-            }
-            molecule.read(*input);
-
-            // symmetry confuses orbital localization --- no longer --- the new algorithm is robust
-            // if (molecule.natom() < 3){
-	    //     param.localize = false; 
-	    //     if(world.rank()==0) std::cout << "Less than 3 Atoms: Deactivated localization!\n";
-	    // }
-
-            param.read(*input);
-            
-            //if psp_calc is true, set all atoms to PS atoms
-            //if not, check whether some atoms are PS atoms or if this a pure AE calculation
-            if (param.psp_calc) {
-                for (size_t iatom = 0; iatom < molecule.natom(); iatom++) {
-                    molecule.set_pseudo_atom(iatom,true);
-                }
-            }
-            else{
-               for (size_t iatom = 0; iatom < molecule.natom(); iatom++) {
-                   if (molecule.get_pseudo_atom(iatom)){
-                       param.pure_ae=false;
-                       continue;
-                   }
-               }
-            }
-=======
 template <typename T, std::size_t NDIM>
 static void verify_tree(World& world, const std::vector< Function<T,NDIM> >& v) {
 	for (unsigned int i=0; i<v.size(); i++) {
 		v[i].verify_tree();
 	}
 }
->>>>>>> c6ec0e76
-
-
-<<<<<<< HEAD
-            //modify atomic charge for complete PSP calc or individual PS atoms
-            if (!param.pure_ae){
-                for (size_t iatom = 0; iatom < molecule.natom(); iatom++) {
-                    if (molecule.get_pseudo_atom(iatom)){
-                        unsigned int an=molecule.get_atom_number(iatom);
-                        double zeff=get_charge_from_file("gth.xml",an);
-                        molecule.set_atom_charge(iatom,zeff);
-                    }
-                }
-            }
-            
-            unsigned int n_core = 0;
-            if (param.core_type != "") {
-                molecule.read_core_file(param.core_type);
-                param.aobasis = molecule.guess_file();
-                n_core = molecule.n_core_orb_all();
-            }
-            
-            if(not param.no_orient)molecule.orient();
-
-            aobasis.read_file(param.aobasis);
-            param.set_molecular_info(molecule, aobasis, n_core);
-        }
-        world.gop.broadcast_serializable(molecule, 0);
-        world.gop.broadcast_serializable(param, 0);
-        world.gop.broadcast_serializable(aobasis, 0);
-        
-        xc.initialize(param.xc_data, !param.spin_restricted, world,true);
-        //xc.plot();
-        
-        FunctionDefaults < 3 > ::set_cubic_cell(-param.L, param.L);
-        set_protocol < 3 > (world, param.econv);
-        FunctionDefaults<3>::set_truncate_mode(1);
-
-    }
-    
-    
-    void SCF::save_mos(World& world) {
-        PROFILE_MEMBER_FUNC(SCF);
-        archive::ParallelOutputArchive ar(world, "restartdata", param.nio);
-        ar & current_energy & param.spin_restricted;
-        ar & (unsigned int) (amo.size());
-        ar & aeps & aocc & aset & param.L & FunctionDefaults<3>::get_k() 
-           & molecule & param.xc_data;
-        for (unsigned int i = 0; i < amo.size(); ++i)
-            ar & amo[i];
-        if (!param.spin_restricted) {
-            ar & (unsigned int) (bmo.size());
-            ar & beps & bocc & bset;
-            for (unsigned int i = 0; i < bmo.size(); ++i)
-                ar & bmo[i];
-        }
-
-        tensorT Saoamo = matrix_inner(world, ao, amo);
-        tensorT Saobmo = (!param.spin_restricted) ? matrix_inner(world, ao, bmo) : tensorT();
-        if (world.rank() == 0) {
-            archive::BinaryFstreamOutputArchive arao("restartaodata");
-            arao << Saoamo << aeps << aocc << aset;
-            if (!param.spin_restricted) arao << Saobmo << beps << bocc << bset;
-        }
-    }
-    
-    void SCF::load_mos(World& world) {
-        PROFILE_MEMBER_FUNC(SCF);
-        //        const double trantol = vtol / std::min(30.0, double(param.nalpha));
-        const double thresh = FunctionDefaults < 3 > ::get_thresh();
-        const int k = FunctionDefaults < 3 > ::get_k();
-        unsigned int nmo = 0;
-        bool spinrest = false;
-        amo.clear();
-        bmo.clear();
-        
-        archive::ParallelInputArchive ar(world, "restartdata");
-        
-        /*
-=======
+
+
 template<int NDIM>
 struct unaryexp {
 	void operator()(const Key<NDIM>& key, Tensor<double_complex>& t) const {
@@ -423,7 +222,6 @@
 	archive::ParallelInputArchive ar(world, "restartdata");
 
 	/*
->>>>>>> c6ec0e76
           File format:
 
           bool spinrestricted --> if true only alpha orbitals are present
@@ -432,453 +230,10 @@
           Tensor<double> aeps;
           Tensor<double> aocc;
           vector<int> aset;
-          double L;
-          int k;
-          Molecule momlecule;
-          std::string xc_data;
           for i from 0 to nalpha-1:
           .   Function<double,3> amo[i]
 
           repeat for beta if !spinrestricted
-<<<<<<< HEAD
-          
-        */
-        
-        // LOTS OF LOGIC MISSING HERE TO CHANGE OCCUPATION NO., SET,
-        // EPS, SWAP, ... sigh
-        ar & current_energy & spinrest;
-        
-        ar & nmo;
-        MADNESS_ASSERT(nmo >= unsigned(param.nmo_alpha));
-        ar & aeps & aocc & aset & param.L & param.k 
-           & molecule & param.xc_data;
-        amo.resize(nmo);
-        for (unsigned int i = 0; i < amo.size(); ++i)
-            ar & amo[i];
-        unsigned int n_core = molecule.n_core_orb_all();
-        if (nmo > unsigned(param.nmo_alpha)) {
-            aset = vector<int>(aset.begin() + n_core,
-                               aset.begin() + n_core + param.nmo_alpha);
-            amo = vecfuncT(amo.begin() + n_core,
-                           amo.begin() + n_core + param.nmo_alpha);
-            aeps = copy(aeps(Slice(n_core, n_core + param.nmo_alpha - 1)));
-            aocc = copy(aocc(Slice(n_core, n_core + param.nmo_alpha - 1)));
-        }
-        
-        if (amo[0].k() != k) {
-            reconstruct(world, amo);
-            for (unsigned int i = 0; i < amo.size(); ++i)
-                amo[i] = madness::project(amo[i], k, thresh, false);
-            world.gop.fence();
-        }
-        set_thresh(world,amo,thresh);
-
-        //        normalize(world, amo);
-        //        amo = transform(world, amo, Q3(matrix_inner(world, amo, amo)), trantol, true);
-        //        truncate(world, amo);
-        //        normalize(world, amo);
-        
-        if (!param.spin_restricted) {
-            
-            if (spinrest) { // Only alpha spin orbitals were on disk
-                MADNESS_ASSERT(param.nmo_alpha >= param.nmo_beta);
-                bmo.resize(param.nmo_beta);
-                bset.resize(param.nmo_beta);
-                beps = copy(aeps(Slice(0, param.nmo_beta - 1)));
-                bocc = copy(aocc(Slice(0, param.nmo_beta - 1)));
-                for (int i = 0; i < param.nmo_beta; ++i)
-                    bmo[i] = copy(amo[i]);
-            } else {
-                ar & nmo;
-                ar & beps & bocc & bset;
-                
-                bmo.resize(nmo);
-                for (unsigned int i = 0; i < bmo.size(); ++i)
-                    ar & bmo[i];
-                
-                if (nmo > unsigned(param.nmo_beta)) {
-                    bset = vector<int>(bset.begin() + n_core,
-                                       bset.begin() + n_core + param.nmo_beta);
-                    bmo = vecfuncT(bmo.begin() + n_core,
-                                   bmo.begin() + n_core + param.nmo_beta);
-                    beps = copy(beps(Slice(n_core, n_core + param.nmo_beta - 1)));
-                    bocc = copy(bocc(Slice(n_core, n_core + param.nmo_beta - 1)));
-                }
-                
-                if (bmo[0].k() != k) {
-                    reconstruct(world, bmo);
-                    for (unsigned int i = 0; i < bmo.size(); ++i)
-                        bmo[i] = madness::project(bmo[i], k, thresh, false);
-                    world.gop.fence();
-                }
-                set_thresh(world,amo,thresh);
-
-                //                normalize(world, bmo);
-                //                bmo = transform(world, bmo, Q3(matrix_inner(world, bmo, bmo)), trantol, true);
-                //                truncate(world, bmo);
-                //                normalize(world, bmo);
-                
-            }
-        }
-    }
-    
-    void SCF::do_plots(World& world) {
-        PROFILE_MEMBER_FUNC(SCF);
-        START_TIMER(world);
-        
-        std::vector<long> npt(3, static_cast<long>(param.npt_plot));
-        
-        if (param.plot_cell.size() == 0)
-            param.plot_cell = copy(FunctionDefaults < 3 > ::get_cell());
-        
-        if (param.plotdens || param.plotcoul) {
-            functionT rho;
-            rho = make_density(world, aocc, amo);
-            
-            if (param.spin_restricted) {
-                rho.scale(2.0);
-            } else {
-                functionT rhob = make_density(world, bocc, bmo);
-                functionT rho_spin = rho - rhob;
-                rho += rhob;
-                plotdx(rho_spin, "spin_density.dx", param.plot_cell, npt, true);
-                
-            }
-            plotdx(rho, "total_density.dx", param.plot_cell, npt, true);
-            if (param.plotcoul) {
-                real_function_3d vnuc = potentialmanager->vnuclear();
-                functionT vlocl = vnuc + apply(*coulop, rho);
-                vlocl.truncate();
-                vlocl.reconstruct();
-                plotdx(vlocl, "coulomb.dx", param.plot_cell, npt, true);
-            }
-        }
-        
-        for (int i = param.plotlo; i <= param.plothi; ++i) {
-            char fname[256];
-            if (i < param.nalpha) {
-                sprintf(fname, "amo-%5.5d.dx", i);
-                plotdx(amo[i], fname, param.plot_cell, npt, true);
-            }
-            if (!param.spin_restricted && i < param.nbeta) {
-                sprintf(fname, "bmo-%5.5d.dx", i);
-                plotdx(bmo[i], fname, param.plot_cell, npt, true);
-            }
-        }
-        END_TIMER(world, "plotting");
-    }
-    
-    void SCF::project(World & world) {
-        PROFILE_MEMBER_FUNC(SCF);
-        reconstruct(world, amo);
-        for (unsigned int i = 0; i < amo.size(); ++i) {
-            amo[i] = madness::project(amo[i], FunctionDefaults < 3 > ::get_k(),
-                                      FunctionDefaults < 3 > ::get_thresh(), false);
-        }
-        world.gop.fence();
-        truncate(world, amo);
-        normalize(world, amo);
-        if (param.nbeta && !param.spin_restricted) {
-            reconstruct(world, bmo);
-            for (unsigned int i = 0; i < bmo.size(); ++i) {
-                bmo[i] = madness::project(bmo[i], FunctionDefaults < 3 > ::get_k(),
-                                          FunctionDefaults < 3 > ::get_thresh(), false);
-            }
-            world.gop.fence();
-            truncate(world, bmo);
-            normalize(world, bmo);
-        }
-    }
-    
-    void SCF::make_nuclear_potential(World & world) {
-        PROFILE_MEMBER_FUNC(SCF);
-        START_TIMER(world);
-        potentialmanager = std::shared_ptr < PotentialManager
-                                             > (new PotentialManager(molecule, param.core_type));
-        gthpseudopotential = std::shared_ptr<GTHPseudopotential<double>
-                                             >(new GTHPseudopotential<double>(world, molecule));
-
-        if (!param.pure_ae){
-            gthpseudopotential->make_pseudo_potential(world);}
-        if (!param.psp_calc) {
-            potentialmanager->make_nuclear_potential(world);}
-        END_TIMER(world, "Project vnuclear");
-    }
-    
-    void SCF::project_ao_basis(World & world) {
-        PROFILE_MEMBER_FUNC(SCF);
-        // Make at_to_bf, at_nbf ... map from atom to first bf on atom, and nbf/atom
-        aobasis.atoms_to_bfn(molecule, at_to_bf, at_nbf);
-        
-        START_TIMER(world);
-        ao = vecfuncT(aobasis.nbf(molecule));
-        for (int i = 0; i < aobasis.nbf(molecule); ++i) {
-            functorT aofunc(
-                            new AtomicBasisFunctor(
-                                                   aobasis.get_atomic_basis_function(molecule, i)));
-            ao[i] =
-                factoryT(world).functor(aofunc).truncate_on_project().nofence().truncate_mode(
-                                                                                              1);
-        }
-        world.gop.fence();
-        truncate(world, ao);
-        normalize(world, ao);
-        END_TIMER(world, "project ao basis");
-        print_meminfo(world.rank(), "project ao basis");
-    }
-    
-    
-// // Computes sum(mu,nu on atom a) C[mu,i] S[mu,nu] C[nu,j]
-// static inline double PM_q(const tensorT & S, const double * MADNESS_RESTRICT Ci, const double * MADNESS_RESTRICT Cj, int lo, int nbf)
-// {
-//     // double qij = 0.0;
-//     // if (nbf == 1) { // H atom in STO-3G ... often lots of these!
-//     //     qij = Ci[lo]*S(0,0)*Cj[lo];
-//     // }
-//     // else {
-//     //     for(int mu = 0;mu < nbf;++mu){
-//     //         double Smuj = 0.0;
-//     //         for(int nu = 0;nu < nbf;++nu){
-//     //             Smuj += S(mu, nu) * Cj[nu + lo];
-//     //         }
-//     //         qij += Ci[mu + lo] * Smuj;
-//     //     }
-//     // }
-
-//     double qij = 0.0;
-//     for(int mu=0; mu<nbf; ++mu){
-//         qij += Ci[mu+lo] * Cj[mu+lo];
-//     }
-    
-//     return qij;
-// }
-
-    distmatT SCF::localize_PM(World & world, const vecfuncT & mo,
-                              const std::vector<int> & set, double thresh,
-                              const double thetamax, const bool randomize,
-                              const bool doprint) const {
-        // PROFILE_MEMBER_FUNC(SCF);
-        START_TIMER(world);
-        int nmo = mo.size();
-        int nao = ao.size();
-
-        tensorT C = matrix_inner(world, mo, ao);
-        std::vector<int> at_to_bf, at_nbf; // OVERRIDE DATA IN CLASS OBJ TO USE ATOMS OR SHELLS FOR TESTING
-
-	bool use_atomic_evecs = true;
-	if (use_atomic_evecs) {
-	  // Transform from AOs to orthonormal atomic eigenfunctions
-	  int ilo = 0;
-	  for (int iat=0; iat<molecule.natom(); ++iat) {
-	    const tensorT& avec = aobasis.get_avec(molecule, iat);
-	    int ihi = ilo+avec.dim(1);
-	    Slice s(ilo,ihi-1);
-	    C(_,s) = inner(C(_,s),avec);
-
-	    // generate shell dimensions for atomic eigenfunctions
-	    // ... this relies upon spherical symmetry being enforced
-	    // when making atomic states
-	    const tensorT& aeps = aobasis.get_aeps(molecule, iat);
-	    //print(aeps);
-	    double prev = aeps(0L);
-	    int start = 0;
-	    int i; // used after loop
-	    for (i=0; i<aeps.dim(0); ++i) {
-	      //print(" ... ", i, prev, aeps(i), (std::abs(aeps(i)-prev) > 1e-2*std::abs(prev)));
-	      if (std::abs(aeps(i)-prev) > 1e-2*std::abs(prev)) {
-		at_to_bf.push_back(ilo+start);
-		at_nbf.push_back(i-start);
-		//print("    ", start, i-start);
-		start = i;
-	      }
-	      prev = aeps(i);
-	    }
-	    at_to_bf.push_back(ilo+start);
-	    at_nbf.push_back(i-start);
-	    //print("    ", start, i-start);
-	    ilo = ihi;
-	  }
-	  MADNESS_ASSERT(ilo==nao);
-	  MADNESS_ASSERT(std::accumulate(at_nbf.begin(),at_nbf.end(),0)==nao);
-	  MADNESS_ASSERT(at_to_bf.back()+at_nbf.back()==nao);
-	  //print(at_to_bf, at_nbf);
-	} 
-	else {
-	  aobasis.shells_to_bfn(molecule, at_to_bf, at_nbf);
-	  //aobasis.atoms_to_bfn(molecule, at_to_bf, at_nbf);
-	}
-
-	// Below here atoms may be shells or atoms
-
-        int natom = at_to_bf.size();
-
-        tensorT U(nmo, nmo);
-        for (int i = 0; i < nmo; ++i) U(i, i) = 1.0;
-
-        if (world.rank() == 0) {
-	  //MKL_Set_Num_Threads_Local(16);
-
-            tensorT Q(nmo,natom);
-
-            auto QQ = [&at_to_bf, &at_nbf](const tensorT& C, int i, int j, int a) -> double {
-                int lo = at_to_bf[a], nbf = at_nbf[a];
-                const double* Ci = &C(i,lo);
-                const double* Cj = &C(j,lo);
-                double qij = 0.0;
-                for(int mu=0; mu<nbf; ++mu) qij += Ci[mu] * Cj[mu];
-                return qij;
-            };
-
-            auto makeGW = [&Q,&nmo,&natom,&QQ](const tensorT& C, double& W, tensorT& g) -> void {
-                W = 0.0;
-                for (int i=0; i<nmo; ++i) {
-                    for (int a=0; a<natom; ++a) {
-                        Q(i,a) = QQ(C,i,i,a);
-                        W += Q(i,a)*Q(i,a);
-                    }
-                }
-                
-                for (int i = 0; i < nmo; ++i) {
-                    for (int j = 0; j < i; ++j) {
-                        double Qiiij = 0.0, Qijjj = 0.0;
-                        for (int a=0; a<natom; ++a) {
-                            double Qija = QQ(C,i,j,a);
-                            Qijjj += Qija*Q(j,a);
-                            Qiiij += Qija*Q(i,a);
-                        }
-                        g(j,i) = Qiiij - Qijjj;
-                        g(i,j) = - g(j,i);
-                    }
-                }
-            };
-            
-            tensorT xprev; // previous search direction
-            tensorT gprev; // previous gradient
-            bool rprev=true; // if true previous iteration restricted step or did incomplete search (so don't do conjugate)
-            const int N = (nmo*(nmo-1))/2; // number of independent variables
-            for (int iter = 0; iter < 1200; ++iter) {
-                tensorT g(nmo,nmo);
-                double W;
-
-                makeGW(C,W,g);
-
-                if (randomize && iter == 0) {
-                    for (int i=0; i<nmo; ++i) {
-                        for (int j=0; j<i; ++j) {
-                            g(i,j) += 0.1*(RandomValue<double>() - 0.5);
-                            g(j,i) = - g(i,j);
-                        }
-                    }
-                }
-                
-                double maxg = g.absmax();
-                if (doprint) printf("iteration %d W=%.8f maxg=%.2e\n", iter, W, maxg);
-                if (maxg < thresh) break;
-                
-                // construct search direction using conjugate gradient approach
-                tensorT x = copy(g);
-                if (!rprev) { // Only apply conjugacy if did LS with real gradient
-                    double gamma = g.trace(g-gprev)/gprev.trace(gprev);
-                    if (doprint) print("gamma", gamma);
-                    x.gaxpy(1.0,xprev,gamma);
-                }
-                
-                // Perform the line search.
-                rprev = false;
-                double dxgrad = x.trace(g)*2.0;  // 2*2 = 4 which should be prefactor on integrals in gradient
-                if (dxgrad < 0 || ((iter+1)%N)==0) {
-                    if (doprint) print("resetting since dxgrad -ve or due to dimension", dxgrad, iter, N);
-                    x = copy(g);
-                    dxgrad = x.trace(g)*2.0;
-                }
-                xprev = x; // Save for next iteration
-                gprev = copy(g);
-                
-                double mu = 0.01/std::max(0.1,maxg); // Restrict intial step mu by size of max gradient
-                tensorT dU = matrix_exponential(x*mu);
-                tensorT newC = inner(dU,C,0,0);
-                double newW;
-                makeGW(newC,newW,g);
-                double dxgnew = x.trace(g)*2.0;
-                
-                if (randomize && iter==0) {
-                    rprev = true; // since did not use real gradient
-                }
-                else { // perform quadratic fit using f(0), df(0)/dx=dxgrad, f(mu) --- actually now use f(0), df(0)/dx, df(mu)/dx for better accuracy
-                    double f0 = W;
-                    double f1 = newW;
-                    //double hess = 2.0*(f1-f0-mu*dxgrad)/(mu*mu); 
-                    double hess = (dxgnew-dxgrad)/mu; // Near convergence this is more accurate
-                    if (hess >= 0) {
-  		        if (doprint) print("+ve hessian", hess);
-                        hess = -2.0*dxgrad; // force a bigish step to get out of bad region
-                        rprev = true; // since did not do line search
-                    }
-                    double mu2 = -dxgrad/hess;
-                    if (mu2*maxg > 0.25) {
-                        mu2 = 0.25/maxg; // pi/6 = 0.524, pi/4=0.785
-                        rprev = true; // since did not do line search
-                    }                        
-                    double f2p = f0 + dxgrad*mu2 + 0.5*hess*mu2*mu2;                
-                    if (doprint) print(f0,f1,f0-f1,f2p,"dxg", dxgrad,"hess", hess, "mu", mu, "mu2", mu2);
-                    mu = mu2;
-                }
-                
-                dU = matrix_exponential(x*mu);
-                U = inner(U,dU,1,0);
-                C = inner(dU,C,0,0);
-            }
-            bool switched = true;
-            while (switched) {
-                switched = false;
-                for (int i = 0; i < nmo; i++) {
-                    for (int j = i + 1; j < nmo; j++) {
-                        if (set[i] == set[j]) {
-                            double sold = U(i, i) * U(i, i) + U(j, j) * U(j, j);
-                            double snew = U(i, j) * U(i, j) + U(j, i) * U(j, i);
-                            if (snew > sold) {
-                                tensorT tmp = copy(U(_, i));
-                                U(_, i) = U(_, j);
-                                U(_, j) = tmp;
-                                switched = true;
-                            }
-                        }
-                    }
-                }
-            }
-            
-            // Fix phases.
-            for (int i = 0; i < nmo; ++i) {
-                if (U(i, i) < 0.0)
-                    U(_, i).scale(-1.0);
-            }
-	    //MKL_Set_Num_Threads_Local(1);
-        }
-        //done:
-        world.gop.broadcast(U.ptr(), U.size(), 0);
-        
-        DistributedMatrix<double> dUT = column_distributed_matrix<double>(world, nmo, nmo);
-        dUT.copy_from_replicated(transpose(U));
-        
-        // distmatT dUT = distributed_localize_PM(world, mo, ao, set, at_to_bf, at_nbf,
-        //                                        thresh, thetamax, randomize, doprint);
-        //print(UT);
-        END_TIMER(world, "Pipek-Mezy new ");
-        return dUT;
-    }
-
-    distmatT SCF::localize_new(World & world, const vecfuncT & mo,
-                               const std::vector<int> & set, double thresh,
-                               const double thetamax, const bool randomize,
-                               const bool doprint) const {
-        // PROFILE_MEMBER_FUNC(SCF);
-        START_TIMER(world);
-        int nmo = mo.size();
-        int nao = ao.size();
-
-        tensorT C = matrix_inner(world, mo, ao);
-        std::vector<int> at_to_bf, at_nbf; // OVERRIDE DATA IN CLASS OBJ TO USE ATOMS OR SHELLS FOR TESTING
-=======
 
 	 */
 
@@ -1092,7 +447,6 @@
 
 	tensorT C = matrix_inner(world, mo, ao);
 	std::vector<int> at_to_bf, at_nbf; // OVERRIDE DATA IN CLASS OBJ TO USE ATOMS OR SHELLS FOR TESTING
->>>>>>> c6ec0e76
 
 	bool use_atomic_evecs = true;
 	if (use_atomic_evecs) {
@@ -1469,536 +823,7 @@
 				U(_, i).scale(-1.0);
 		}
 
-<<<<<<< HEAD
-            auto makeGW = [&Q,&nmo,&natom,&QQ](const tensorT& C, double& W, tensorT& g) -> void {
-                W = 0.0;
-                for (int i=0; i<nmo; ++i) {
-                    for (int a=0; a<natom; ++a) {
-                        Q(i,a) = QQ(C,i,i,a);
-                        W += Q(i,a)*Q(i,a);
-                    }
-                }
-                
-                for (int i = 0; i < nmo; ++i) {
-                    for (int j = 0; j < i; ++j) {
-                        double Qiiij = 0.0, Qijjj = 0.0;
-                        for (int a=0; a<natom; ++a) {
-                            double Qija = QQ(C,i,j,a);
-                            Qijjj += Qija*Q(j,a);
-                            Qiiij += Qija*Q(i,a);
-                        }
-                        g(j,i) = Qiiij - Qijjj;
-                        g(i,j) = - g(j,i);
-                    }
-                }
-            };
-            
-            tensorT xprev; // previous search direction
-            tensorT gprev; // previous gradient
-            bool rprev=true; // if true previous iteration restricted step or did incomplete search (so don't do conjugate)
-            const int N = (nmo*(nmo-1))/2; // number of independent variables
-            for (int iter = 0; iter < 1200; ++iter) {
-                tensorT g(nmo,nmo);
-                double W;
-
-                makeGW(C,W,g);
-
-                if (randomize && iter == 0) {
-                    for (int i=0; i<nmo; ++i) {
-                        for (int j=0; j<i; ++j) {
-                            g(i,j) += 0.1*(RandomValue<double>() - 0.5);
-                            g(j,i) = - g(i,j);
-                        }
-                    }
-                }
-                
-                double maxg = g.absmax();
-                if (doprint) printf("iteration %d W=%.8f maxg=%.2e\n", iter, W, maxg);
-                if (maxg < thresh) break;
-                
-                // construct search direction using conjugate gradient approach
-                tensorT x = copy(g);
-                if (!rprev) { // Only apply conjugacy if did LS with real gradient
-                    double gamma = g.trace(g-gprev)/gprev.trace(gprev);
-                    if (doprint) print("gamma", gamma);
-                    x.gaxpy(1.0,xprev,gamma);
-                }
-                
-                // Perform the line search.
-                rprev = false;
-                double dxgrad = x.trace(g)*2.0;  // 2*2 = 4 which should be prefactor on integrals in gradient
-                if (dxgrad < 0 || ((iter+1)%N)==0) {
-                    if (doprint) print("resetting since dxgrad -ve or due to dimension", dxgrad, iter, N);
-                    x = copy(g);
-                    dxgrad = x.trace(g)*2.0;
-                }
-                xprev = x; // Save for next iteration
-                gprev = copy(g);
-                
-                double mu = 0.01/std::max(0.1,maxg); // Restrict intial step mu by size of max gradient
-                tensorT dU = matrix_exponential(x*mu);
-                tensorT newC = inner(dU,C,0,0);
-                double newW;
-                makeGW(newC,newW,g);
-                double dxgnew = x.trace(g)*2.0;
-                
-                if (randomize && iter==0) {
-                    rprev = true; // since did not use real gradient
-                }
-                else { // perform quadratic fit using f(0), df(0)/dx=dxgrad, f(mu) --- actually now use f(0), df(0)/dx, df(mu)/dx for better accuracy
-                    double f0 = W;
-                    double f1 = newW;
-                    //double hess = 2.0*(f1-f0-mu*dxgrad)/(mu*mu); 
-                    double hess = (dxgnew-dxgrad)/mu; // Near convergence this is more accurate
-                    if (hess >= 0) {
-  		        if (doprint) print("+ve hessian", hess);
-                        hess = -2.0*dxgrad; // force a bigish step to get out of bad region
-                        rprev = true; // since did not do line search
-                    }
-                    double mu2 = -dxgrad/hess;
-                    if (mu2*maxg > 0.25) {
-                        mu2 = 0.25/maxg; // pi/6 = 0.524, pi/4=0.785
-                        rprev = true; // since did not do line search
-                    }                        
-                    double f2p = f0 + dxgrad*mu2 + 0.5*hess*mu2*mu2;                
-                    if (doprint) print(f0,f1,f0-f1,f2p,"dxg", dxgrad,"hess", hess, "mu", mu, "mu2", mu2);
-                    mu = mu2;
-                }
-                
-                dU = matrix_exponential(x*mu);
-                U = inner(U,dU,1,0);
-                C = inner(dU,C,0,0);
-            }
-            bool switched = true;
-            while (switched) {
-                switched = false;
-                for (int i = 0; i < nmo; i++) {
-                    for (int j = i + 1; j < nmo; j++) {
-                        if (set[i] == set[j]) {
-                            double sold = U(i, i) * U(i, i) + U(j, j) * U(j, j);
-                            double snew = U(i, j) * U(i, j) + U(j, i) * U(j, i);
-                            if (snew > sold) {
-                                tensorT tmp = copy(U(_, i));
-                                U(_, i) = U(_, j);
-                                U(_, j) = tmp;
-                                switched = true;
-                            }
-                        }
-                    }
-                }
-            }
-            
-            // Fix phases.
-            for (int i = 0; i < nmo; ++i) {
-                if (U(i, i) < 0.0)
-                    U(_, i).scale(-1.0);
-            }
-	    //MKL_Set_Num_Threads_Local(1);
-        }
-        //done:
-        world.gop.broadcast(U.ptr(), U.size(), 0);
-        
-        DistributedMatrix<double> dUT = column_distributed_matrix<double>(world, nmo, nmo);
-        dUT.copy_from_replicated(transpose(U));
-        
-        // distmatT dUT = distributed_localize_PM(world, mo, ao, set, at_to_bf, at_nbf,
-        //                                        thresh, thetamax, randomize, doprint);
-        //print(UT);
-        END_TIMER(world, "Pipek-Mezy new ");
-        return dUT;
-    }
-    
-    void SCF::analyze_vectors(World& world, const vecfuncT & mo, const tensorT& occ,
-                              const tensorT& energy, const std::vector<int>& set) {
-        START_TIMER(world);
-        PROFILE_MEMBER_FUNC(SCF);
-        tensorT Saomo = matrix_inner(world, ao, mo);
-        tensorT Saoao = matrix_inner(world, ao, ao, true);
-        int nmo = mo.size();
-        tensorT rsq, dip(3, nmo);
-        {
-            functionT frsq = factoryT(world).f(rsquared).initial_level(4);
-            rsq = inner(world, mo, mul_sparse(world, frsq, mo, vtol));
-            for (int axis = 0; axis < 3; ++axis) {
-                functionT fdip = factoryT(world).functor(
-                                                         functorT(new DipoleFunctor(axis))).initial_level(4);
-                dip(axis, _) = inner(world, mo, mul_sparse(world, fdip, mo, vtol));
-                for (int i = 0; i < nmo; ++i)
-                    rsq(i) -= dip(axis, i) * dip(axis, i);
-                
-            }
-        }
-        tensorT C;
-        END_TIMER(world, "Analyze vectors");
-        
-        START_TIMER(world);
-        gesvp(world, Saoao, Saomo, C);
-        END_TIMER(world, "Compute eigen gesv analyze vectors");
-        if (world.rank() == 0) {
-            C = transpose(C);
-            long nmo = mo.size();
-            for (long i = 0; i < nmo; ++i) {
-                printf("  MO%4ld : ", i);
-                if (set.size())
-                    printf("set=%d : ", set[i]);
-                
-                if (occ.size())
-                    printf("occ=%.2f : ", occ(i));
-                
-                if (energy.size())
-                    printf("energy=%13.8f : ", energy(i));
-                
-                printf("center=(%.2f,%.2f,%.2f) : radius=%.2f\n", dip(0, i),
-                       dip(1, i), dip(2, i), sqrt(rsq(i)));
-                aobasis.print_anal(molecule, C(i, _));
-            }           
-        }
-        
-    }
-    
-    distmatT SCF::localize_boys(World & world, const vecfuncT & mo,
-                                const std::vector<int> & set, double thresh,
-                                const double thetamax, const bool randomize, const bool doprint) const {
-        START_TIMER(world);
-        long nmo = mo.size();
-        tensorT dip(nmo, nmo, 3);
-        for (int axis = 0; axis < 3; ++axis) {
-            functionT fdip = factoryT(world).functor(functorT(new DipoleFunctor(axis))).initial_level(4);
-            dip(_, _, axis) = matrix_inner(world, mo, mul_sparse(world, fdip, mo, vtol), true);
-        }
-        //print("dip\n", dip);
-        //print("tolloc", thresh, "thetamax", thetamax);
-        if (thresh < 1e-6) thresh = 1e-6; //<<<<<<<<<<<<<<<<<<<<< need to implement new line search like in pm routine
-        tensorT U(nmo, nmo);
-        if (world.rank() == 0) {
-            for (long i = 0; i < nmo; ++i)
-                U(i, i) = 1.0;
-            
-            tensorT xprev; // previous search direction
-            tensorT gprev; // previous gradient
-            bool rprev=true; // if true previous iteration restricted step or did incomplete search (so don't do conjugate)
-            const int N = (nmo*(nmo-1))/2;
-            for (long iter = 0; iter < 1200; ++iter) {
-                tensorT g(nmo,nmo);
-                double W = 0.0;
-                // cannot restrict size of individual gradients if want to do line search --- should instead modify line search direction
-                for (long i = 0; i < nmo; ++i) {
-                    W += DIP(dip, i, i, i, i);
-                    for (long j = 0; j < i; ++j) {
-                        g(j,i) = (DIP(dip, i, i, i, j) - DIP(dip, j, j, j, i));
-                        if (randomize && iter == 0) g(j,i) += 0.1*(RandomValue<double>() - 0.5);
-                        g(i,j) = - g(j,i);
-                    }
-                }
-                double maxg = g.absmax();
-                if (doprint)
-                    printf("iteration %ld W=%.8f maxg=%.2e\n", iter, W, maxg);
-                if (maxg < thresh) break;
-                
-                // construct search direction using conjugate gradient approach
-                tensorT x = copy(g);
-                if (!rprev) { // Only apply conjugacy if did LS with real gradient
-                    double gamma = g.trace(g-gprev)/gprev.trace(gprev);
-                    if (doprint) print("gamma", gamma);
-                    x.gaxpy(1.0,xprev,gamma);
-                }
-                
-                // Perform the line search.
-                rprev = false;
-                double dxgrad = x.trace(g)*2.0;
-                if (dxgrad < 0 || ((iter+1)%N)==0) {
-                    if (doprint) print("resetting since dxgrad -ve or due to dimension", dxgrad, iter, N);
-                    x = copy(g);
-                    dxgrad = x.trace(g)*2.0; // 2*2 = 4 which should be prefactor on integrals in gradient
-                }
-                xprev = x; // Save for next iteration, noting shallow copy
-                gprev = g;
-                
-                double mu = 0.01/std::max(0.1,maxg); // Restrict intial step mu by size of max gradient
-                tensorT dU = matrix_exponential(x*mu);
-                tensorT newdip = inner(dU,dip,0,1); // can optimize this since only want (ii|ii)
-                newdip = inner(dU,newdip,0,1);
-                double newW = 0.0;
-                for (long i = 0; i < nmo; ++i) {
-                    newW += DIP(newdip, i, i, i, i);
-                }
-                
-                if (randomize && iter==0) {
-                    rprev = true; // since did not use real gradient
-                }
-                else { // perform quadratic fit using f(0), df(0)/dx=dxgrad, f(mu)
-                    double f0 = W;
-                    double f1 = newW;
-                    double hess = 2.0*(f1-f0-mu*dxgrad)/(mu*mu);
-                    if (hess >= 0) {
-                        if (doprint) print("+ve hessian", hess);
-                        hess = -2.0*dxgrad; // force a bigish step to get out of bad region
-                        rprev = true; // since did not do line search
-                    }
-                    double mu2 = -dxgrad/hess;
-                    if (mu2*maxg > 0.5) {
-                        mu2 = 0.5/maxg; // pi/6 = 0.524, pi/4=0.785
-                        rprev = true; // since did not do line search
-                    }                        
-                    double f2p = f0 + dxgrad*mu2 + 0.5*hess*mu2*mu2;                
-                    if (doprint) print(f0,f1,f2p,"dxg", dxgrad,"hess", hess, "mu", mu, "mu2", mu2);
-                    mu = mu2;
-                }
-                
-                dU = matrix_exponential(x*mu);
-                U = inner(U,dU,1,0);
-                dip = inner(dU,dip,0,1);
-                dip = inner(dU,dip,0,1);
-            }
-            
-            bool switched = true;
-            while (switched) {
-                switched = false;
-                for (int i = 0; i < nmo; i++) {
-                    for (int j = i + 1; j < nmo; j++) {
-                        if (set[i] == set[j]) {
-                            double sold = U(i, i) * U(i, i) + U(j, j) * U(j, j);
-                            double snew = U(i, j) * U(i, j) + U(j, i) * U(j, i);
-                            if (snew > sold) {
-                                tensorT tmp = copy(U(_, i));
-                                U(_, i) = U(_, j);
-                                U(_, j) = tmp;
-                                switched = true;
-                            }
-                        }
-                    }
-                }
-            }
-            
-            // Fix phases.
-            for (long i = 0; i < nmo; ++i) {
-                if (U(i, i) < 0.0)
-                    U(_, i).scale(-1.0);
-            }
-            
-        }
-        
-        world.gop.broadcast(U.ptr(), U.size(), 0);
-        
-        DistributedMatrix<double> dUT = column_distributed_matrix<double>(world, nmo, nmo);
-        dUT.copy_from_replicated(transpose(U));
-        
-        END_TIMER(world, "Boys localize");
-        return dUT;
-    }
-   
-    // this version is faster than the previous version on BG/Q
-    distmatT SCF::kinetic_energy_matrix(World & world, const vecfuncT & v) const {
-         PROFILE_MEMBER_FUNC(SCF);
-         int n = v.size();
-         distmatT r = column_distributed_matrix<double>(world, n, n);
-	 START_TIMER(world);
-         reconstruct(world, v);
-         END_TIMER(world, "KEmat reconstruct");
-	 START_TIMER(world);
-         vecfuncT dvx = apply(world, *(gradop[0]), v, false);
-         vecfuncT dvy = apply(world, *(gradop[1]), v, false);
-         vecfuncT dvz = apply(world, *(gradop[2]), v, false);
-         world.gop.fence();
-         END_TIMER(world, "KEmat differentiate");
-	 START_TIMER(world);
-         compress(world,dvx,false);
-         compress(world,dvy,false);
-         compress(world,dvz,false);
-         world.gop.fence();
-         END_TIMER(world, "KEmat compress");
-	 START_TIMER(world);
-         r += matrix_inner(r.distribution(), dvx, dvx, true);
-         r += matrix_inner(r.distribution(), dvy, dvy, true);
-         r += matrix_inner(r.distribution(), dvz, dvz, true);
-         END_TIMER(world, "KEmat inner products");
-         r *= 0.5;
-         //tensorT p(v.size(),v.size());
-         //r.copy_to_replicated(p);
-         return r;
-     }
-
-     distmatT SCF::kinetic_energy_matrix(World & world, const vecfuncT & vbra, const vecfuncT & vket) const {
-         PROFILE_MEMBER_FUNC(SCF);
-         MADNESS_ASSERT(vbra.size() == vket.size());
-         int n = vbra.size();
-         distmatT r = column_distributed_matrix<double>(world, n, n);
-         reconstruct(world, vbra);
-         reconstruct(world, vket);
-         vecfuncT dvx_bra = apply(world, *(gradop[0]), vbra, false);
-         vecfuncT dvy_bra = apply(world, *(gradop[1]), vbra, false);
-         vecfuncT dvz_bra = apply(world, *(gradop[2]), vbra, false);
-         vecfuncT dvx_ket = apply(world, *(gradop[0]), vket, false);
-         vecfuncT dvy_ket = apply(world, *(gradop[1]), vket, false);
-         vecfuncT dvz_ket = apply(world, *(gradop[2]), vket, false);
-         world.gop.fence();
-         compress(world,dvx_bra,false);
-         compress(world,dvy_bra,false);
-         compress(world,dvz_bra,false);
-         compress(world,dvx_ket,false);
-         compress(world,dvy_ket,false);
-         compress(world,dvz_ket,false);
-         world.gop.fence();
-         r += matrix_inner(r.distribution(), dvx_bra, dvx_ket, true);
-         r += matrix_inner(r.distribution(), dvy_bra, dvy_ket, true);
-         r += matrix_inner(r.distribution(), dvz_bra, dvz_ket, true);
-         r *= 0.5;
-         return r;
-     }
-
-    vecfuncT SCF::core_projection(World & world, const vecfuncT & psi,
-                                  const bool include_Bc) {
-        PROFILE_MEMBER_FUNC(SCF);
-        int npsi = psi.size();
-        if (npsi == 0)
-            return psi;
-        size_t natom = molecule.natom();
-        vecfuncT proj = zero_functions_compressed<double, 3>(world, npsi);
-        tensorT overlap_sum(static_cast<long>(npsi));
-        
-        for (size_t i = 0; i < natom; ++i) {
-            Atom at = molecule.get_atom(i);
-            unsigned int atn = at.atomic_number;
-            unsigned int nshell = molecule.n_core_orb(atn);
-            if (nshell == 0)
-                continue;
-            for (unsigned int c = 0; c < nshell; ++c) {
-                unsigned int l = molecule.get_core_l(atn, c);
-                int max_m = (l + 1) * (l + 2) / 2;
-                nshell -= max_m - 1;
-                for (int m = 0; m < max_m; ++m) {
-                    functionT core = factoryT(world).functor(
-                                                             functorT(new CoreOrbitalFunctor(molecule, i, c, m)));
-                    tensorT overlap = inner(world, core, psi);
-                    overlap_sum += overlap;
-                    for (int j = 0; j < npsi; ++j) {
-                        if (include_Bc)
-                            overlap[j] *= molecule.get_core_bc(atn, c);
-                        proj[j] += core.scale(overlap[j]);
-                    }
-                }
-            }
-            world.gop.fence();
-        }
-        if (world.rank() == 0)
-            print("sum_k <core_k|psi_i>:", overlap_sum);
-        return proj;
-    }
-    
-    double SCF::core_projector_derivative(World & world, const vecfuncT & mo,
-                                          const tensorT & occ, int atom, int axis) {
-        PROFILE_MEMBER_FUNC(SCF);
-        vecfuncT cores, dcores;
-        std::vector<double> bc;
-        unsigned int atn = molecule.get_atom(atom).atomic_number;
-        unsigned int ncore = molecule.n_core_orb(atn);
-        
-        // projecting core & d/dx core
-        for (unsigned int c = 0; c < ncore; ++c) {
-            unsigned int l = molecule.get_core_l(atn, c);
-            int max_m = (l + 1) * (l + 2) / 2;
-            for (int m = 0; m < max_m; ++m) {
-                functorT func = functorT(
-                                         new CoreOrbitalFunctor(molecule, atom, c, m));
-                cores.push_back(
-                                functionT(
-                                          factoryT(world).functor(func).truncate_on_project()));
-                func = functorT(
-                                new CoreOrbitalDerivativeFunctor(molecule, atom, axis, c,
-                                                                 m));
-                dcores.push_back(
-                                 functionT(
-                                           factoryT(world).functor(func).truncate_on_project()));
-                bc.push_back(molecule.get_core_bc(atn, c));
-            }
-        }
-        
-        // calc \sum_i occ_i <psi_i|(\sum_c Bc d/dx |core><core|)|psi_i>
-        double r = 0.0;
-        for (unsigned int c = 0; c < cores.size(); ++c) {
-            double rcore = 0.0;
-            tensorT rcores = inner(world, cores[c], mo);
-            tensorT rdcores = inner(world, dcores[c], mo);
-            for (unsigned int i = 0; i < mo.size(); ++i) {
-                rcore += rdcores[i] * rcores[i] * occ[i];
-            }
-            r += 2.0 * bc[c] * rcore;
-        }
-        
-        return r;
-    }
-    
-    bool SCF::restart_aos(World& world) {
-        tensorT Saoamo, Saobmo;
-        bool OK = true;
-        if (world.rank() == 0) {
-            try {
-                archive::BinaryFstreamInputArchive arao("restartaodata");
-                arao >> Saoamo >> aeps >> aocc >> aset;
-                if (Saoamo.dim(0) != int(ao.size()) || Saoamo.dim(1) != param.nmo_alpha) {
-                    print(" AO alpha restart data size mismatch --- starting from atomic guess instead", Saoamo.dim(0), ao.size(), Saoamo.dim(1), param.nmo_alpha);
-                    OK = false;
-                }
-                if (!param.spin_restricted) {
-                    arao >> Saobmo >> beps >> bocc >> bset;
-                    if (Saobmo.dim(0) != int(ao.size()) || Saobmo.dim(1) != param.nmo_beta) {
-                        print(" AO beta restart data size mismatch --- starting from atomic guess instead", Saobmo.dim(0), ao.size(), Saobmo.dim(1), param.nmo_beta);
-                        OK = false;
-                    }
-                }
-                print("\nRestarting from AO projections on disk\n");
-            }
-            catch (...) {
-                print("\nAO restart file open/reading failed --- starting from atomic guess instead\n");
-                OK=false;
-            }
-        }
-        int fred = OK;
-        world.gop.broadcast(fred, 0);
-        OK = fred;
-        if (!OK) return false;
-        
-        world.gop.broadcast_serializable(Saoamo, 0);
-        if (!param.spin_restricted) world.gop.broadcast_serializable(Saobmo, 0);
-
-        tensorT S = matrix_inner(world, ao, ao), c;
-
-        gesvp(world, S, Saoamo, c);
-        amo = transform(world, ao, c, vtol, true);
-        truncate(world, amo);
-        orthonormalize(world, amo, param.nalpha);
-
-        if (!param.spin_restricted) {
-            gesvp(world, S, Saobmo, c);
-            bmo = transform(world, ao, c, vtol, true);
-            truncate(world, bmo);
-            orthonormalize(world, bmo, param.nbeta);
-        }
-
-        return true;
-    }
-
-    void SCF::initial_guess(World & world) {
-        PROFILE_MEMBER_FUNC(SCF);
-        START_TIMER(world);
-        if (param.restart) {
-            load_mos(world);
-        } else {
-            
-
-            // recalculate initial guess density matrix without core orbitals
-            if (!param.pure_ae){
-                for (size_t iatom = 0; iatom < molecule.natom(); iatom++) {
-                    if (molecule.get_pseudo_atom(iatom)){
-                        double zeff=molecule.get_atom_charge(iatom);
-                        int atn=molecule.get_atom_number(iatom);
-                        aobasis.modify_dmat_psp(atn,zeff);
-                    }
-                }
-            }
-=======
-	}
->>>>>>> c6ec0e76
+	}
 
 	world.gop.broadcast(U.ptr(), U.size(), 0);
 
@@ -2756,259 +1581,6 @@
 		}
 	}
 
-<<<<<<< HEAD
-	// // Old algorithm
-	// tensorT oldexpB = copy(I);
-	// const double tol = 1e-13;
-        // int k = 1;
-        // tensorT term = B;
-        // while (term.normf() > tol) {
-        //     oldexpB += term;
-        //     term = inner(term, B);
-        //     ++k;
-        //     term.scale(1.0 / k);
-        // }
-	// Error check for validation
-	// double err = (expB-oldexpB).normf();
-	// print("matxerr", anorm, err);
-        
-        // Repeatedly square to recover exp(A)
-        while (n--) expB = inner(expB, expB);
-        
-        return expB;
-    }
-    
-    // tensorT SCF::matrix_exponential_old(const tensorT& A) const {
-    //     PROFILE_MEMBER_FUNC(SCF);
-    //     const double tol = 1e-13;
-    //     MADNESS_ASSERT(A.dim((0) == A.dim(1)));
-        
-    //     // Scale A by a power of 2 until it is "small"
-    //     double anorm = A.normf();
-    //     int n = 0;
-    //     double scale = 1.0;
-    //     while (anorm * scale > 0.1) {
-    //         ++n;
-    //         scale *= 0.5;
-    //     }
-    //     tensorT B = scale * A;    // B = A*2^-n
-        
-    //     // Compute exp(B) using Taylor series
-    //     tensorT expB = tensorT(2, B.dims());
-    //     for (int i = 0; i < expB.dim(0); ++i)
-    //         expB(i, i) = 1.0;
-        
-    //     int k = 1;
-    //     tensorT term = B;
-    //     while (term.normf() > tol) {
-    //         expB += term;
-    //         term = inner(term, B);
-    //         ++k;
-    //         term.scale(1.0 / k);
-    //     }
-    // 	print("MEXP", anorm, n, k);
-        
-    //     // Repeatedly square to recover exp(A)
-    //     while (n--) {
-    //         expB = inner(expB, expB);
-    //     }
-        
-    //     return expB;
-    // }
-    
-    /// compute the unitary transformation that diagonalizes the fock matrix
-    
-    /// @param[in]  world   the world
-    /// @param[in]  overlap the overlap matrix of the orbitals
-    /// @param[inout]       fock    the fock matrix; diagonal upon exit
-    /// @param[out] evals   the orbital energies
-    /// @param[in]  occ     the occupation numbers
-    /// @param[in]  thresh_degenerate       threshold for orbitals being degenerate
-    /// @return             the unitary matrix U: U^T F U = evals
-    tensorT SCF::get_fock_transformation(World& world, const tensorT& overlap,
-                                         tensorT& fock, tensorT& evals, const tensorT& occ,
-                                         const double thresh_degenerate) const {
-        PROFILE_MEMBER_FUNC(SCF);
-        
-        START_TIMER(world);
-        tensorT U;
-        sygvp(world, fock, overlap, 1, U, evals);
-        END_TIMER(world, "Diagonalization Fock-mat w sygv");
-        
-        long nmo = fock.dim(0);
-        
-        START_TIMER(world);
-        // Within blocks with the same occupation number attempt to
-        // keep orbitals in the same order (to avoid confusing the
-        // non-linear solver).
-        // !!!!!!!!!!!!!!!!! NEED TO RESTRICT TO OCCUPIED STATES?
-        bool switched = true;
-        while (switched) {
-            switched = false;
-            for (int i = 0; i < nmo; i++) {
-                for (int j = i + 1; j < nmo; j++) {
-                    if (occ(i) == occ(j)) {
-                        double sold = U(i, i) * U(i, i) + U(j, j) * U(j, j);
-                        double snew = U(i, j) * U(i, j) + U(j, i) * U(j, i);
-                        if (snew > sold) {
-                            tensorT tmp = copy(U(_, i));
-                            U(_, i) = U(_, j);
-                            U(_, j) = tmp;
-                            std::swap(evals[i], evals[j]);
-                            switched = true;
-                        }
-                    }
-                }
-            }
-        }
-
-        // Fix phases.
-        for (long i = 0; i < nmo; ++i)
-            if (U(i, i) < 0.0)
-                U(_, i).scale(-1.0);
-        
-        // Rotations between effectively degenerate states confound
-        // the non-linear equation solver ... undo these rotations
-        long ilo = 0; // first element of cluster
-        while (ilo < nmo - 1) {
-            long ihi = ilo;
-            while (fabs(evals[ilo] - evals[ihi + 1])
-                   < thresh_degenerate * 10.0 * std::max(fabs(evals[ilo]), 1.0)) {
-                ++ihi;
-                if (ihi == nmo - 1)
-                    break;
-            }
-            long nclus = ihi - ilo + 1;
-            if (nclus > 1) {
-                //print("   found cluster", ilo, ihi);
-                tensorT q = copy(U(Slice(ilo, ihi), Slice(ilo, ihi)));
-                //print(q);
-                // Special code just for nclus=2
-                // double c = 0.5*(q(0,0) + q(1,1));
-                // double s = 0.5*(q(0,1) - q(1,0));
-                // double r = sqrt(c*c + s*s);
-                // c /= r;
-                // s /= r;
-                // q(0,0) = q(1,1) = c;
-                // q(0,1) = -s;
-                // q(1,0) = s;
-
-                // Polar Decomposition
-                tensorT VH(nclus, nclus);
-                tensorT W(nclus, nclus);
-                Tensor<double> sigma(nclus);
-
-                svd(q, W, sigma, VH);
-                q = transpose(inner(W,VH)).conj(); 
-                U(_, Slice(ilo, ihi)) = inner(U(_, Slice(ilo, ihi)), q);
-            }
-            ilo = ihi + 1;
-        }
-        
-        world.gop.broadcast(U.ptr(), U.size(), 0);
-        world.gop.broadcast(evals.ptr(), evals.size(), 0);
-        
-        fock = 0;
-        for (unsigned int i = 0; i < nmo; ++i)
-            fock(i, i) = evals(i);
-        return U;
-    }
-    
-    /// diagonalize the fock matrix, taking care of degenerate states
-    
-    /// Vpsi is passed in to make sure orbitals and Vpsi are in phase
-    /// @param[in]  world   the world
-    /// @param[inout]       fock    the fock matrix (diagonal upon exit)
-    /// @param[inout]       psi             the orbitals
-    /// @param[inout]       Vpsi    the orbital times the potential
-    /// @param[out] evals   the orbital energies
-    /// @param[in]  occ             occupation numbers
-    /// @param[in]  thresh  threshold for rotation and truncation
-    /// @return             the unitary matrix U: U^T F U = evals
-    tensorT SCF::diag_fock_matrix(World& world, tensorT& fock, vecfuncT& psi,
-                                  vecfuncT& Vpsi, tensorT& evals, const tensorT& occ,
-                                  const double thresh) const {
-        PROFILE_MEMBER_FUNC(SCF);
-        
-        // compute the unitary transformation matrix U that diagonalizes
-        // the fock matrix
-        tensorT overlap = matrix_inner(world, psi, psi, true);
-        tensorT U = get_fock_transformation(world, overlap, fock, evals, occ,
-                                            thresh);
-
-        //eliminate mixing between occ and unocc
-        int nmo=U.dim(0);
-        for (int i=0; i<param.nalpha; ++i){
-           //make virt orthog to occ without changing occ states
-           for (int j=param.nalpha; j<nmo; ++j){
-               U(j,i)=0.0;
-           }
-        }
-        
-        // transform the orbitals and the orbitals times the potential
-        Vpsi = transform(world, Vpsi, U, vtol / std::min(30.0, double(psi.size())),
-                         false);
-        psi = transform(world, psi, U,
-                        FunctionDefaults < 3
-                        > ::get_thresh() / std::min(30.0, double(psi.size())),
-                        true);
-        truncate(world, Vpsi, vtol, false);
-        truncate(world, psi);
-        normalize(world, psi);
-
-        END_TIMER(world, "Diagonalization rest");
-        return U;
-    }
-    
-    void SCF::loadbal(World & world, functionT & arho, functionT & brho,
-                      functionT & arho_old, functionT & brho_old, subspaceT & subspace) {
-        if (world.size() == 1)
-            return;
-
-        LoadBalanceDeux < 3 > lb(world);
-        real_function_3d vnuc;
-        if (param.psp_calc){
-            vnuc = gthpseudopotential->vlocalpot();}
-        else if (param.pure_ae){
-            vnuc = potentialmanager->vnuclear();}
-        else {
-            vnuc = potentialmanager->vnuclear();
-            vnuc = vnuc + gthpseudopotential->vlocalpot();}     
-        lb.add_tree(vnuc, lbcost<double, 3>(param.vnucextra * 1.0, param.vnucextra * 8.0),
-                    false);
-        lb.add_tree(arho, lbcost<double, 3>(1.0, 8.0), false);
-        for (unsigned int i = 0; i < amo.size(); ++i) {
-            lb.add_tree(amo[i], lbcost<double, 3>(1.0, 8.0), false);
-        }
-        if (param.nbeta && !param.spin_restricted) {
-            lb.add_tree(brho, lbcost<double, 3>(1.0, 8.0), false);
-            for (unsigned int i = 0; i < bmo.size(); ++i) {
-                lb.add_tree(bmo[i], lbcost<double, 3>(1.0, 8.0), false);
-            }
-        }
-        world.gop.fence();
-        
-        FunctionDefaults < 3 > ::redistribute(world, lb.load_balance(param.loadbalparts)); // 6.0 needs retuning after param.vnucextra
-
-        world.gop.fence();
-    }
-    
-    void SCF::rotate_subspace(World& world, const tensorT& U, subspaceT& subspace,
-                              int lo, int nfunc, double trantol) const {
-        PROFILE_MEMBER_FUNC(SCF);
-        for (unsigned int iter = 0; iter < subspace.size(); ++iter) {
-            vecfuncT& v = subspace[iter].first;
-            vecfuncT& r = subspace[iter].second;
-            vecfuncT vnew = transform(world, vecfuncT(&v[lo], &v[lo + nfunc]), U, trantol, false);
-            vecfuncT rnew = transform(world, vecfuncT(&r[lo], &r[lo + nfunc]), U, trantol, false);
-	    world.gop.fence();
-	    for (int i=0; i<nfunc; i++) {
-	      v[i] = vnew[i];
-	      r[i] = rnew[i];
-	    }
-        }
-=======
->>>>>>> c6ec0e76
 	world.gop.fence();
 	tensorT r = inner(world, rho, dv);
 	world.gop.fence();
@@ -3043,410 +1615,6 @@
 	return r;
 }
 
-<<<<<<< HEAD
-            amo_new = transform(world, amo_new,
-                                Q, trantol, true);
-            truncate(world, amo_new);
-            if (world.rank() == 0) print("ORTHOG2a: maxq trantol", maxq, trantol);
-            // print(Q);
-            // print(matrix_inner(world,amo_new,amo_new));
-
-        } while (maxq>0.01);
-        normalize(world, amo_new);
-
-        END_TIMER(world, "Orthonormalize");
-
-    }
-
-    /// orthonormalize the vectors ignoring occupied/virtual distinctions
-    
-    /// @param[in]          world   the world
-    /// @param[inout]       amo_new the vectors to be orthonormalized
-    void SCF::orthonormalize(World& world, vecfuncT& amo_new) const {
-        PROFILE_MEMBER_FUNC(SCF);
-        START_TIMER(world);
-        double trantol = vtol / std::min(30.0, double(amo.size()));
-        normalize(world, amo_new);
-        double maxq;
-        do {
-            tensorT Q = Q2(matrix_inner(world, amo_new, amo_new)); // Q3(matrix_inner(world, amo_new, amo_new))
-            maxq = 0.0;
-            for (int j=1; j<Q.dim(0); j++)
-                for (int i=0; i<j; i++)
-                    maxq = std::max(std::abs(Q(j,i)),maxq);
-            
-            //Q.screen(trantol); // ???? Is this really needed?
-            amo_new = transform(world, amo_new,
-                                Q, trantol, true);
-            truncate(world, amo_new);
-            if (world.rank() == 0) print("ORTHOG2b: maxq trantol", maxq, trantol);
-            //print(Q);
-            
-        } while (maxq>0.01);
-        normalize(world, amo_new);
-        END_TIMER(world, "Orthonormalize");
-    }
-    
-    
-    void SCF::propagate(World& world, double omega, int step0) {
-        PROFILE_MEMBER_FUNC(SCF);
-        // Load molecular orbitals
-        set_protocol < 3 > (world, 1e-4);
-        make_nuclear_potential(world);
-        initial_load_bal(world);
-        load_mos(world);
-        
-        int nstep = 1000;
-        double time_step = 0.05;
-        
-        double strength = 0.1;
-        
-        // temporary way of doing this for now
-        //      VextCosFunctor<double> Vext(world,new DipoleFunctor(2),omega);
-        functionT fdipx =
-            factoryT(world).functor(functorT(new DipoleFunctor(0))).initial_level(
-                                                                                  4);
-        functionT fdipy =
-            factoryT(world).functor(functorT(new DipoleFunctor(1))).initial_level(
-                                                                                  4);
-        functionT fdipz =
-            factoryT(world).functor(functorT(new DipoleFunctor(2))).initial_level(
-                                                                                  4);
-        
-        world.gop.broadcast(time_step);
-        world.gop.broadcast(nstep);
-        
-        // Need complex orbitals :(
-        double thresh = 1e-4;
-        cvecfuncT camo = zero_functions<double_complex, 3>(world, param.nalpha);
-        cvecfuncT cbmo = zero_functions<double_complex, 3>(world, param.nbeta);
-        for (int iorb = 0; iorb < param.nalpha; iorb++) {
-            camo[iorb] = std::exp(double_complex(0.0, 2 * constants::pi * strength))
-                * amo[iorb];
-            camo[iorb].truncate(thresh);
-        }
-        if (!param.spin_restricted && param.nbeta) {
-            for (int iorb = 0; iorb < param.nbeta; iorb++) {
-                cbmo[iorb] = std::exp(
-                                      double_complex(0.0, 2 * constants::pi * strength))
-                    * bmo[iorb];
-                cbmo[iorb].truncate(thresh);
-            }
-        }
-        
-        // Create free particle propagator
-        // Have no idea what to set "c" to
-        double c = 20.0;
-        printf("Creating G\n");
-        Convolution1D < double_complex > *G = qm_1d_free_particle_propagator(
-                                                                             FunctionDefaults < 3 > ::get_k(), c, 0.5 * time_step,
-                                                                             2.0 * param.L);
-        printf("Done creating G\n");
-        
-        // Start iteration over time
-        for (int step = 0; step < nstep; step++) {
-            //        if (world.rank() == 0) printf("Iterating step %d:\n\n", step);
-            double t = time_step * step;
-            //        iterate_trotter(world, G, Vext, camo, cbmo, t, time_step);
-            iterate_trotter(world, G, camo, cbmo, t, time_step, thresh);
-            functionT arho = make_density(world, aocc, camo);
-            functionT brho =
-                (!param.spin_restricted && param.nbeta) ?
-                make_density(world, aocc, camo) : copy(arho);
-            functionT rho = arho + brho;
-            double xval = inner(fdipx, rho);
-            double yval = inner(fdipy, rho);
-            double zval = inner(fdipz, rho);
-            if (world.rank() == 0)
-                printf("%15.7f%15.7f%15.7f%15.7f\n", t, xval, yval, zval);
-        }
-    }
-    
-    complex_functionT APPLY(const complex_operatorT* q1d,
-                            const complex_functionT& psi) {
-        complex_functionT r = psi; // Shallow copy violates constness !!!!!!!!!!!!!!!!!
-        coordT lo, hi;
-        lo[2] = -10;
-        hi[2] = +10;
-        
-        r.reconstruct();
-        r.broaden();
-        r.broaden();
-        r.broaden();
-        r.broaden();
-        r = apply_1d_realspace_push(*q1d, r, 2);
-        r.sum_down();
-        r = apply_1d_realspace_push(*q1d, r, 1);
-        r.sum_down();
-        r = apply_1d_realspace_push(*q1d, r, 0);
-        r.sum_down();
-        
-        return r;
-    }
-    
-    void SCF::iterate_trotter(World& world, Convolution1D<double_complex>* G,
-                              cvecfuncT& camo, cvecfuncT& cbmo, double t, double time_step,
-                              double thresh) {
-        PROFILE_MEMBER_FUNC(SCF);
-        
-        // first kinetic energy apply
-        cvecfuncT camo2 = zero_functions<double_complex, 3>(world, param.nalpha);
-        cvecfuncT cbmo2 = zero_functions<double_complex, 3>(world, param.nbeta);
-        for (int iorb = 0; iorb < param.nalpha; iorb++) {
-            //        if (world.rank()) printf("Apply free-particle Green's function to alpha orbital %d\n", iorb);
-            camo2[iorb] = APPLY(G, camo[iorb]);
-            camo2[iorb].truncate(thresh);
-        }
-        if (!param.spin_restricted && param.nbeta) {
-            for (int iorb = 0; iorb < param.nbeta; iorb++) {
-                cbmo2[iorb] = APPLY(G, cbmo[iorb]);
-                cbmo2[iorb].truncate(thresh);
-            }
-        }
-        // Construct new density
-        //      START_TIMER(world);
-        functionT arho = make_density(world, aocc, amo), brho;
-        
-        if (param.nbeta) {
-            if (param.spin_restricted) {
-                brho = arho;
-            } else {
-                brho = make_density(world, bocc, bmo);
-            }
-        } else {
-            brho = functionT(world); // zero
-        }
-        functionT rho = arho + brho;
-        //      END_TIMER(world, "Make densities");
-        
-        // Do RPA only for now
-        real_function_3d vnuc = potentialmanager->vnuclear();
-        functionT vlocal = vnuc;
-        //      START_TIMER(world);
-        functionT vcoul = apply(*coulop, rho);
-        //      END_TIMER(world, "Coulomb");
-        //      vlocal += vcoul + Vext(t+0.5*time_step);
-        //      vlocal += vcoul + std::cos(0.1*(t+0.5*time_step))*fdip;
-        
-        // exponentiate potential
-        //      if (world.rank()) printf("Apply Kohn-Sham potential to orbitals\n");
-        complex_functionT expV = make_exp(time_step, vlocal);
-        cvecfuncT camo3 = mul_sparse(world, expV, camo2, vtol, false);
-        world.gop.fence();
-        
-        // second kinetic energy apply
-        for (int iorb = 0; iorb < param.nalpha; iorb++) {
-            //        if (world.rank() == 0) printf("Apply free-particle Green's function to alpha orbital %d\n", iorb);
-            camo3[iorb].truncate(thresh);
-            camo[iorb] = APPLY(G, camo3[iorb]);
-            camo[iorb].truncate();
-        }
-        if (!param.spin_restricted && param.nbeta) {
-            cvecfuncT cbmo3 = mul_sparse(world, expV, cbmo2, vtol, false);
-            
-            // second kinetic energy apply
-            for (int iorb = 0; iorb < param.nbeta; iorb++) {
-                cbmo[iorb] = APPLY(G, cbmo3[iorb]);
-                cbmo[iorb].truncate();
-            }
-        }
-    }
-    
-    // For given protocol, solve the DFT/HF/response equations
-    void SCF::solve(World & world) {
-        PROFILE_MEMBER_FUNC(SCF);
-        functionT arho_old, brho_old;
-        const double dconv = std::max(FunctionDefaults < 3 > ::get_thresh(),
-                                      param.dconv);
-        const double trantol = vtol / std::min(30.0, double(amo.size()));
-        const double tolloc = 1e-6; // was std::min(1e-6,0.01*dconv) but now trying to avoid unnecessary change
-        double update_residual = 0.0, bsh_residual = 0.0;
-        subspaceT subspace;
-        tensorT Q;
-        bool do_this_iter = true;
-        bool converged = false;
-
-        // Shrink subspace until stop localizing/canonicalizing--- probably not a good idea
-        // int maxsub_save = param.maxsub;
-        // param.maxsub = 2;
-        
-        for (int iter = 0; iter < param.maxiter; ++iter) {
-            if (world.rank() == 0)
-                printf("\nIteration %d at time %.1fs\n\n", iter, wall_time());
-            
-            // if (iter > 0 && update_residual < 0.1) {
-            //     //do_this_iter = false;
-            //     param.maxsub = maxsub_save;
-            // }
-            
-            if (param.localize && do_this_iter) {
-	        distmatT dUT;
-		if (param.localize_pm) {
-                    dUT = localize_PM(world, amo, aset, tolloc, 0.1, iter == 0, false);
-                }
-                else if (param.localize_new) {
-                    dUT = localize_new(world, amo, aset, tolloc, 0.1, iter == 0, false);
-                }
-		else if (param.localize_boys) {
-                    dUT = localize_boys(world, amo, aset, tolloc, 0.1, iter == 0, false);
-                }
-                else
-                    throw "localization confusion";
-                
-                dUT.data().screen(trantol);
-                START_TIMER(world);
-                amo = transform(world, amo, dUT);
-                truncate(world, amo);
-                normalize(world, amo);
-                if (!param.spin_restricted && param.nbeta != 0) {
-                    if (param.localize_pm) {
-                        dUT = localize_PM(world, bmo, bset, tolloc, 0.1, iter == 0, false);
-                    }
-                    else if (param.localize_new) {
-                        dUT = localize_new(world, bmo, bset, tolloc, 0.1, iter == 0, false);
-                    }
-                    else {
-                        dUT = localize_boys(world, bmo, bset, tolloc, 0.1, iter == 0, false);
-                    }
-
-                    START_TIMER(world);
-                    dUT.data().screen(trantol);
-                    bmo = transform(world, bmo, dUT);
-                    truncate(world, bmo);
-                    normalize(world, bmo);
-                    END_TIMER(world, "Rotate subspace");
-                }
-            }
-
-            // if (iter > 0) {
-            //     tensorT S = matrix_inner(world, amo, amo_old);
-            //     tensorT U, s, VT;
-            //     svd(S,U,s,VT);
-            //     tensorT R = inner(U,VT);
-            //     print("R"); print(R);
-            //     amo = transform(world, amo, R);
-            //     truncate(world,amo);
-            //     normalize(world,amo);
-            // }
-            // amo_old = amo;
-            
-            START_TIMER(world);
-            functionT arho = make_density(world, aocc, amo), brho;
-            
-            if (param.nbeta) {
-                if (param.spin_restricted) {
-                    brho = arho;
-                } else {
-                    brho = make_density(world, bocc, bmo);
-                }
-            } else {
-                brho = functionT(world); // zero
-            }
-            END_TIMER(world, "Make densities");
-            print_meminfo(world.rank(), "Make densities");
-            
-            if (iter < 2 || (iter % 10) == 0) {
-                START_TIMER(world);
-                loadbal(world, arho, brho, arho_old, brho_old, subspace);
-                END_TIMER(world, "Load balancing");
-                print_meminfo(world.rank(), "Load balancing");
-            }
-            double da = 0.0, db = 0.0;
-            if (iter > 0) {
-                da = (arho - arho_old).norm2();
-                db = (brho - brho_old).norm2();
-                if (world.rank() == 0)
-                    print("delta rho", da, db, "residuals", bsh_residual,
-                          update_residual);
-                
-            }
-            
-            START_TIMER(world);
-            arho_old = arho;
-            brho_old = brho;
-            functionT rho = arho + brho;
-
-            rho.truncate();
- 
-            real_function_3d vnuc;
-            if (param.psp_calc){
-                vnuc = gthpseudopotential->vlocalpot();}
-            else if (param.pure_ae){
-                vnuc = potentialmanager->vnuclear();}
-            else {
-                vnuc = potentialmanager->vnuclear();
-                vnuc = vnuc + gthpseudopotential->vlocalpot();}     
-            double enuclear = inner(rho, vnuc);
-            END_TIMER(world, "Nuclear energy");
-
-            START_TIMER(world);
-            functionT vcoul = apply(*coulop, rho);
-            functionT vlocal;
-            END_TIMER(world, "Coulomb");
-            print_meminfo(world.rank(), "Coulomb");
-
-            double ecoulomb = 0.5 * inner(rho, vcoul);
-            rho.clear(false);
-            vlocal = vcoul + vnuc;
-
-            // compute the contribution of the solvent to the local potential
-            double epcm=0.0;
-            if (param.pcm_data != "none") {
-                START_TIMER(world);
-                functionT vpcm=pcm.compute_pcm_potential(vcoul);
-                vlocal+=vpcm;
-                epcm=pcm.compute_pcm_energy();
-                END_TIMER(world, "PCM");
-                print_meminfo(world.rank(), "PCM");
-            }
-            
-            vcoul.clear(false);
-            vlocal.truncate();
-            double exca = 0.0, excb = 0.0;
-
-            double enla = 0.0, enlb = 0.0;
-            vecfuncT Vpsia = apply_potential(world, aocc, amo, vlocal, exca, enla, 0);
-            vecfuncT Vpsib;
-            if (!param.spin_restricted && param.nbeta) {
-                Vpsib = apply_potential(world, bocc, bmo, vlocal, excb, enlb, 1);
-            }
-            else if (param.nbeta != 0) {
-                enlb = enla;
-            }
-            
-            double ekina = 0.0, ekinb = 0.0;
-            tensorT focka = make_fock_matrix(world, amo, Vpsia, aocc, ekina);
-            tensorT fockb = focka;
-            
-            if (!param.spin_restricted && param.nbeta != 0)
-                fockb = make_fock_matrix(world, bmo, Vpsib, bocc, ekinb);
-            else if (param.nbeta != 0) {
-                ekinb = ekina;
-            }
-            
-            if (!param.localize && do_this_iter) {
-                tensorT U = diag_fock_matrix(world, focka, amo, Vpsia, aeps, aocc,
-                                             FunctionDefaults < 3 > ::get_thresh());
-                //rotate_subspace(world, U, subspace, 0, amo.size(), trantol); ??
-                if (!param.spin_restricted && param.nbeta != 0) {
-                    U = diag_fock_matrix(world, fockb, bmo, Vpsib, beps, bocc,
-                                         FunctionDefaults < 3 > ::get_thresh());
-                    //rotate_subspace(world, U, subspace, amo.size(), bmo.size(),trantol);
-                }
-            }
-            
-            double enrep = molecule.nuclear_repulsion_energy();
-            double ekinetic = ekina + ekinb;
-            double enonlocal = enla + enlb;
-            double exc = exca + excb;
-            double etot = ekinetic + enuclear + ecoulomb + exc + enrep + enonlocal + epcm;
-            current_energy = etot;
-            //esol = etot;
-            
-            if (world.rank() == 0) {
-                //lots of dps for testing Exc stuff
-                /*printf("\n              kinetic %32.24f\n", ekinetic);
-=======
 void SCF::dipole_matrix_elements(World& world, const vecfuncT & mo, const tensorT& occ,
 		const tensorT& energy, int spin) {
 	START_TIMER(world);
@@ -4527,7 +2695,6 @@
 		if (world.rank() == 0  and (param.print_level()>1)) {
 			//lots of dps for testing Exc stuff
 			/*printf("\n              kinetic %32.24f\n", ekinetic);
->>>>>>> c6ec0e76
                 printf("         nonlocal psp %32.24f\n", enonlocal);
                 printf("   nuclear attraction %32.24f\n", enuclear);
                 printf("              coulomb %32.24f\n", ecoulomb);
@@ -4535,159 +2702,6 @@
                 printf("    nuclear-repulsion %32.24f\n", enrep);
                 printf("                total %32.24f\n\n", etot);*/
 
-<<<<<<< HEAD
-                printf("\n              kinetic %16.8f\n", ekinetic);
-                printf("         nonlocal psp %16.8f\n", enonlocal);
-                printf("   nuclear attraction %16.8f\n", enuclear);
-                printf("              coulomb %16.8f\n", ecoulomb);
-                printf("                  PCM %16.8f\n", epcm);
-                printf(" exchange-correlation %16.8f\n", exc);
-                printf("    nuclear-repulsion %16.8f\n", enrep);
-                printf("                total %16.8f\n\n", etot);
-            }
-            
-            if (iter > 0) {
-                //print("##convergence criteria: density delta=", da < dconv * molecule.natom() && db < dconv * molecule.natom(), ", bsh_residual=", (param.conv_only_dens || bsh_residual < 5.0*dconv));
-
-                if (da < dconv * std::max(size_t(5),molecule.natom()) && db < dconv * std::max(size_t(5),molecule.natom())
-                    && (param.conv_only_dens || bsh_residual < 5.0 * dconv)) converged=true;
-                // previous conv was too tight for small systems
-                // if (da < dconv * molecule.natom() && db < dconv * molecule.natom()
-                //     && (param.conv_only_dens || bsh_residual < 5.0 * dconv)) converged=true;
-
-                // do diagonalization etc if this is the last iteration, even if the calculation didn't converge
-                if (converged || iter==param.maxiter-1) {
-                    if (world.rank() == 0 && converged) {
-                        print("\nConverged!\n");
-                    }
-                    
-                    // Diagonalize to get the eigenvalues and if desired the final eigenvectors
-                    tensorT U;
-                    START_TIMER(world);
-                    tensorT overlap = matrix_inner(world, amo, amo, true);
-                    END_TIMER(world, "Overlap");
-                    
-                    START_TIMER(world);
-                    sygvp(world, focka, overlap, 1, U, aeps);
-                    END_TIMER(world, "focka eigen sol");
-                    
-                    if (!param.localize) {
-                        START_TIMER(world);
-                        amo = transform(world, amo, U, trantol, true);
-                        truncate(world, amo);
-                        normalize(world, amo);
-                        END_TIMER(world, "Transform MOs");
-                    }
-                    if (param.nbeta != 0 && !param.spin_restricted) {
-
-                        START_TIMER(world);
-                        overlap = matrix_inner(world, bmo, bmo, true);
-                        END_TIMER(world, "Overlap");
-                        
-                        START_TIMER(world);
-                        sygvp(world, fockb, overlap, 1, U, beps);
-                        END_TIMER(world, "fockb eigen sol");
-                        
-                        if (!param.localize) {
-                            START_TIMER(world);
-                            bmo = transform(world, bmo, U, trantol, true);
-                            truncate(world, bmo);
-                            normalize(world, bmo);
-                            END_TIMER(world, "Transform MOs");
-                        }
-                    }
-                    
-                    if (world.rank() == 0) {
-                        print(" ");
-                        print("alpha eigenvalues");
-                        print (aeps);
-                        if (param.nbeta != 0 && !param.spin_restricted) {
-                            print("beta eigenvalues");
-                            print (beps);
-                        }
-
-
-                        // write eigenvalues etc to a file at the same time for plotting DOS etc.
-                        FILE *f=0;
-                        if (param.nbeta != 0 && !param.spin_restricted) {
-                            f = fopen("energies_alpha.dat", "w");}
-                        else{
-                            f = fopen("energies.dat", "w");}
-
-                        long nmo = amo.size();
-                        fprintf(f, "# %8li\n", nmo);
-                        for (long i = 0; i < nmo; ++i) {
-                            fprintf(f, "%13.8f\n", aeps(i));
-                        }
-                        fclose(f);
-
-                        if (param.nbeta != 0 && !param.spin_restricted) {
-                            long nmo = bmo.size();
-                            FILE *f=0;
-                            f = fopen("energies_beta.dat", "w");
-
-                            fprintf(f, "# %8li\n", nmo);
-                            for (long i = 0; i < nmo; ++i) {
-                                fprintf(f, "%13.8f\t", beps(i));
-                            }
-                            fclose(f);
-                        }
-
-                    }
-                    
-                    if (param.localize) {
-                        // Restore the diagonal elements for the analysis
-                        for (unsigned int i = 0; i < amo.size(); ++i)
-                            aeps[i] = focka(i, i);
-                        if (param.nbeta != 0 && !param.spin_restricted)
-                            for (unsigned int i = 0; i < bmo.size(); ++i)
-                                beps[i] = fockb(i, i);
-                    }
-                    
-                    break;
-                }
-                
-            }
-            
-            update_subspace(world, Vpsia, Vpsib, focka, fockb, subspace, Q,
-                            bsh_residual, update_residual);
-
-        }
-
-        // compute the dipole moment
-        functionT rho = make_density(world, aocc, amo);
-        if (!param.spin_restricted) {
-            if (param.nbeta)
-                rho += make_density(world, bocc, bmo);
-        } else {
-            rho.scale(2.0);
-        }
-        dipole(world,rho);
-        
-        if (world.rank() == 0) {
-            if (param.localize)
-                print(
-                      "Orbitals are localized - energies are diagonal Fock matrix elements\n");
-            else
-                print("Orbitals are eigenvectors - energies are eigenvalues\n");
-            print("Analysis of alpha MO vectors");
-        }
-        
-        analyze_vectors(world, amo, aocc, aeps);
-        if (param.nbeta != 0 && !param.spin_restricted) {
-            if (world.rank() == 0)
-                print("Analysis of beta MO vectors");
-            
-            analyze_vectors(world, bmo, bocc, beps);
-        }
-
-        if (param.print_dipole_matels) {
-            dipole_matrix_elements(world, amo, aocc, aeps, 0);
-            if (param.nbeta != 0 && !param.spin_restricted) {    
-                dipole_matrix_elements(world, bmo, bocc, beps, 1);
-            }
-        }
-=======
 			printf("\n              kinetic %16.8f\n", ekinetic);
 			printf("         nonlocal psp %16.8f\n", enonlocal);
 			printf("   nuclear attraction %16.8f\n", enuclear);
@@ -4804,7 +2818,6 @@
 				bsh_residual, update_residual);
 
 	}
->>>>>>> c6ec0e76
 
 	// compute the dipole moment
 	functionT rho = make_density(world, aocc, amo);
