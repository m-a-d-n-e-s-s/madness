/*
  This file is part of MADNESS.

  Copyright (C) 2007,2010 Oak Ridge National Laboratory

  This program is free software; you can redistribute it and/or modify
  it under the terms of the GNU General Public License as published by
  the Free Software Foundation; either version 2 of the License, or
  (at your option) any later version.

  This program is distributed in the hope that it will be useful,
  but WITHOUT ANY WARRANTY; without even the implied warranty of
  MERCHANTABILITY or FITNESS FOR A PARTICULAR PURPOSE. See the
  GNU General Public License for more details.

  You should have received a copy of the GNU General Public License
  along with this program; if not, write to the Free Software
  Foundation, Inc., 59 Temple Place, Suite 330, Boston, MA 02111-1307 USA

  For more information please contact:

  Robert J. Harrison
  Oak Ridge National Laboratory
  One Bethel Valley Road
  P.O. Box 2008, MS-6367

  email: harrisonrj@ornl.gov
  tel:   865-241-3937
  fax:   865-572-0680


  $Id: test.cc 257 2007-06-25 19:09:38Z HartmanBaker $
*/

/// \file moldft/molecule.cc
/// \brief Simple management of molecular information and potential

#include <madness/tensor/tensor.h>
#include <madness/tensor/tensor_lapack.h>
#include <madness/constants.h>
#include <chem/molecule.h>
#include <chem/atomutil.h>
#include <madness/misc/misc.h>
#include <iomanip>
#include <set>

namespace madness
{
static inline double distance(double x1, double y1, double z1, double x2, double y2, double z2)
{
    double xx = x1 - x2;
    double yy = y1 - y2;
    double zz = z1 - z2;
    return sqrt(xx * xx + yy * yy + zz * zz);
}

static inline double distance_sq(double x1, double y1, double z1, double x2, double y2, double z2)
{
    double xx = x1 - x2;
    double yy = y1 - y2;
    double zz = z1 - z2;
    return xx * xx + yy * yy + zz * zz;
}

/// read molecule from the input file and return part of the header for
/// a Gaussian cube file.
/// @param[in]  filename input file name (usually "input")
std::vector<std::string> cubefile_header(std::string filename, const bool &no_orient = false)
{
    Molecule molecule;
    molecule.read_file(filename);
    if (no_orient == false)
        molecule.orient();
    return molecule.cubefile_header();
}

std::ostream &operator<<(std::ostream &s, const Atom &atom)
{
    s << "Atom([" << atom.x << ", " << atom.y << ", " << atom.z << "], " << atom.q << "," << atom.atomic_number << ")";
    return s;
}

/// Read coordinates from a file

/// Scans the file for the first geometry block in the format
/// \code
///    geometry
///       tag x y z
///       ...
///    end
/// \endcode
/// The charge \c q is inferred from the tag which is
/// assumed to be the standard symbol for an element.
/// Same as the simplest NWChem format.  For ghost
/// atoms (\c bq ) the  charge is read as a fifth field
/// on the line.
///
/// This code is just for the examples ... don't trust it!
Molecule::Molecule(const std::string &filename) : atoms(), rcut(), eprec(1e-4), core_pot(), field(3L)
{
    read_file(filename);
}

void Molecule::read_structure_from_library(const std::string& name) {

	// get the location of the structure library
	std::string chemdata_dir(MRA_CHEMDATA_DIR);
    if (getenv("MRA_CHEMDATA_DIR")) chemdata_dir=std::string(getenv("MRA_CHEMDATA_DIR"));
	std::string library=chemdata_dir+"/structure_library";

    std::ifstream f(library);
    if(f.fail()) {
        std::string errmsg = std::string("Failed to open structure library: ") + library;
        MADNESS_EXCEPTION(errmsg.c_str(), 0);
    }
    try {
    	madness::position_stream(f, name);
    } catch (...) {
        std::string errmsg = "could not find structure " + name + " in the library\n\n";
        MADNESS_EXCEPTION(errmsg.c_str(), 0);
    }

    this->read(f);

}


std::vector<std::string> Molecule::cubefile_header() const {
	std::vector<std::string> molecular_info;
	for (unsigned int i = 0; i < natom(); ++i) {
		std::stringstream ss;
		const int charge = get_atom(i).get_atomic_number();
		ss << charge << " " << charge << " ";
		ss << std::fixed;
		ss.precision(8);
		const Vector<double, 3> coord = get_atom(i).get_coords();
		ss << coord[0] << " " << coord[1] << " " << coord[2] << " \n";
		molecular_info.push_back(ss.str());
	}
	return molecular_info;
}

void Molecule::read_file(const std::string &filename)
{
    std::ifstream f(filename.c_str());
    if (f.fail())
    {
        std::string errmsg = std::string("Failed to open file: ") + filename;
        MADNESS_EXCEPTION(errmsg.c_str(), 0);
    }
    this->read(f);
}

void Molecule::read(std::istream &f)
{
    atoms.clear();
    rcut.clear();
    eprec = 1e-4;
    units = atomic;
    madness::position_stream(f, "geometry",false);		// do not rewind
    double scale = 1.0; // Default is atomic units

    std::string s;
    while (std::getline(f, s))
    {
        std::istringstream ss(s);
        std::string tag;
        ss >> tag;
        if (tag == "end")
        {
            goto finished;
        }
        else if (tag == "units")
        {
            if (natom())// if atoms > 0 then we read without units (not sure if line if string is accurate)
                throw "Molecule: read_file: presently units must be the first line of the geometry block";
            ss >> tag;
            if (tag == "a.u." || tag == "au" || tag == "atomic")
            {
                std::cout << "\nAtomic units being used to read input coordinates\n\n";
                scale = 1.0;
            }
            else if (tag == "angstrom" || tag == "angs")
            {
                units = angstrom;
                scale = 1e-10 / madness::constants::atomic_unit_of_length;
                printf("\nAngstrom being used to read input coordinates (1 Bohr = %.8f Angstrom)\n\n", scale);
            }
            else
            {
                throw "Molecule: read_file: unknown units requested";
            }
        }
        else if (tag == "eprec")
        {
            ss >> eprec;
            // adapt nuclear smoothing factor rcut
            this->set_eprec(eprec);
        }
        else if (tag == "field")
        {
            ss >> field[0] >> field[1] >> field[2];
        }
        else
        {
            double xx, yy, zz;
            ss >> xx >> yy >> zz;
            xx *= scale;
            yy *= scale;
            zz *= scale;
            int atn = symbol_to_atomic_number(tag);
            double qq = atn;
            if (atn == 0)
                ss >> qq; // Charge of ghost atom
            //check if pseudo-atom or not
            bool psat = check_if_pseudo_atom(tag);
            add_atom(xx, yy, zz, qq, atn, psat);
        }
    }
    throw "No end to the geometry in the input file";
finished:;
}

//version without pseudo-atoms
void Molecule::add_atom(double x, double y, double z, double q, int atomic_number)
{
    atoms.push_back(Atom(x, y, z, q, atomic_number));
    double c = smoothing_parameter(q, eprec); // eprec is error per atom
    //printf("smoothing param %.6f\n", c);
    double radius = get_atomic_data(atomic_number).covalent_radius;                     //Jacob added
    atomic_radii.push_back(radius * 1e-10 / madness::constants::atomic_unit_of_length); // Jacob added
    rcut.push_back(1.0 / c);
}

//version specifying pseudo-atoms
void Molecule::add_atom(double x, double y, double z, double q, int atomic_number, bool pseudo_atom)
{
    atoms.push_back(Atom(x, y, z, q, atomic_number, pseudo_atom));
    double c = smoothing_parameter(q, eprec); // eprec is error per atom
    //printf("smoothing param %.6f\n", c);
    double radius = get_atomic_data(atomic_number).covalent_radius;                     //Jacob added
    atomic_radii.push_back(radius * 1e-10 / madness::constants::atomic_unit_of_length); // Jacob added
    rcut.push_back(1.0 / c);
}

void Molecule::set_atom_charge(unsigned int i, double zeff)
{
    if (i >= atoms.size())
        throw "trying to set charge of invalid atom";
    atoms[i].q = zeff;
}

unsigned int Molecule::get_atom_charge(unsigned int i) const
{
    if (i >= atoms.size())
        throw "trying to get charge of invalid atom";
    return atoms[i].q;
}

unsigned int Molecule::get_atom_number(unsigned int i)
{
    if (i >= atoms.size())
        throw "trying to get number of invalid atom";
    return atoms[i].atomic_number;
}

void Molecule::set_pseudo_atom(unsigned int i, bool psat)
{
    if (i >= atoms.size())
        throw "trying to set charge of invalid atom";
    atoms[i].pseudo_atom = psat;
}

bool Molecule::get_pseudo_atom(unsigned int i) const
{
    if (i >= atoms.size())
        throw "trying to get pseudo atom for invalid atom";
    return atoms[i].pseudo_atom;
}

void Molecule::set_atom_coords(unsigned int i, double x, double y, double z)
{
    if (i >= atoms.size())
        throw "trying to set coords of invalid atom";
    atoms[i].x = x;
    atoms[i].y = y;
    atoms[i].z = z;
}

madness::Tensor<double> Molecule::get_all_coords() const
{
    madness::Tensor<double> c(natom(), 3);
    for (size_t i = 0; i < natom(); ++i)
    {
        const Atom atom = get_atom(i);
        c(i, 0) = atom.x;
        c(i, 1) = atom.y;
        c(i, 2) = atom.z;
    }
    return c;
}

std::vector<madness::Vector<double, 3>> Molecule::get_all_coords_vec() const
{
    std::vector<madness::Vector<double, 3>> c(natom());
    for (size_t i = 0; i < natom(); ++i)
    {
        const Atom atom = get_atom(i);
        c[i][0] = atom.x;
        c[i][1] = atom.y;
        c[i][2] = atom.z;
    }
    return c;
}

void Molecule::set_all_coords(const madness::Tensor<double> &c)
{
    MADNESS_ASSERT(c.ndim() == 2u && size_t(c.dims()[0]) == natom() && c.dims()[1] == 3);
    for (size_t i = 0; i < natom(); ++i)
    {
        atoms[i].x = c(i, 0);
        atoms[i].y = c(i, 1);
        atoms[i].z = c(i, 2);
    }
}

/// updates rcuts with given eprec
void Molecule::set_eprec(double value)
{
    eprec = value;
    for (size_t i = 0; i < atoms.size(); ++i)
    {
        rcut[i] = 1.0 / smoothing_parameter(atoms[i].q, eprec);
    }
    core_pot.set_eprec(value);
}

void Molecule::set_rcut(double value)
{
    for (size_t i = 0; i < atoms.size(); ++i)
    {
        rcut[i] = (value <= 0.0) ? 1.0 : value;
    }
}

const Atom &Molecule::get_atom(unsigned int i) const
{
    if (i >= atoms.size())
        throw "trying to get coords of invalid atom";
    return atoms[i];
}

void Molecule::print() const
{
    std::cout.flush();
<<<<<<< HEAD
    printf(" geometry\n");
    printf("   eprec %.1e\n", eprec);
    printf("   units atomic\n");
    //printf("   Finite Field %11.8f %20.8f %20.8f\n", field[0], field[1], field[2]);
    for (size_t i = 0; i < natom(); ++i)
    {
        printf("   %-2s  %20.8f %20.8f %20.8f", get_atomic_data(atoms[i].atomic_number).symbol,
               atoms[i].x, atoms[i].y, atoms[i].z);
        if (atoms[i].atomic_number == 0)
            printf("     %20.8f", atoms[i].q);
        printf("\n");
    }
    printf(" end\n");
=======
    std::stringstream sstream;
    sstream << " geometry" << std::endl;
    sstream << "   eprec  " << std::scientific << std::setw(1) << eprec  << std::endl << std::fixed;
    sstream << "   units atomic" << std::endl;
    for (size_t i=0; i<natom(); ++i) {
        sstream << std::setw(5) << get_atomic_data(atoms[i].atomic_number).symbol << "  ";
        sstream << std::setw(20) << std::setprecision(8) << atoms[i].x
                << std::setw(20) << atoms[i].y
                << std::setw(20) << atoms[i].z;
        if (atoms[i].atomic_number == 0) sstream << "     " << atoms[i].q;
        sstream << std::endl;
    }
    sstream << " end" << std::endl;
    std::cout << sstream.str();
>>>>>>> b7c31ed3
}

double Molecule::inter_atomic_distance(unsigned int i, unsigned int j) const
{
    if (i >= atoms.size())
        throw "trying to compute distance with invalid atom";
    if (j >= atoms.size())
        throw "trying to compute distance with invalid atom";
    return distance(atoms[i].x, atoms[i].y, atoms[i].z,
                    atoms[j].x, atoms[j].y, atoms[j].z);
}

double Molecule::nuclear_repulsion_energy() const
{
    double sum = 0.0;
    unsigned int z1, z2;
    for (size_t i = 0; i < atoms.size(); ++i)
    {
        if (atoms[i].pseudo_atom)
        {
            z1 = atoms[i].q;
        }
        else
        {
            z1 = atoms[i].atomic_number;
        }
        if (core_pot.is_defined(z1))
            z1 -= core_pot.n_core_orb(z1) * 2;
        for (size_t j = i + 1; j < atoms.size(); ++j)
        {
            if (atoms[j].pseudo_atom)
            {
                z2 = atoms[j].q;
            }
            else
            {
                z2 = atoms[j].atomic_number;
            }
            if (core_pot.is_defined(z2))
                z2 -= core_pot.n_core_orb(z2) * 2;
            sum += z1 * z2 / inter_atomic_distance(i, j);
        }
    }
    return sum;
}

double Molecule::nuclear_dipole(int axis) const
{
    double sum = 0.0;
    for (size_t atom = 0; atom < atoms.size(); ++atom)
    {
        unsigned int z;
        if (atoms[atom].pseudo_atom)
        {
            z = atoms[atom].q;
        }
        else
        {
            z = atoms[atom].atomic_number;
        }
        if (core_pot.is_defined(z))
            z -= core_pot.n_core_orb(z) * 2;
        double r;
        switch (axis)
        {
        case 0:
            r = atoms[atom].x;
            break;
        case 1:
            r = atoms[atom].y;
            break;
        case 2:
            r = atoms[atom].z;
            break;
        default:
            MADNESS_EXCEPTION("invalid axis", 0);
        }
        sum += r * z;
    }
    return sum;
}

Tensor<double> Molecule::nuclear_dipole_derivative(const int atom, const int axis) const
{
    Tensor<double> mu_x(3);
    mu_x(axis) = atoms[atom].q;
    return mu_x;
}

double Molecule::nuclear_repulsion_derivative(size_t i, int axis) const
{
    double sum = 0.0;
    unsigned int z1 = atoms[i].atomic_number;
    if (core_pot.is_defined(z1))
        z1 -= core_pot.n_core_orb(z1) * 2;
    for (size_t j = 0; j < atoms.size(); ++j)
    {
        if (j != i)
        {
            size_t z2 = atoms[j].atomic_number;
            if (core_pot.is_defined(z2))
                z2 -= core_pot.n_core_orb(z2) * 2;
            double r = inter_atomic_distance(i, j);
            double xx;
            if (axis == 0)
                xx = atoms[i].x - atoms[j].x;
            else if (axis == 1)
                xx = atoms[i].y - atoms[j].y;
            else
                xx = atoms[i].z - atoms[j].z;
            sum -= xx * z1 * z2 / (r * r * r);
        }
    }
    return sum;
}

/// compute the nuclear-nuclear contribution to the molecular hessian
Tensor<double> Molecule::nuclear_repulsion_hessian() const
{

    Tensor<double> hessian(3 * natom(), 3 * natom());
    for (size_t iatom = 0; iatom < natom(); ++iatom)
    {
        for (int iaxis = 0; iaxis < 3; ++iaxis)
        {
            for (size_t jatom = 0; jatom < natom(); ++jatom)
            {
                for (int jaxis = 0; jaxis < 3; ++jaxis)
                {
                    hessian(3 * iatom + iaxis, 3 * jatom + jaxis) =
                        nuclear_repulsion_second_derivative(iatom, jatom, iaxis, jaxis);
                }
            }
        }
    }
    return hessian;
}

/// compute the nuclear-nuclear contribution to the second derivatives

/// @param[in]  iatom   the i-th atom (row of the hessian)
/// @param[in]  jatom   the j-th atom (column of the hessian)
/// @param[in]  iaxis   the xyz axis of the i-th atom
/// @param[in]  jaxis   the xyz axis of the j-th atom
/// return the (3*iatom + iaxis, 3*jatom + jaxis) matix element
double Molecule::nuclear_repulsion_second_derivative(int iatom, int jatom,
                                                     int iaxis, int jaxis) const
{

    double sum = 0.0;
    unsigned int ZA = atoms[iatom].atomic_number;
    unsigned int ZB = atoms[jatom].atomic_number;

    Tensor<double> RA(3), RB(3);
    RA(0l) = atoms[iatom].x;
    RA(1) = atoms[iatom].y;
    RA(2) = atoms[iatom].z;
    RB(0l) = atoms[jatom].x;
    RB(1) = atoms[jatom].y;
    RB(2) = atoms[jatom].z;

    if (core_pot.is_defined(ZA))
        MADNESS_EXCEPTION("no core potentials in the hessian", 1);
    if (core_pot.is_defined(ZB))
        MADNESS_EXCEPTION("no core potentials in the hessian", 1);

    // first term is (for A\neq B, i.e. iatom/=jatom):
    // \frac{\partial^2}{\partial X_A\partial Y_B}\frac{Z_AZ_B}{R_{AB}}
    if (iatom != jatom)
    {
        const double RAB = inter_atomic_distance(iatom, jatom);
        if (iaxis == jaxis)
        {
            sum += (RAB * RAB - 3 * std::pow(RA(iaxis) - RB(iaxis), 2.0)) / std::pow(RAB, 5.0);
        }
        else
        {
            sum -= 3 * (RA(iaxis) - RB(iaxis)) * (RA(jaxis) - RB(jaxis)) / std::pow(RAB, 5.0);
        }
        sum *= ZA * ZB;
    }

    // second term is (for A==B, i.e. iatom==jatom):
    // \sum_{C\neq A}\frac{\partial^2}{\partial X_A\partial X_B}Z_AZ_B\frac{Z_CZ_B}{R_{AC}}
    if (iatom == jatom)
    {
        for (unsigned int katom = 0; katom < atoms.size(); ++katom)
        {
            double RAC = inter_atomic_distance(iatom, katom);
            Tensor<double> RC(3);
            RC(0l) = atoms[katom].x;
            RC(1) = atoms[katom].y;
            RC(2) = atoms[katom].z;
            const unsigned int ZC = atoms[katom].atomic_number;

            if (katom != (unsigned int)(iatom))
            {
                if (iaxis == jaxis)
                {
                    sum -= ZA * ZC * (RAC * RAC - 3.0 * std::pow(RA(iaxis) - RC(iaxis), 2.0)) / std::pow(RAC, 5.0);
                }
                else
                {
                    sum += ZA * ZC * 3.0 * (RA(iaxis) - RC(iaxis)) * (RA(jaxis) - RC(jaxis)) / std::pow(RAC, 5.0);
                }
            }
        }
    }
    return sum;
}

double Molecule::smallest_length_scale() const
{
    double rcmax = 0.0;
    for (unsigned int i = 0; i < atoms.size(); ++i)
    {
        rcmax = std::max(rcmax, rcut[i]);
    }
    return 1.0 / rcmax;
}

/// Moves the center of nuclear charge to the origin
void Molecule::center()
{
    double xx = 0.0, yy = 0.0, zz = 0.0, qq = 0.0;
    for (unsigned int i = 0; i < atoms.size(); ++i)
    {
        xx += atoms[i].x * atoms[i].q;
        yy += atoms[i].y * atoms[i].q;
        zz += atoms[i].z * atoms[i].q;
        qq += atoms[i].q;
    }
    xx /= qq;
    yy /= qq;
    zz /= qq;
    Tensor<double> translation(3);
    translation(0l) = -xx;
    translation(1l) = -yy;
    translation(2l) = -zz;
    translate(translation);
}

/// translate the molecule
void Molecule::translate(const Tensor<double> &translation)
{
    for (unsigned int i = 0; i < atoms.size(); ++i)
    {
        atoms[i].x += translation(0l);
        atoms[i].y += translation(1l);
        atoms[i].z += translation(2l);
    }
}

/// Apply to (x,y,z) a C2 rotation about an axis thru the origin and (xaxis,yaxis,zaxis)
static void apply_c2(double xaxis, double yaxis, double zaxis, double &x, double &y, double &z)
{
    double raxissq = xaxis * xaxis + yaxis * yaxis + zaxis * zaxis;
    double dx = x * xaxis * xaxis / raxissq;
    double dy = y * yaxis * yaxis / raxissq;
    double dz = z * zaxis * zaxis / raxissq;

    x = 2.0 * dx - x;
    y = 2.0 * dy - y;
    z = 2.0 * dz - z;
}

/// Apply to (x,y,z) a reflection through a plane containing the origin with normal (xaxis,yaxis,zaxis)
static void apply_sigma(double xaxis, double yaxis, double zaxis, double &x, double &y, double &z)
{
    double raxissq = xaxis * xaxis + yaxis * yaxis + zaxis * zaxis;
    double dx = x * xaxis * xaxis / raxissq;
    double dy = y * yaxis * yaxis / raxissq;
    double dz = z * zaxis * zaxis / raxissq;

    x = x - 2.0 * dx;
    y = y - 2.0 * dy;
    z = z - 2.0 * dz;
}

static void apply_inverse(double xjunk, double yjunk, double zjunk, double &x, double &y, double &z)
{
    x = -x;
    y = -y;
    z = -z;
}

template <typename opT>
bool Molecule::test_for_op(double xaxis, double yaxis, double zaxis, opT op) const
{
    const double symtol = 1e-2;
    for (unsigned int i = 0; i < atoms.size(); ++i)
    {
        double x = atoms[i].x, y = atoms[i].y, z = atoms[i].z;
        op(xaxis, yaxis, zaxis, x, y, z);
        bool found = false;
        for (unsigned int j = 0; j < atoms.size(); ++j)
        {
            double r = distance(x, y, z, atoms[j].x, atoms[j].y, atoms[j].z);
            if (r < symtol)
            {
                found = true;
                break;
            }
        }
        if (!found)
            return false;
    }
    return true;
}

bool Molecule::test_for_c2(double xaxis, double yaxis, double zaxis) const
{
    return test_for_op(xaxis, yaxis, zaxis, apply_c2);
}

bool Molecule::test_for_sigma(double xaxis, double yaxis, double zaxis) const
{
    return test_for_op(xaxis, yaxis, zaxis, apply_sigma);
}

bool Molecule::test_for_inverse() const
{
    return test_for_op(0.0, 0.0, 0.0, apply_inverse);
}

void Molecule::swapaxes(int ix, int iy)
{
    for (unsigned int i = 0; i < atoms.size(); ++i)
    {
        double r[3] = {atoms[i].x, atoms[i].y, atoms[i].z};
        std::swap(r[ix], r[iy]);
        atoms[i].x = r[0];
        atoms[i].y = r[1];
        atoms[i].z = r[2];
    }

    // field rotation
    double r[3] = {field[0], field[1], field[2]};
    std::swap(r[ix], r[iy]);
    field[0] = r[0];
    field[1] = r[1];
    field[2] = r[2];
}

void Molecule::identify_point_group()
{
    // C2 axes must be along the Cartesian axes and
    // mirror planes must be orthogonal to them

    bool x_is_c2 = test_for_c2(1.0, 0.0, 0.0);
    bool y_is_c2 = test_for_c2(0.0, 1.0, 0.0);
    bool z_is_c2 = test_for_c2(0.0, 0.0, 1.0);
    bool xy_is_sigma = test_for_sigma(0.0, 0.0, 1.0);
    bool xz_is_sigma = test_for_sigma(0.0, 1.0, 0.0);
    bool yz_is_sigma = test_for_sigma(1.0, 0.0, 0.0);
    bool inverse = test_for_inverse();

    /*
      .   (i,c,s)
      Ci  (1,0,0) --- i
      C2h (1,1,1) --- c2z, sxy, i
      D2h (1,3,3) --- c2z, c2y, c2x, sxy, sxz, syz, i

      C1  (0,0,0) ---
      Cs  (0,0,1) --- sxy
      C2  (0,1,0) --- c2z
      C2v (0,1,2) --- c2z, sxz, syz
      D2  (0,3,0) --- c2z, c2y, c2x

     */

    int nc2 = int(x_is_c2) + int(y_is_c2) + int(z_is_c2);
    int nsi = int(xy_is_sigma) + int(xz_is_sigma) + int(yz_is_sigma);

    std::string pointgroup;
    if (inverse && nc2 == 0 && nsi == 0)
    {
        pointgroup = "Ci";
    }
    else if (inverse && nc2 == 1 && nsi == 1)
    {
        pointgroup = "C2h";
        if (x_is_c2)
            swapaxes(0, 2);
        if (y_is_c2)
            swapaxes(1, 2);
    }
    else if (inverse && nc2 == 3 && nsi == 3)
    {
        pointgroup = "D2h";
    }
    else if (!inverse && nc2 == 0 && nsi == 0)
    {
        pointgroup = "C1";
    }
    else if (!inverse && nc2 == 0 && nsi == 1)
    {
        pointgroup = "Cs";
        if (xz_is_sigma)
            swapaxes(1, 2);
        if (yz_is_sigma)
            swapaxes(0, 2);
    }
    else if (!inverse && nc2 == 1 && nsi == 0)
    {
        pointgroup = "C2";
        if (x_is_c2)
            swapaxes(0, 2);
        if (y_is_c2)
            swapaxes(1, 2);
    }
    else if (!inverse && nc2 == 1 && nsi == 2)
    {
        pointgroup = "C2v";
        if (x_is_c2)
            swapaxes(0, 2);
        if (y_is_c2)
            swapaxes(1, 2);
    }
    else if (!inverse && nc2 == 3 && nsi == 0)
    {
        pointgroup = "D2";
    }
    else
    {
        madness::print("Not-quite-symmetric geometry (clean up to fix), will assume C1");
        pointgroup = "C1";
    }

    //    madness::print("\n The point group is", pointgroup);
    // assign to member variable
    pointgroup_ = pointgroup;
}

/// compute the center of mass
Tensor<double> Molecule::center_of_mass() const
{
    Tensor<double> com(3);
    double xx = 0.0, yy = 0.0, zz = 0.0, qq = 0.0;
    for (unsigned int i = 0; i < natom(); ++i)
    {
        xx += get_atom(i).x * get_atom(i).mass;
        yy += get_atom(i).y * get_atom(i).mass;
        zz += get_atom(i).z * get_atom(i).mass;
        qq += get_atom(i).mass;
    }
    com(0l) = xx / qq;
    com(1l) = yy / qq;
    com(2l) = zz / qq;
    return com;
}

// Align molecule with axes of inertia
Tensor<double> Molecule::moment_of_inertia() const
{
    madness::Tensor<double> I(3L, 3L);
    for (unsigned int i = 0; i < atoms.size(); ++i)
    {
        double q = atoms[i].mass, x[3] = {atoms[i].x, atoms[i].y, atoms[i].z};
        for (int j = 0; j < 3; ++j)
        {
            I(j, j) += q * (x[0] * x[0] + x[1] * x[1] + x[2] * x[2]);
            for (int k = 0; k < 3; ++k)
                I(j, k) -= q * x[j] * x[k];
        }
    }
    return I;
}

/// Centers and orients the molecule in a standard manner
void Molecule::orient(bool verbose)
{

    center();

    // Align molecule with axes of charge inertia
    madness::Tensor<double> I(3L, 3L);
    for (unsigned int i = 0; i < atoms.size(); ++i)
    {
        double q = atoms[i].atomic_number, x[3] = {atoms[i].x, atoms[i].y, atoms[i].z};
        for (int j = 0; j < 3; ++j)
            for (int k = 0; k < 3; ++k)
                I(j, k) += q * x[j] * x[k];
    }
    madness::Tensor<double> U, e;
    madness::syev(I, U, e);
    // madness::print("Moment of inertia eigenvalues and tensor\n");
    // madness::print(I);
    // madness::print(U);
    // madness::print(e);

    // rotate the molecule and the external field
    rotate(U);

    if (verbose)
    {
        // Try to resolve degenerate rotations
        double symtol = 1e-2;
        if (fabs(e[0] - e[1]) < symtol && fabs(e[1] - e[2]) < symtol)
        {
            madness::print("Cubic point group");
        }
        else if (fabs(e[0] - e[1]) < symtol)
        {
            madness::print("XY degenerate");
        }
        else if (fabs(e[0] - e[2]) < symtol)
        {
            madness::print("XZ degenerate");
        }
        else if (fabs(e[1] - e[2]) < symtol)
        {
            madness::print("YZ degenerate");
        }
        else
        {
            madness::print("Abelian pointgroup");
        }
    }

    // Now hopefully have mirror planes and C2 axes correctly oriented
    // Figure out what elements are actually present and enforce
    // conventional ordering
    identify_point_group();
}

/// rotates the molecule and the external field

/// @param[in]  D   the rotation matrix
void Molecule::rotate(const Tensor<double> &D)
{
    madness::Tensor<double> r(3L), rU;
    for (unsigned int i = 0; i < atoms.size(); ++i)
    {
        r[0] = atoms[i].x;
        r[1] = atoms[i].y, r[2] = atoms[i].z;
        rU = inner(r, D);
        atoms[i].x = rU[0];
        atoms[i].y = rU[1];
        atoms[i].z = rU[2];
    }
    // field rotation
    rU = inner(field, D);
    field[0] = rU[0];
    field[1] = rU[1];
    field[2] = rU[2];
}

/// Returns the half width of the bounding cube

/// The molecule will be contained in the cube [-L,+L].
double Molecule::bounding_cube() const
{
    double L = 0.0;
    for (unsigned int i = 0; i < atoms.size(); ++i)
    {
        L = std::max(L, fabs(atoms[i].x));
        L = std::max(L, fabs(atoms[i].y));
        L = std::max(L, fabs(atoms[i].z));
    }
    return L;
}

double Molecule::total_nuclear_charge() const
{
    double sum = 0.0;
    for (unsigned int i = 0; i < atoms.size(); ++i)
    {
        sum += atoms[i].q;
    }
    return sum;
}
//Nuclear charge density of the molecule
double Molecule::mol_nuclear_charge_density(double x, double y, double z) const
{
    // Only one atom will contribute due to the short range of the nuclear
    // charge density
    for (unsigned int i = 0; i < atoms.size(); i++)
    {
        double r = distance(x, y, z, atoms[i].x, atoms[i].y, atoms[i].z) * rcut[i];
        if (r < 6.0)
        {
            return atoms[i].atomic_number * smoothed_density(r) * rcut[i] * rcut[i] * rcut[i];
        }
    }
    return 0.0;
}
double Molecule::nuclear_attraction_potential(double x, double y, double z) const
{
    // This is very inefficient since it scales as O(ngrid*natom)
    // ... we can easily make an O(natom) version using
    // the integral operator and sparse projection of an effective
    // density ... its potential can be evaluated at the same
    // time as the electronic Coulomb potential so it will be
    // essentially free.

    double sum = 0.0;
    for (unsigned int i = 0; i < atoms.size(); ++i)
    {
        //make sure this isn't a pseudo-atom
        if (atoms[i].pseudo_atom)
            continue;

        double r = distance(atoms[i].x, atoms[i].y, atoms[i].z, x, y, z);
        //sum -= atoms[i].q/(r+1e-8);
        sum -= atoms[i].q * smoothed_potential(r * rcut[i]) * rcut[i];
    }

    // field contribution
    sum += field[0] * x + field[1] * y + field[2] * z;

    return sum;
}

double Molecule::atomic_attraction_potential(int iatom, double x, double y,
                                             double z) const
{

    //make sure this isn't a pseudo-atom
    if (atoms[iatom].pseudo_atom)
        return 0.0;

    double r = distance(atoms[iatom].x, atoms[iatom].y, atoms[iatom].z, x, y, z);
    double sum = -atoms[iatom].q * smoothed_potential(r * rcut[iatom]) * rcut[iatom];

    return sum;
}

double Molecule::nuclear_attraction_potential_derivative(int atom, int axis, double x, double y, double z) const
{
    double r = distance(atoms[atom].x, atoms[atom].y, atoms[atom].z, x, y, z);
    double rc = rcut[atom];
    double coord;
    if (axis == 0)
        coord = x - atoms[atom].x;
    else if (axis == 1)
        coord = y - atoms[atom].y;
    else
        coord = z - atoms[atom].z;

    //double q = atoms[atom].q;
    //if (core_pot.is_defined(atoms[atom].atomic_number)) {
    //    q -= core_pot.n_core_orb(atoms[atom].atomic_number) * 2;
    //    rc = 1.0/smoothing_parameter(q, eprec);
    //}

    double dv = atoms[atom].q * (coord / r) * dsmoothed_potential(r * rc) * (rc * rc);
    //double dv = q * (coord / r) * dsmoothed_potential(r * rc) * (rc * rc);
    double df = field[axis];
    return dv + df;
}

/// the second derivative of the (smoothed) nuclear potential Z/r

/// \f[
/// V(R,r_{el}) -V(r) =\frac{Z}{|R-r_{el}|} \approx Z u(r) \f]
/// with
/// \f[
/// \frac{\partial^2 V}{\partial X_i\partial X_j}
///   =  Z \left(\frac{\partial^2 u(r)}{\partial r^2} \frac{\partial r}{\partial X_i}
///      \frac{\partial r}{\partial X_j} + \frac{\partial u}{\partial r}
///      \frac{\partial^2 r}{\partial X_i \partial X_j}\right)
/// \f]
double Molecule::nuclear_attraction_potential_second_derivative(int atom,
                                                                int iaxis, int jaxis, double x, double y, double z) const
{

    const Vector<double, 3> rr = {x - atoms[atom].x, y - atoms[atom].y, z - atoms[atom].z};
    double r = rr.normf();
    double rc = rcut[atom];

    double u = smoothed_potential(r * rc) * rc;
    double d2u = d2smoothed_potential(r * rc) * (rc * rc * rc);
    //    double rreg=r+1.e-5;
    //    double rinv=1./(rreg);
    //    double r3inv = 1.0/(rreg * rreg* rreg);
    double rinv = u;
    double r3inv = 0.5 * d2u;

    double di = rr[iaxis] * rinv;
    double dj = rr[jaxis] * rinv;
    double term1 = 3.0 * r3inv * di * dj;

    //    double term2=-di*dj*r3inv;
    //    if (iaxis==jaxis) term2+=rinv;

    double result = -atoms[atom].q * (term1);
    if (iaxis == jaxis)
        return 0.0;
    return result;
}

double Molecule::nuclear_charge_density(double x, double y, double z) const
{
    // Only one atom will contribute due to the short range of the nuclear charge density

    for (unsigned int i = 0; i < atoms.size(); i++)
    {
        double rsq = distance_sq(atoms[i].x, atoms[i].y, atoms[i].z, x, y, z) * rcut[i] * rcut[i];
        if (rsq < 36.0)
        {
            double r = sqrt(rsq);
            return atoms[i].q * smoothed_density(r) * rcut[i] * rcut[i] * rcut[i];
        }
    }
    return 0.0;
}

unsigned int Molecule::n_core_orb_all() const
{
    int natom = atoms.size();
    unsigned int sum = 0;

    for (int i = 0; i < natom; ++i)
    {
        unsigned int atn = atoms[i].atomic_number;
        if (core_pot.is_defined(atn))
            sum += core_pot.n_core_orb(atn);
    }

    return sum;
}

double Molecule::core_eval(int atom, unsigned int core, int m, double x, double y, double z) const
{
    unsigned int atn = atoms[atom].atomic_number;
    double xx = x - atoms[atom].x;
    double yy = y - atoms[atom].y;
    double zz = z - atoms[atom].z;
    double rsq = xx * xx + yy * yy + zz * zz;
    return core_pot.core_eval(atn, core, m, rsq, xx, yy, zz);
}

double Molecule::core_derivative(int atom, int axis, unsigned int core, int m, double x, double y, double z) const
{
    unsigned int atn = atoms[atom].atomic_number;
    double xx = x - atoms[atom].x;
    double yy = y - atoms[atom].y;
    double zz = z - atoms[atom].z;
    double rsq = xx * xx + yy * yy + zz * zz;
    double xi;
    if (axis == 0)
        xi = xx;
    else if (axis == 1)
        xi = yy;
    else
        xi = zz;
    return core_pot.core_derivative(atn, core, m, axis, xi, rsq, xx, yy, zz);
}

double Molecule::molecular_core_potential(double x, double y, double z) const
{
    int natom = atoms.size();
    double sum = 0.0;

    for (int i = 0; i < natom; ++i)
    {
        unsigned int atn = atoms[i].atomic_number;
        if (core_pot.is_defined(atn))
        {
            double r = distance(atoms[i].x, atoms[i].y, atoms[i].z, x, y, z);
            sum += core_pot.potential(atn, r);
        }
    }

    return sum;
}

double Molecule::core_potential_derivative(int atom, int axis, double x, double y, double z) const
{
    int natom = atoms.size();
    if (natom <= atom)
        return 0.0;

    unsigned int atn = atoms[atom].atomic_number;
    //if (!core_pot.is_defined(atn)) return 0.0;

    double xi;
    if (axis == 0)
        xi = x - atoms[atom].x;
    else if (axis == 1)
        xi = y - atoms[atom].y;
    else
        xi = z - atoms[atom].z;
    double r = distance(atoms[atom].x, atoms[atom].y, atoms[atom].z, x, y, z);
    return core_pot.potential_derivative(atn, xi, r);
}

void Molecule::read_core_file(const std::string &filename)
{
    std::set<unsigned int> atomset;
    int natom = atoms.size();
    for (int i = 0; i < natom; ++i)
    {
        if (atomset.count(atoms[i].atomic_number) == 0)
            atomset.insert(atoms[i].atomic_number);
    }

    core_pot.read_file(filename, atomset, eprec);

    //return;

    // rcut update
    for (int i = 0; i < natom; ++i)
    {
        unsigned int atn = atoms[i].atomic_number;
        if (core_pot.is_defined(atn))
        {
            double q = atoms[i].q - core_pot.n_core_orb(atn) * 2;
            if (q == 0.0)
            {
                rcut[i] = 1.0;
                continue;
            }
            double r = rcut[i];
            rcut[i] = 1.0 / smoothing_parameter(q, eprec);
            //rcut[i] = 1.0/smoothing_parameter(q, 1.0);
            madness::print("rcut update", i, r, "to", rcut[i]);
        }
    }

    return;
}

} // namespace madness<|MERGE_RESOLUTION|>--- conflicted
+++ resolved
@@ -31,6 +31,7 @@
 
   $Id: test.cc 257 2007-06-25 19:09:38Z HartmanBaker $
 */
+
 
 /// \file moldft/molecule.cc
 /// \brief Simple management of molecular information and potential
@@ -44,38 +45,34 @@
 #include <iomanip>
 #include <set>
 
-namespace madness
-{
-static inline double distance(double x1, double y1, double z1, double x2, double y2, double z2)
-{
-    double xx = x1 - x2;
-    double yy = y1 - y2;
-    double zz = z1 - z2;
-    return sqrt(xx * xx + yy * yy + zz * zz);
-}
-
-static inline double distance_sq(double x1, double y1, double z1, double x2, double y2, double z2)
-{
-    double xx = x1 - x2;
-    double yy = y1 - y2;
-    double zz = z1 - z2;
-    return xx * xx + yy * yy + zz * zz;
-}
+namespace madness {
+static inline double distance(double x1, double y1, double z1, double x2, double y2, double z2) {
+    double xx = x1-x2;
+    double yy = y1-y2;
+    double zz = z1-z2;
+    return sqrt(xx*xx + yy*yy + zz*zz);
+}
+
+static inline double distance_sq(double x1, double y1, double z1, double x2, double y2, double z2) {
+    double xx = x1-x2;
+    double yy = y1-y2;
+    double zz = z1-z2;
+    return xx*xx + yy*yy + zz*zz;
+}
+
 
 /// read molecule from the input file and return part of the header for
 /// a Gaussian cube file.
 /// @param[in]  filename input file name (usually "input")
-std::vector<std::string> cubefile_header(std::string filename, const bool &no_orient = false)
-{
+std::vector<std::string> cubefile_header(std::string filename, const bool& no_orient=false) {
     Molecule molecule;
     molecule.read_file(filename);
-    if (no_orient == false)
-        molecule.orient();
+    if(no_orient==false) molecule.orient();
     return molecule.cubefile_header();
 }
 
-std::ostream &operator<<(std::ostream &s, const Atom &atom)
-{
+
+std::ostream& operator<<(std::ostream& s, const Atom& atom) {
     s << "Atom([" << atom.x << ", " << atom.y << ", " << atom.z << "], " << atom.q << "," << atom.atomic_number << ")";
     return s;
 }
@@ -96,8 +93,8 @@
 /// on the line.
 ///
 /// This code is just for the examples ... don't trust it!
-Molecule::Molecule(const std::string &filename) : atoms(), rcut(), eprec(1e-4), core_pot(), field(3L)
-{
+Molecule::Molecule(const std::string& filename) :
+		atoms(), rcut(), eprec(1e-4), core_pot(), field(3L) {
     read_file(filename);
 }
 
@@ -140,19 +137,16 @@
 	return molecular_info;
 }
 
-void Molecule::read_file(const std::string &filename)
-{
+void Molecule::read_file(const std::string& filename) {
     std::ifstream f(filename.c_str());
-    if (f.fail())
-    {
+    if(f.fail()) {
         std::string errmsg = std::string("Failed to open file: ") + filename;
         MADNESS_EXCEPTION(errmsg.c_str(), 0);
     }
     this->read(f);
 }
 
-void Molecule::read(std::istream &f)
-{
+void Molecule::read(std::istream& f) {
     atoms.clear();
     rcut.clear();
     eprec = 1e-4;
@@ -161,48 +155,38 @@
     double scale = 1.0; // Default is atomic units
 
     std::string s;
-    while (std::getline(f, s))
-    {
+    while (std::getline(f,s)) {
         std::istringstream ss(s);
         std::string tag;
         ss >> tag;
-        if (tag == "end")
-        {
+        if (tag == "end") {
             goto finished;
         }
-        else if (tag == "units")
-        {
-            if (natom())// if atoms > 0 then we read without units (not sure if line if string is accurate)
-                throw "Molecule: read_file: presently units must be the first line of the geometry block";
+        else if (tag == "units") {
+            if (natom()) throw "Molecule: read_file: presently units must be the first line of the geometry block";
             ss >> tag;
-            if (tag == "a.u." || tag == "au" || tag == "atomic")
-            {
+            if (tag == "a.u." || tag == "au" || tag == "atomic") {
                 std::cout << "\nAtomic units being used to read input coordinates\n\n";
                 scale = 1.0;
             }
-            else if (tag == "angstrom" || tag == "angs")
-            {
+            else if (tag == "angstrom" || tag == "angs") {
                 units = angstrom;
                 scale = 1e-10 / madness::constants::atomic_unit_of_length;
                 printf("\nAngstrom being used to read input coordinates (1 Bohr = %.8f Angstrom)\n\n", scale);
             }
-            else
-            {
+            else {
                 throw "Molecule: read_file: unknown units requested";
             }
         }
-        else if (tag == "eprec")
-        {
+        else if (tag == "eprec") {
             ss >> eprec;
             // adapt nuclear smoothing factor rcut
             this->set_eprec(eprec);
         }
-        else if (tag == "field")
-        {
+        else if (tag == "field") {
             ss >> field[0] >> field[1] >> field[2];
         }
-        else
-        {
+        else {
             double xx, yy, zz;
             ss >> xx >> yy >> zz;
             xx *= scale;
@@ -210,164 +194,122 @@
             zz *= scale;
             int atn = symbol_to_atomic_number(tag);
             double qq = atn;
-            if (atn == 0)
-                ss >> qq; // Charge of ghost atom
+            if (atn == 0) ss >> qq; // Charge of ghost atom
             //check if pseudo-atom or not
             bool psat = check_if_pseudo_atom(tag);
-            add_atom(xx, yy, zz, qq, atn, psat);
+            add_atom(xx,yy,zz,qq,atn,psat);
         }
     }
     throw "No end to the geometry in the input file";
-finished:;
+finished:
+    ;
 }
 
 //version without pseudo-atoms
-void Molecule::add_atom(double x, double y, double z, double q, int atomic_number)
-{
-    atoms.push_back(Atom(x, y, z, q, atomic_number));
+void Molecule::add_atom(double x, double y, double z, double q, int atomic_number) {
+    atoms.push_back(Atom(x,y,z,q,atomic_number));
     double c = smoothing_parameter(q, eprec); // eprec is error per atom
     //printf("smoothing param %.6f\n", c);
-    double radius = get_atomic_data(atomic_number).covalent_radius;                     //Jacob added
-    atomic_radii.push_back(radius * 1e-10 / madness::constants::atomic_unit_of_length); // Jacob added
-    rcut.push_back(1.0 / c);
+    double radius = get_atomic_data(atomic_number).covalent_radius;//Jacob added
+    atomic_radii.push_back(radius*1e-10/madness::constants::atomic_unit_of_length);// Jacob added
+    rcut.push_back(1.0/c);
 }
 
 //version specifying pseudo-atoms
-void Molecule::add_atom(double x, double y, double z, double q, int atomic_number, bool pseudo_atom)
-{
-    atoms.push_back(Atom(x, y, z, q, atomic_number, pseudo_atom));
+void Molecule::add_atom(double x, double y, double z, double q, int atomic_number, bool pseudo_atom) {
+    atoms.push_back(Atom(x,y,z,q,atomic_number,pseudo_atom));
     double c = smoothing_parameter(q, eprec); // eprec is error per atom
     //printf("smoothing param %.6f\n", c);
-    double radius = get_atomic_data(atomic_number).covalent_radius;                     //Jacob added
-    atomic_radii.push_back(radius * 1e-10 / madness::constants::atomic_unit_of_length); // Jacob added
-    rcut.push_back(1.0 / c);
-}
-
-void Molecule::set_atom_charge(unsigned int i, double zeff)
-{
-    if (i >= atoms.size())
-        throw "trying to set charge of invalid atom";
-    atoms[i].q = zeff;
-}
-
-unsigned int Molecule::get_atom_charge(unsigned int i) const
-{
-    if (i >= atoms.size())
-        throw "trying to get charge of invalid atom";
-    return atoms[i].q;
-}
-
-unsigned int Molecule::get_atom_number(unsigned int i)
-{
-    if (i >= atoms.size())
-        throw "trying to get number of invalid atom";
-    return atoms[i].atomic_number;
-}
-
-void Molecule::set_pseudo_atom(unsigned int i, bool psat)
-{
-    if (i >= atoms.size())
-        throw "trying to set charge of invalid atom";
-    atoms[i].pseudo_atom = psat;
-}
-
-bool Molecule::get_pseudo_atom(unsigned int i) const
-{
-    if (i >= atoms.size())
-        throw "trying to get pseudo atom for invalid atom";
-    return atoms[i].pseudo_atom;
-}
-
-void Molecule::set_atom_coords(unsigned int i, double x, double y, double z)
-{
-    if (i >= atoms.size())
-        throw "trying to set coords of invalid atom";
+    double radius = get_atomic_data(atomic_number).covalent_radius;//Jacob added
+    atomic_radii.push_back(radius*1e-10/madness::constants::atomic_unit_of_length);// Jacob added
+    rcut.push_back(1.0/c);
+}
+
+void Molecule::set_atom_charge(unsigned int i, double zeff) {
+  if (i>=atoms.size()) throw "trying to set charge of invalid atom";
+  atoms[i].q = zeff;
+}
+
+unsigned int Molecule::get_atom_charge(unsigned int i) const {
+  if (i>=atoms.size()) throw "trying to get charge of invalid atom";
+  return atoms[i].q;
+}
+
+unsigned int Molecule::get_atom_number(unsigned int i) {
+  if (i>=atoms.size()) throw "trying to get number of invalid atom";
+  return atoms[i].atomic_number;
+}
+
+void Molecule::set_pseudo_atom(unsigned int i, bool psat) {
+  if (i>=atoms.size()) throw "trying to set charge of invalid atom";
+  atoms[i].pseudo_atom = psat;
+}
+
+bool Molecule::get_pseudo_atom(unsigned int i) const {
+  if (i>=atoms.size()) throw "trying to get pseudo atom for invalid atom";
+  return atoms[i].pseudo_atom;
+}
+
+void Molecule::set_atom_coords(unsigned int i, double x, double y, double z) {
+    if (i>=atoms.size()) throw "trying to set coords of invalid atom";
     atoms[i].x = x;
     atoms[i].y = y;
     atoms[i].z = z;
 }
 
-madness::Tensor<double> Molecule::get_all_coords() const
-{
-    madness::Tensor<double> c(natom(), 3);
-    for (size_t i = 0; i < natom(); ++i)
-    {
+madness::Tensor<double> Molecule::get_all_coords() const {
+    madness::Tensor<double> c(natom(),3);
+    for (size_t i=0; i<natom(); ++i) {
         const Atom atom = get_atom(i);
-        c(i, 0) = atom.x;
-        c(i, 1) = atom.y;
-        c(i, 2) = atom.z;
+        c(i,0) = atom.x;
+        c(i,1) = atom.y;
+        c(i,2) = atom.z;
     }
     return c;
 }
 
-std::vector<madness::Vector<double, 3>> Molecule::get_all_coords_vec() const
-{
-    std::vector<madness::Vector<double, 3>> c(natom());
-    for (size_t i = 0; i < natom(); ++i)
-    {
-        const Atom atom = get_atom(i);
-        c[i][0] = atom.x;
-        c[i][1] = atom.y;
-        c[i][2] = atom.z;
-    }
-    return c;
-}
-
-void Molecule::set_all_coords(const madness::Tensor<double> &c)
-{
-    MADNESS_ASSERT(c.ndim() == 2u && size_t(c.dims()[0]) == natom() && c.dims()[1] == 3);
-    for (size_t i = 0; i < natom(); ++i)
-    {
-        atoms[i].x = c(i, 0);
-        atoms[i].y = c(i, 1);
-        atoms[i].z = c(i, 2);
+std::vector< madness::Vector<double,3> > Molecule::get_all_coords_vec() const {
+  std::vector< madness::Vector<double,3> > c(natom());
+  for (size_t i=0; i<natom(); ++i) {
+    const Atom atom = get_atom(i);
+    c[i][0] = atom.x;
+    c[i][1] = atom.y;
+    c[i][2] = atom.z;
+  }
+  return c;
+}
+
+void Molecule::set_all_coords(const madness::Tensor<double>& c) {
+    MADNESS_ASSERT(c.ndim()==2u && size_t(c.dims()[0])==natom() && c.dims()[1]==3);
+    for (size_t i=0; i<natom(); ++i) {
+        atoms[i].x = c(i,0);
+        atoms[i].y = c(i,1);
+        atoms[i].z = c(i,2);
     }
 }
 
 /// updates rcuts with given eprec
-void Molecule::set_eprec(double value)
-{
+void Molecule::set_eprec(double value) {
     eprec = value;
-    for (size_t i = 0; i < atoms.size(); ++i)
-    {
+    for (size_t i=0; i<atoms.size(); ++i) {
         rcut[i] = 1.0 / smoothing_parameter(atoms[i].q, eprec);
     }
     core_pot.set_eprec(value);
 }
 
-void Molecule::set_rcut(double value)
-{
-    for (size_t i = 0; i < atoms.size(); ++i)
-    {
-        rcut[i] = (value <= 0.0) ? 1.0 : value;
-    }
-}
-
-const Atom &Molecule::get_atom(unsigned int i) const
-{
-    if (i >= atoms.size())
-        throw "trying to get coords of invalid atom";
+void Molecule::set_rcut(double value) {
+    for (size_t i=0; i<atoms.size(); ++i) {
+        rcut[i] = (value<=0.0) ? 1.0 : value;
+    }
+}
+
+const Atom& Molecule::get_atom(unsigned int i) const {
+    if (i>=atoms.size()) throw "trying to get coords of invalid atom";
     return atoms[i];
 }
 
-void Molecule::print() const
-{
+void Molecule::print() const {
     std::cout.flush();
-<<<<<<< HEAD
-    printf(" geometry\n");
-    printf("   eprec %.1e\n", eprec);
-    printf("   units atomic\n");
-    //printf("   Finite Field %11.8f %20.8f %20.8f\n", field[0], field[1], field[2]);
-    for (size_t i = 0; i < natom(); ++i)
-    {
-        printf("   %-2s  %20.8f %20.8f %20.8f", get_atomic_data(atoms[i].atomic_number).symbol,
-               atoms[i].x, atoms[i].y, atoms[i].z);
-        if (atoms[i].atomic_number == 0)
-            printf("     %20.8f", atoms[i].q);
-        printf("\n");
-    }
-    printf(" end\n");
-=======
     std::stringstream sstream;
     sstream << " geometry" << std::endl;
     sstream << "   eprec  " << std::scientific << std::setw(1) << eprec  << std::endl << std::fixed;
@@ -382,144 +324,100 @@
     }
     sstream << " end" << std::endl;
     std::cout << sstream.str();
->>>>>>> b7c31ed3
-}
-
-double Molecule::inter_atomic_distance(unsigned int i, unsigned int j) const
-{
-    if (i >= atoms.size())
-        throw "trying to compute distance with invalid atom";
-    if (j >= atoms.size())
-        throw "trying to compute distance with invalid atom";
+}
+
+double Molecule::inter_atomic_distance(unsigned int i,unsigned int j) const {
+    if (i>=atoms.size()) throw "trying to compute distance with invalid atom";
+    if (j>=atoms.size()) throw "trying to compute distance with invalid atom";
     return distance(atoms[i].x, atoms[i].y, atoms[i].z,
                     atoms[j].x, atoms[j].y, atoms[j].z);
 }
 
-double Molecule::nuclear_repulsion_energy() const
-{
+double Molecule::nuclear_repulsion_energy() const {
     double sum = 0.0;
     unsigned int z1, z2;
-    for (size_t i = 0; i < atoms.size(); ++i)
-    {
-        if (atoms[i].pseudo_atom)
-        {
-            z1 = atoms[i].q;
-        }
-        else
-        {
-            z1 = atoms[i].atomic_number;
-        }
-        if (core_pot.is_defined(z1))
-            z1 -= core_pot.n_core_orb(z1) * 2;
-        for (size_t j = i + 1; j < atoms.size(); ++j)
-        {
-            if (atoms[j].pseudo_atom)
-            {
-                z2 = atoms[j].q;
-            }
-            else
-            {
-                z2 = atoms[j].atomic_number;
-            }
-            if (core_pot.is_defined(z2))
-                z2 -= core_pot.n_core_orb(z2) * 2;
-            sum += z1 * z2 / inter_atomic_distance(i, j);
+    for (size_t i=0; i<atoms.size(); ++i) {
+        if (atoms[i].pseudo_atom){
+            z1 = atoms[i].q;}
+        else{
+            z1 = atoms[i].atomic_number;}
+        if (core_pot.is_defined(z1)) z1 -= core_pot.n_core_orb(z1) * 2;
+        for (size_t j=i+1; j<atoms.size(); ++j) {
+            if (atoms[j].pseudo_atom){
+                z2 = atoms[j].q;}
+            else{
+                z2 = atoms[j].atomic_number;}
+            if (core_pot.is_defined(z2)) z2 -= core_pot.n_core_orb(z2) * 2;
+            sum += z1 * z2 / inter_atomic_distance(i,j);
         }
     }
     return sum;
 }
 
-double Molecule::nuclear_dipole(int axis) const
-{
+double Molecule::nuclear_dipole(int axis) const {
     double sum = 0.0;
-    for (size_t atom = 0; atom < atoms.size(); ++atom)
-    {
+    for (size_t atom = 0; atom < atoms.size(); ++atom) {
         unsigned int z;
-        if (atoms[atom].pseudo_atom)
-        {
-            z = atoms[atom].q;
-        }
-        else
-        {
-            z = atoms[atom].atomic_number;
-        }
-        if (core_pot.is_defined(z))
-            z -= core_pot.n_core_orb(z) * 2;
+        if (atoms[atom].pseudo_atom){
+            z = atoms[atom].q;}
+        else{
+            z = atoms[atom].atomic_number;}
+        if (core_pot.is_defined(z)) z -= core_pot.n_core_orb(z) * 2;
         double r;
-        switch (axis)
-        {
-        case 0:
-            r = atoms[atom].x;
-            break;
-        case 1:
-            r = atoms[atom].y;
-            break;
-        case 2:
-            r = atoms[atom].z;
-            break;
-        default:
-            MADNESS_EXCEPTION("invalid axis", 0);
-        }
-        sum += r * z;
+        switch (axis) {
+            case 0: r = atoms[atom].x; break;
+            case 1: r = atoms[atom].y; break;
+            case 2: r = atoms[atom].z; break;
+            default: MADNESS_EXCEPTION("invalid axis", 0);
+        }
+        sum += r*z;
     }
     return sum;
 }
 
-Tensor<double> Molecule::nuclear_dipole_derivative(const int atom, const int axis) const
-{
+Tensor<double> Molecule::nuclear_dipole_derivative(const int atom, const int axis) const{
     Tensor<double> mu_x(3);
-    mu_x(axis) = atoms[atom].q;
+    mu_x(axis)=atoms[atom].q;
     return mu_x;
 }
 
-double Molecule::nuclear_repulsion_derivative(size_t i, int axis) const
-{
+
+double Molecule::nuclear_repulsion_derivative(size_t i, int axis) const {
     double sum = 0.0;
     unsigned int z1 = atoms[i].atomic_number;
-    if (core_pot.is_defined(z1))
-        z1 -= core_pot.n_core_orb(z1) * 2;
-    for (size_t j = 0; j < atoms.size(); ++j)
-    {
-        if (j != i)
-        {
+    if (core_pot.is_defined(z1)) z1 -= core_pot.n_core_orb(z1) * 2;
+    for (size_t j=0; j<atoms.size(); ++j) {
+        if (j != i) {
             size_t z2 = atoms[j].atomic_number;
-            if (core_pot.is_defined(z2))
-                z2 -= core_pot.n_core_orb(z2) * 2;
-            double r = inter_atomic_distance(i, j);
+            if (core_pot.is_defined(z2)) z2 -= core_pot.n_core_orb(z2) * 2;
+            double r = inter_atomic_distance(i,j);
             double xx;
-            if (axis == 0)
-                xx = atoms[i].x - atoms[j].x;
-            else if (axis == 1)
-                xx = atoms[i].y - atoms[j].y;
-            else
-                xx = atoms[i].z - atoms[j].z;
-            sum -= xx * z1 * z2 / (r * r * r);
+            if (axis == 0) xx = atoms[i].x - atoms[j].x;
+            else if (axis == 1) xx = atoms[i].y - atoms[j].y;
+            else xx = atoms[i].z - atoms[j].z;
+            sum -= xx * z1 * z2/ (r * r * r);
         }
     }
     return sum;
 }
 
 /// compute the nuclear-nuclear contribution to the molecular hessian
-Tensor<double> Molecule::nuclear_repulsion_hessian() const
-{
-
-    Tensor<double> hessian(3 * natom(), 3 * natom());
-    for (size_t iatom = 0; iatom < natom(); ++iatom)
-    {
-        for (int iaxis = 0; iaxis < 3; ++iaxis)
-        {
-            for (size_t jatom = 0; jatom < natom(); ++jatom)
-            {
-                for (int jaxis = 0; jaxis < 3; ++jaxis)
-                {
-                    hessian(3 * iatom + iaxis, 3 * jatom + jaxis) =
-                        nuclear_repulsion_second_derivative(iatom, jatom, iaxis, jaxis);
+Tensor<double> Molecule::nuclear_repulsion_hessian() const {
+
+    Tensor<double> hessian(3*natom(),3*natom());
+    for (size_t iatom=0; iatom<natom(); ++iatom) {
+        for (int iaxis=0; iaxis<3; ++iaxis) {
+            for (size_t jatom=0; jatom<natom(); ++jatom) {
+                for (int jaxis=0; jaxis<3; ++jaxis) {
+                    hessian(3*iatom+iaxis, 3*jatom+jaxis)=
+                            nuclear_repulsion_second_derivative(iatom,jatom,iaxis,jaxis);
                 }
             }
         }
     }
     return hessian;
 }
+
 
 /// compute the nuclear-nuclear contribution to the second derivatives
 
@@ -529,107 +427,85 @@
 /// @param[in]  jaxis   the xyz axis of the j-th atom
 /// return the (3*iatom + iaxis, 3*jatom + jaxis) matix element
 double Molecule::nuclear_repulsion_second_derivative(int iatom, int jatom,
-                                                     int iaxis, int jaxis) const
-{
+        int iaxis, int jaxis) const {
 
     double sum = 0.0;
     unsigned int ZA = atoms[iatom].atomic_number;
     unsigned int ZB = atoms[jatom].atomic_number;
 
     Tensor<double> RA(3), RB(3);
-    RA(0l) = atoms[iatom].x;
-    RA(1) = atoms[iatom].y;
-    RA(2) = atoms[iatom].z;
-    RB(0l) = atoms[jatom].x;
-    RB(1) = atoms[jatom].y;
-    RB(2) = atoms[jatom].z;
-
-    if (core_pot.is_defined(ZA))
-        MADNESS_EXCEPTION("no core potentials in the hessian", 1);
-    if (core_pot.is_defined(ZB))
-        MADNESS_EXCEPTION("no core potentials in the hessian", 1);
+    RA(0l)=atoms[iatom].x; RA(1)=atoms[iatom].y; RA(2)=atoms[iatom].z;
+    RB(0l)=atoms[jatom].x; RB(1)=atoms[jatom].y; RB(2)=atoms[jatom].z;
+
+    if (core_pot.is_defined(ZA)) MADNESS_EXCEPTION("no core potentials in the hessian",1);
+    if (core_pot.is_defined(ZB)) MADNESS_EXCEPTION("no core potentials in the hessian",1);
 
     // first term is (for A\neq B, i.e. iatom/=jatom):
     // \frac{\partial^2}{\partial X_A\partial Y_B}\frac{Z_AZ_B}{R_{AB}}
-    if (iatom != jatom)
-    {
-        const double RAB = inter_atomic_distance(iatom, jatom);
-        if (iaxis == jaxis)
-        {
-            sum += (RAB * RAB - 3 * std::pow(RA(iaxis) - RB(iaxis), 2.0)) / std::pow(RAB, 5.0);
-        }
-        else
-        {
-            sum -= 3 * (RA(iaxis) - RB(iaxis)) * (RA(jaxis) - RB(jaxis)) / std::pow(RAB, 5.0);
-        }
-        sum *= ZA * ZB;
+    if (iatom != jatom) {
+        const double RAB = inter_atomic_distance(iatom,jatom);
+        if (iaxis==jaxis) {
+            sum+=(RAB*RAB - 3*std::pow(RA(iaxis)-RB(iaxis),2.0))/std::pow(RAB,5.0);
+        } else {
+            sum-=3*(RA(iaxis)-RB(iaxis))*(RA(jaxis)-RB(jaxis)) /std::pow(RAB,5.0);
+        }
+        sum*=ZA*ZB;
     }
 
     // second term is (for A==B, i.e. iatom==jatom):
     // \sum_{C\neq A}\frac{\partial^2}{\partial X_A\partial X_B}Z_AZ_B\frac{Z_CZ_B}{R_{AC}}
-    if (iatom == jatom)
-    {
-        for (unsigned int katom = 0; katom < atoms.size(); ++katom)
-        {
-            double RAC = inter_atomic_distance(iatom, katom);
+    if (iatom==jatom) {
+        for (unsigned int katom=0; katom<atoms.size(); ++katom) {
+            double RAC = inter_atomic_distance(iatom,katom);
             Tensor<double> RC(3);
-            RC(0l) = atoms[katom].x;
-            RC(1) = atoms[katom].y;
-            RC(2) = atoms[katom].z;
-            const unsigned int ZC = atoms[katom].atomic_number;
-
-            if (katom != (unsigned int)(iatom))
-            {
-                if (iaxis == jaxis)
-                {
-                    sum -= ZA * ZC * (RAC * RAC - 3.0 * std::pow(RA(iaxis) - RC(iaxis), 2.0)) / std::pow(RAC, 5.0);
+            RC(0l)=atoms[katom].x; RC(1)=atoms[katom].y; RC(2)=atoms[katom].z;
+            const unsigned int ZC=atoms[katom].atomic_number;
+
+            if (katom != (unsigned int)(iatom)) {
+                if (iaxis==jaxis) {
+                    sum-=ZA*ZC*(RAC*RAC - 3.0*std::pow(RA(iaxis)-RC(iaxis),2.0))/std::pow(RAC,5.0);
+                } else {
+                    sum+=ZA*ZC*3.0*(RA(iaxis)-RC(iaxis))*(RA(jaxis)-RC(jaxis)) /std::pow(RAC,5.0);
                 }
-                else
-                {
-                    sum += ZA * ZC * 3.0 * (RA(iaxis) - RC(iaxis)) * (RA(jaxis) - RC(jaxis)) / std::pow(RAC, 5.0);
-                }
+
             }
         }
     }
     return sum;
 }
 
-double Molecule::smallest_length_scale() const
-{
+
+double Molecule::smallest_length_scale() const {
     double rcmax = 0.0;
-    for (unsigned int i = 0; i < atoms.size(); ++i)
-    {
-        rcmax = std::max(rcmax, rcut[i]);
-    }
-    return 1.0 / rcmax;
-}
+    for (unsigned int i=0; i<atoms.size(); ++i) {
+        rcmax = std::max(rcmax,rcut[i]);
+    }
+    return 1.0/rcmax;
+}
+
 
 /// Moves the center of nuclear charge to the origin
-void Molecule::center()
-{
-    double xx = 0.0, yy = 0.0, zz = 0.0, qq = 0.0;
-    for (unsigned int i = 0; i < atoms.size(); ++i)
-    {
-        xx += atoms[i].x * atoms[i].q;
-        yy += atoms[i].y * atoms[i].q;
-        zz += atoms[i].z * atoms[i].q;
+void Molecule::center() {
+    double xx=0.0, yy=0.0, zz=0.0, qq=0.0;
+    for (unsigned int i=0; i<atoms.size(); ++i) {
+        xx += atoms[i].x*atoms[i].q;
+        yy += atoms[i].y*atoms[i].q;
+        zz += atoms[i].z*atoms[i].q;
         qq += atoms[i].q;
     }
     xx /= qq;
     yy /= qq;
     zz /= qq;
     Tensor<double> translation(3);
-    translation(0l) = -xx;
-    translation(1l) = -yy;
-    translation(2l) = -zz;
+    translation(0l)=-xx;
+    translation(1l)=-yy;
+    translation(2l)=-zz;
     translate(translation);
 }
 
 /// translate the molecule
-void Molecule::translate(const Tensor<double> &translation)
-{
-    for (unsigned int i = 0; i < atoms.size(); ++i)
-    {
+ void Molecule::translate(const Tensor<double>& translation) {
+    for (unsigned int i=0; i<atoms.size(); ++i) {
         atoms[i].x += translation(0l);
         atoms[i].y += translation(1l);
         atoms[i].z += translation(2l);
@@ -637,107 +513,89 @@
 }
 
 /// Apply to (x,y,z) a C2 rotation about an axis thru the origin and (xaxis,yaxis,zaxis)
-static void apply_c2(double xaxis, double yaxis, double zaxis, double &x, double &y, double &z)
-{
-    double raxissq = xaxis * xaxis + yaxis * yaxis + zaxis * zaxis;
-    double dx = x * xaxis * xaxis / raxissq;
-    double dy = y * yaxis * yaxis / raxissq;
-    double dz = z * zaxis * zaxis / raxissq;
-
-    x = 2.0 * dx - x;
-    y = 2.0 * dy - y;
-    z = 2.0 * dz - z;
+static void apply_c2(double xaxis, double yaxis, double zaxis, double& x, double& y, double& z) {
+    double raxissq = xaxis*xaxis + yaxis*yaxis + zaxis*zaxis;
+    double dx = x*xaxis*xaxis/raxissq;
+    double dy = y*yaxis*yaxis/raxissq;
+    double dz = z*zaxis*zaxis/raxissq;
+
+    x = 2.0*dx - x;
+    y = 2.0*dy - y;
+    z = 2.0*dz - z;
 }
 
 /// Apply to (x,y,z) a reflection through a plane containing the origin with normal (xaxis,yaxis,zaxis)
-static void apply_sigma(double xaxis, double yaxis, double zaxis, double &x, double &y, double &z)
-{
-    double raxissq = xaxis * xaxis + yaxis * yaxis + zaxis * zaxis;
-    double dx = x * xaxis * xaxis / raxissq;
-    double dy = y * yaxis * yaxis / raxissq;
-    double dz = z * zaxis * zaxis / raxissq;
-
-    x = x - 2.0 * dx;
-    y = y - 2.0 * dy;
-    z = z - 2.0 * dz;
-}
-
-static void apply_inverse(double xjunk, double yjunk, double zjunk, double &x, double &y, double &z)
-{
+static void apply_sigma(double xaxis, double yaxis, double zaxis, double& x, double& y, double& z) {
+    double raxissq = xaxis*xaxis + yaxis*yaxis + zaxis*zaxis;
+    double dx = x*xaxis*xaxis/raxissq;
+    double dy = y*yaxis*yaxis/raxissq;
+    double dz = z*zaxis*zaxis/raxissq;
+
+    x = x - 2.0*dx;
+    y = y - 2.0*dy;
+    z = z - 2.0*dz;
+}
+
+static void apply_inverse(double xjunk, double yjunk, double zjunk, double& x, double& y, double& z) {
     x = -x;
     y = -y;
     z = -z;
 }
 
 template <typename opT>
-bool Molecule::test_for_op(double xaxis, double yaxis, double zaxis, opT op) const
-{
+bool Molecule::test_for_op(double xaxis, double yaxis, double zaxis, opT op) const {
     const double symtol = 1e-2;
-    for (unsigned int i = 0; i < atoms.size(); ++i)
-    {
-        double x = atoms[i].x, y = atoms[i].y, z = atoms[i].z;
+    for (unsigned int i=0; i<atoms.size(); ++i) {
+        double x=atoms[i].x, y=atoms[i].y, z=atoms[i].z;
         op(xaxis, yaxis, zaxis, x, y, z);
         bool found = false;
-        for (unsigned int j = 0; j < atoms.size(); ++j)
-        {
+        for (unsigned int j=0; j<atoms.size(); ++j) {
             double r = distance(x, y, z, atoms[j].x, atoms[j].y, atoms[j].z);
-            if (r < symtol)
-            {
+            if (r < symtol) {
                 found = true;
                 break;
             }
         }
-        if (!found)
-            return false;
+        if (!found) return false;
     }
     return true;
 }
 
-bool Molecule::test_for_c2(double xaxis, double yaxis, double zaxis) const
-{
+bool Molecule::test_for_c2(double xaxis, double yaxis, double zaxis) const {
     return test_for_op(xaxis, yaxis, zaxis, apply_c2);
 }
 
-bool Molecule::test_for_sigma(double xaxis, double yaxis, double zaxis) const
-{
+bool Molecule::test_for_sigma(double xaxis, double yaxis, double zaxis) const {
     return test_for_op(xaxis, yaxis, zaxis, apply_sigma);
 }
 
-bool Molecule::test_for_inverse() const
-{
+bool Molecule::test_for_inverse() const {
     return test_for_op(0.0, 0.0, 0.0, apply_inverse);
 }
 
-void Molecule::swapaxes(int ix, int iy)
-{
-    for (unsigned int i = 0; i < atoms.size(); ++i)
-    {
+void Molecule::swapaxes(int ix, int iy) {
+    for (unsigned int i=0; i<atoms.size(); ++i) {
         double r[3] = {atoms[i].x, atoms[i].y, atoms[i].z};
-        std::swap(r[ix], r[iy]);
-        atoms[i].x = r[0];
-        atoms[i].y = r[1];
-        atoms[i].z = r[2];
+        std::swap(r[ix],r[iy]);
+        atoms[i].x=r[0]; atoms[i].y=r[1]; atoms[i].z=r[2];
     }
 
     // field rotation
     double r[3] = {field[0], field[1], field[2]};
-    std::swap(r[ix], r[iy]);
-    field[0] = r[0];
-    field[1] = r[1];
-    field[2] = r[2];
-}
-
-void Molecule::identify_point_group()
-{
+    std::swap(r[ix],r[iy]);
+    field[0]=r[0]; field[1]=r[1]; field[2]=r[2];
+}
+
+void Molecule::identify_point_group() {
     // C2 axes must be along the Cartesian axes and
     // mirror planes must be orthogonal to them
 
-    bool x_is_c2 = test_for_c2(1.0, 0.0, 0.0);
-    bool y_is_c2 = test_for_c2(0.0, 1.0, 0.0);
-    bool z_is_c2 = test_for_c2(0.0, 0.0, 1.0);
-    bool xy_is_sigma = test_for_sigma(0.0, 0.0, 1.0);
-    bool xz_is_sigma = test_for_sigma(0.0, 1.0, 0.0);
-    bool yz_is_sigma = test_for_sigma(1.0, 0.0, 0.0);
+    bool x_is_c2 = test_for_c2(1.0,0.0,0.0);
+    bool y_is_c2 = test_for_c2(0.0,1.0,0.0);
+    bool z_is_c2 = test_for_c2(0.0,0.0,1.0);
+    bool xy_is_sigma = test_for_sigma(0.0,0.0,1.0);
+    bool xz_is_sigma = test_for_sigma(0.0,1.0,0.0);
+    bool yz_is_sigma = test_for_sigma(1.0,0.0,0.0);
     bool inverse = test_for_inverse();
 
     /*
@@ -758,114 +616,90 @@
     int nsi = int(xy_is_sigma) + int(xz_is_sigma) + int(yz_is_sigma);
 
     std::string pointgroup;
-    if (inverse && nc2 == 0 && nsi == 0)
-    {
+    if (inverse && nc2==0 && nsi==0) {
         pointgroup = "Ci";
     }
-    else if (inverse && nc2 == 1 && nsi == 1)
-    {
+    else if (inverse && nc2==1 && nsi==1) {
         pointgroup = "C2h";
-        if (x_is_c2)
-            swapaxes(0, 2);
-        if (y_is_c2)
-            swapaxes(1, 2);
-    }
-    else if (inverse && nc2 == 3 && nsi == 3)
-    {
+        if (x_is_c2) swapaxes(0,2);
+        if (y_is_c2) swapaxes(1,2);
+    }
+    else if (inverse && nc2==3 && nsi==3) {
         pointgroup = "D2h";
     }
-    else if (!inverse && nc2 == 0 && nsi == 0)
-    {
+    else if (!inverse && nc2==0 && nsi==0) {
         pointgroup = "C1";
     }
-    else if (!inverse && nc2 == 0 && nsi == 1)
-    {
+    else if (!inverse && nc2==0 && nsi==1) {
         pointgroup = "Cs";
-        if (xz_is_sigma)
-            swapaxes(1, 2);
-        if (yz_is_sigma)
-            swapaxes(0, 2);
-    }
-    else if (!inverse && nc2 == 1 && nsi == 0)
-    {
+        if (xz_is_sigma) swapaxes(1,2);
+        if (yz_is_sigma) swapaxes(0,2);
+    }
+    else if (!inverse && nc2==1 && nsi==0) {
         pointgroup = "C2";
-        if (x_is_c2)
-            swapaxes(0, 2);
-        if (y_is_c2)
-            swapaxes(1, 2);
-    }
-    else if (!inverse && nc2 == 1 && nsi == 2)
-    {
+        if (x_is_c2) swapaxes(0,2);
+        if (y_is_c2) swapaxes(1,2);
+    }
+    else if (!inverse && nc2==1 && nsi==2) {
         pointgroup = "C2v";
-        if (x_is_c2)
-            swapaxes(0, 2);
-        if (y_is_c2)
-            swapaxes(1, 2);
-    }
-    else if (!inverse && nc2 == 3 && nsi == 0)
-    {
+        if (x_is_c2) swapaxes(0,2);
+        if (y_is_c2) swapaxes(1,2);
+    }
+    else if (!inverse && nc2==3 && nsi==0) {
         pointgroup = "D2";
     }
-    else
-    {
+    else {
         madness::print("Not-quite-symmetric geometry (clean up to fix), will assume C1");
         pointgroup = "C1";
     }
 
-    //    madness::print("\n The point group is", pointgroup);
+//    madness::print("\n The point group is", pointgroup);
     // assign to member variable
     pointgroup_ = pointgroup;
 }
 
 /// compute the center of mass
-Tensor<double> Molecule::center_of_mass() const
-{
+Tensor<double> Molecule::center_of_mass() const {
     Tensor<double> com(3);
-    double xx = 0.0, yy = 0.0, zz = 0.0, qq = 0.0;
-    for (unsigned int i = 0; i < natom(); ++i)
-    {
-        xx += get_atom(i).x * get_atom(i).mass;
-        yy += get_atom(i).y * get_atom(i).mass;
-        zz += get_atom(i).z * get_atom(i).mass;
+    double xx=0.0, yy=0.0, zz=0.0, qq=0.0;
+    for (unsigned int i=0; i<natom(); ++i) {
+        xx += get_atom(i).x*get_atom(i).mass;
+        yy += get_atom(i).y*get_atom(i).mass;
+        zz += get_atom(i).z*get_atom(i).mass;
         qq += get_atom(i).mass;
     }
-    com(0l) = xx / qq;
-    com(1l) = yy / qq;
-    com(2l) = zz / qq;
+    com(0l)=xx/qq;
+    com(1l)=yy/qq;
+    com(2l)=zz/qq;
     return com;
 }
 
 // Align molecule with axes of inertia
-Tensor<double> Molecule::moment_of_inertia() const
-{
-    madness::Tensor<double> I(3L, 3L);
-    for (unsigned int i = 0; i < atoms.size(); ++i)
-    {
+Tensor<double> Molecule::moment_of_inertia() const {
+    madness::Tensor<double> I(3L,3L);
+    for (unsigned int i=0; i<atoms.size(); ++i) {
         double q = atoms[i].mass, x[3] = {atoms[i].x, atoms[i].y, atoms[i].z};
-        for (int j = 0; j < 3; ++j)
-        {
-            I(j, j) += q * (x[0] * x[0] + x[1] * x[1] + x[2] * x[2]);
-            for (int k = 0; k < 3; ++k)
-                I(j, k) -= q * x[j] * x[k];
+        for (int j=0; j<3; ++j) {
+            I(j,j)+=q*(x[0]*x[0] + x[1]*x[1] + x[2]*x[2]);
+            for (int k=0; k<3; ++k)
+                I(j,k) -= q*x[j]*x[k];
         }
     }
     return I;
 }
 
 /// Centers and orients the molecule in a standard manner
-void Molecule::orient(bool verbose)
-{
+void Molecule::orient(bool verbose) {
 
     center();
 
     // Align molecule with axes of charge inertia
-    madness::Tensor<double> I(3L, 3L);
-    for (unsigned int i = 0; i < atoms.size(); ++i)
-    {
+    madness::Tensor<double> I(3L,3L);
+    for (unsigned int i=0; i<atoms.size(); ++i) {
         double q = atoms[i].atomic_number, x[3] = {atoms[i].x, atoms[i].y, atoms[i].z};
-        for (int j = 0; j < 3; ++j)
-            for (int k = 0; k < 3; ++k)
-                I(j, k) += q * x[j] * x[k];
+        for (int j=0; j<3; ++j)
+            for (int k=0; k<3; ++k)
+                I(j,k) += q*x[j]*x[k];
     }
     madness::Tensor<double> U, e;
     madness::syev(I, U, e);
@@ -877,30 +711,25 @@
     // rotate the molecule and the external field
     rotate(U);
 
-    if (verbose)
-    {
-        // Try to resolve degenerate rotations
-        double symtol = 1e-2;
-        if (fabs(e[0] - e[1]) < symtol && fabs(e[1] - e[2]) < symtol)
-        {
-            madness::print("Cubic point group");
-        }
-        else if (fabs(e[0] - e[1]) < symtol)
-        {
-            madness::print("XY degenerate");
-        }
-        else if (fabs(e[0] - e[2]) < symtol)
-        {
-            madness::print("XZ degenerate");
-        }
-        else if (fabs(e[1] - e[2]) < symtol)
-        {
-            madness::print("YZ degenerate");
-        }
-        else
-        {
-            madness::print("Abelian pointgroup");
-        }
+
+    if (verbose) {
+		// Try to resolve degenerate rotations
+		double symtol = 1e-2;
+		if (fabs(e[0]-e[1])<symtol && fabs(e[1]-e[2])<symtol) {
+			madness::print("Cubic point group");
+		}
+		else if (fabs(e[0]-e[1])<symtol) {
+			madness::print("XY degenerate");
+		}
+		else if (fabs(e[0]-e[2])<symtol) {
+			madness::print("XZ degenerate");
+		}
+		else if (fabs(e[1]-e[2])<symtol) {
+			madness::print("YZ degenerate");
+		}
+		else {
+			madness::print("Abelian pointgroup");
+		}
     }
 
     // Now hopefully have mirror planes and C2 axes correctly oriented
@@ -912,20 +741,15 @@
 /// rotates the molecule and the external field
 
 /// @param[in]  D   the rotation matrix
-void Molecule::rotate(const Tensor<double> &D)
-{
+void Molecule::rotate(const Tensor<double>& D) {
     madness::Tensor<double> r(3L), rU;
-    for (unsigned int i = 0; i < atoms.size(); ++i)
-    {
-        r[0] = atoms[i].x;
-        r[1] = atoms[i].y, r[2] = atoms[i].z;
-        rU = inner(r, D);
-        atoms[i].x = rU[0];
-        atoms[i].y = rU[1];
-        atoms[i].z = rU[2];
+    for (unsigned int i=0; i<atoms.size(); ++i) {
+        r[0]=atoms[i].x; r[1]=atoms[i].y, r[2]= atoms[i].z;
+        rU = inner(r,D);
+        atoms[i].x=rU[0]; atoms[i].y=rU[1]; atoms[i].z=rU[2];
     }
     // field rotation
-    rU = inner(field, D);
+    rU = inner(field,D);
     field[0] = rU[0];
     field[1] = rU[1];
     field[2] = rU[2];
@@ -934,11 +758,9 @@
 /// Returns the half width of the bounding cube
 
 /// The molecule will be contained in the cube [-L,+L].
-double Molecule::bounding_cube() const
-{
+double Molecule::bounding_cube() const {
     double L = 0.0;
-    for (unsigned int i = 0; i < atoms.size(); ++i)
-    {
+    for (unsigned int i=0; i<atoms.size(); ++i) {
         L = std::max(L, fabs(atoms[i].x));
         L = std::max(L, fabs(atoms[i].y));
         L = std::max(L, fabs(atoms[i].z));
@@ -946,32 +768,26 @@
     return L;
 }
 
-double Molecule::total_nuclear_charge() const
-{
+double Molecule::total_nuclear_charge() const {
     double sum = 0.0;
-    for (unsigned int i = 0; i < atoms.size(); ++i)
-    {
+    for (unsigned int i=0; i<atoms.size(); ++i) {
         sum += atoms[i].q;
     }
     return sum;
 }
 //Nuclear charge density of the molecule
-double Molecule::mol_nuclear_charge_density(double x, double y, double z) const
-{
-    // Only one atom will contribute due to the short range of the nuclear
-    // charge density
-    for (unsigned int i = 0; i < atoms.size(); i++)
-    {
-        double r = distance(x, y, z, atoms[i].x, atoms[i].y, atoms[i].z) * rcut[i];
-        if (r < 6.0)
-        {
-            return atoms[i].atomic_number * smoothed_density(r) * rcut[i] * rcut[i] * rcut[i];
-        }
-    }
-    return 0.0;
-}
-double Molecule::nuclear_attraction_potential(double x, double y, double z) const
-{
+double Molecule::mol_nuclear_charge_density(double x, double y, double z) const {
+    // Only one atom will contribute due to the short range of the nuclear            
+    // charge density                                                                                                                                        
+    for (unsigned int i=0; i<atoms.size(); i++) {
+        double r = distance(x, y, z, atoms[i].x, atoms[i].y, atoms[i].z)*rcut[i];
+        if (r < 6.0) {
+            return atoms[i].atomic_number*smoothed_density(r)*rcut[i]*rcut[i]*rcut[i];
+        }
+    }
+    return  0.0;
+}
+double Molecule::nuclear_attraction_potential(double x, double y, double z) const {
     // This is very inefficient since it scales as O(ngrid*natom)
     // ... we can easily make an O(natom) version using
     // the integral operator and sparse projection of an effective
@@ -980,15 +796,13 @@
     // essentially free.
 
     double sum = 0.0;
-    for (unsigned int i = 0; i < atoms.size(); ++i)
-    {
+    for (unsigned int i=0; i<atoms.size(); ++i) {
         //make sure this isn't a pseudo-atom
-        if (atoms[i].pseudo_atom)
-            continue;
+        if (atoms[i].pseudo_atom) continue;
 
         double r = distance(atoms[i].x, atoms[i].y, atoms[i].z, x, y, z);
         //sum -= atoms[i].q/(r+1e-8);
-        sum -= atoms[i].q * smoothed_potential(r * rcut[i]) * rcut[i];
+        sum -= atoms[i].q * smoothed_potential(r*rcut[i])*rcut[i];
     }
 
     // field contribution
@@ -998,30 +812,25 @@
 }
 
 double Molecule::atomic_attraction_potential(int iatom, double x, double y,
-                                             double z) const
-{
+        double z) const {
 
     //make sure this isn't a pseudo-atom
-    if (atoms[iatom].pseudo_atom)
-        return 0.0;
+    if (atoms[iatom].pseudo_atom) return 0.0;
 
     double r = distance(atoms[iatom].x, atoms[iatom].y, atoms[iatom].z, x, y, z);
-    double sum = -atoms[iatom].q * smoothed_potential(r * rcut[iatom]) * rcut[iatom];
+    double sum =- atoms[iatom].q * smoothed_potential(r*rcut[iatom])*rcut[iatom];
 
     return sum;
 }
 
-double Molecule::nuclear_attraction_potential_derivative(int atom, int axis, double x, double y, double z) const
-{
+
+double Molecule::nuclear_attraction_potential_derivative(int atom, int axis, double x, double y, double z) const {
     double r = distance(atoms[atom].x, atoms[atom].y, atoms[atom].z, x, y, z);
     double rc = rcut[atom];
     double coord;
-    if (axis == 0)
-        coord = x - atoms[atom].x;
-    else if (axis == 1)
-        coord = y - atoms[atom].y;
-    else
-        coord = z - atoms[atom].z;
+    if (axis == 0) coord = x-atoms[atom].x;
+    else if (axis == 1) coord = y-atoms[atom].y;
+    else coord = z-atoms[atom].z;
 
     //double q = atoms[atom].q;
     //if (core_pot.is_defined(atoms[atom].atomic_number)) {
@@ -1047,102 +856,89 @@
 ///      \frac{\partial^2 r}{\partial X_i \partial X_j}\right)
 /// \f]
 double Molecule::nuclear_attraction_potential_second_derivative(int atom,
-                                                                int iaxis, int jaxis, double x, double y, double z) const
-{
-
-    const Vector<double, 3> rr = {x - atoms[atom].x, y - atoms[atom].y, z - atoms[atom].z};
+        int iaxis, int jaxis, double x, double y, double z) const {
+
+    const Vector<double,3> rr={x-atoms[atom].x,y-atoms[atom].y,z-atoms[atom].z};
     double r = rr.normf();
     double rc = rcut[atom];
 
-    double u = smoothed_potential(r * rc) * rc;
-    double d2u = d2smoothed_potential(r * rc) * (rc * rc * rc);
-    //    double rreg=r+1.e-5;
-    //    double rinv=1./(rreg);
-    //    double r3inv = 1.0/(rreg * rreg* rreg);
-    double rinv = u;
-    double r3inv = 0.5 * d2u;
-
-    double di = rr[iaxis] * rinv;
-    double dj = rr[jaxis] * rinv;
-    double term1 = 3.0 * r3inv * di * dj;
-
-    //    double term2=-di*dj*r3inv;
-    //    if (iaxis==jaxis) term2+=rinv;
-
-    double result = -atoms[atom].q * (term1);
-    if (iaxis == jaxis)
-        return 0.0;
+    double u=smoothed_potential(r*rc)*rc;
+    double d2u=d2smoothed_potential(r * rc) * (rc * rc * rc);
+//    double rreg=r+1.e-5;
+//    double rinv=1./(rreg);
+//    double r3inv = 1.0/(rreg * rreg* rreg);
+    double rinv=u;
+    double r3inv = 0.5*d2u;
+
+    double di=rr[iaxis]*rinv;
+    double dj=rr[jaxis]*rinv;
+    double term1=3.0*r3inv*di*dj;
+
+//    double term2=-di*dj*r3inv;
+//    if (iaxis==jaxis) term2+=rinv;
+
+    double result=-atoms[atom].q * (term1);
+    if (iaxis==jaxis) return 0.0;
     return result;
-}
-
-double Molecule::nuclear_charge_density(double x, double y, double z) const
-{
-    // Only one atom will contribute due to the short range of the nuclear charge density
-
-    for (unsigned int i = 0; i < atoms.size(); i++)
-    {
-        double rsq = distance_sq(atoms[i].x, atoms[i].y, atoms[i].z, x, y, z) * rcut[i] * rcut[i];
-        if (rsq < 36.0)
-        {
-            double r = sqrt(rsq);
-            return atoms[i].q * smoothed_density(r) * rcut[i] * rcut[i] * rcut[i];
-        }
-    }
-    return 0.0;
-}
-
-unsigned int Molecule::n_core_orb_all() const
-{
+
+}
+
+
+double Molecule::nuclear_charge_density(double x, double y, double z) const {
+  // Only one atom will contribute due to the short range of the nuclear charge density
+
+  for (unsigned int i=0; i<atoms.size(); i++) {
+      double rsq = distance_sq(atoms[i].x, atoms[i].y, atoms[i].z, x, y, z)*rcut[i]*rcut[i];
+      if (rsq < 36.0) {
+          double r = sqrt(rsq);
+          return atoms[i].q * smoothed_density(r)*rcut[i]*rcut[i]*rcut[i];
+      }
+  }
+  return 0.0;
+}
+
+
+unsigned int Molecule::n_core_orb_all() const {
     int natom = atoms.size();
     unsigned int sum = 0;
 
-    for (int i = 0; i < natom; ++i)
-    {
+    for (int i=0; i<natom; ++i) {
         unsigned int atn = atoms[i].atomic_number;
-        if (core_pot.is_defined(atn))
-            sum += core_pot.n_core_orb(atn);
+        if (core_pot.is_defined(atn)) sum += core_pot.n_core_orb(atn);
     }
 
     return sum;
 }
 
-double Molecule::core_eval(int atom, unsigned int core, int m, double x, double y, double z) const
-{
+double Molecule::core_eval(int atom, unsigned int core, int m, double x, double y, double z) const {
     unsigned int atn = atoms[atom].atomic_number;
     double xx = x - atoms[atom].x;
     double yy = y - atoms[atom].y;
     double zz = z - atoms[atom].z;
-    double rsq = xx * xx + yy * yy + zz * zz;
+    double rsq = xx*xx + yy*yy + zz*zz;
     return core_pot.core_eval(atn, core, m, rsq, xx, yy, zz);
 }
 
-double Molecule::core_derivative(int atom, int axis, unsigned int core, int m, double x, double y, double z) const
-{
+double Molecule::core_derivative(int atom, int axis, unsigned int core, int m, double x, double y, double z) const {
     unsigned int atn = atoms[atom].atomic_number;
     double xx = x - atoms[atom].x;
     double yy = y - atoms[atom].y;
     double zz = z - atoms[atom].z;
-    double rsq = xx * xx + yy * yy + zz * zz;
+    double rsq = xx*xx + yy*yy + zz*zz;
     double xi;
-    if (axis == 0)
-        xi = xx;
-    else if (axis == 1)
-        xi = yy;
-    else
-        xi = zz;
+    if (axis == 0) xi = xx;
+    else if (axis == 1) xi = yy;
+    else xi = zz;
     return core_pot.core_derivative(atn, core, m, axis, xi, rsq, xx, yy, zz);
 }
 
-double Molecule::molecular_core_potential(double x, double y, double z) const
-{
+double Molecule::molecular_core_potential(double x, double y, double z) const {
     int natom = atoms.size();
     double sum = 0.0;
 
-    for (int i = 0; i < natom; ++i)
-    {
+    for (int i=0; i<natom; ++i) {
         unsigned int atn = atoms[i].atomic_number;
-        if (core_pot.is_defined(atn))
-        {
+        if (core_pot.is_defined(atn)) {
             double r = distance(atoms[i].x, atoms[i].y, atoms[i].z, x, y, z);
             sum += core_pot.potential(atn, r);
         }
@@ -1151,32 +947,25 @@
     return sum;
 }
 
-double Molecule::core_potential_derivative(int atom, int axis, double x, double y, double z) const
-{
+double Molecule::core_potential_derivative(int atom, int axis, double x, double y, double z) const {
     int natom = atoms.size();
-    if (natom <= atom)
-        return 0.0;
+    if (natom <= atom) return 0.0;
 
     unsigned int atn = atoms[atom].atomic_number;
     //if (!core_pot.is_defined(atn)) return 0.0;
 
     double xi;
-    if (axis == 0)
-        xi = x - atoms[atom].x;
-    else if (axis == 1)
-        xi = y - atoms[atom].y;
-    else
-        xi = z - atoms[atom].z;
+    if (axis == 0) xi = x-atoms[atom].x;
+    else if (axis == 1) xi = y-atoms[atom].y;
+    else xi = z-atoms[atom].z;
     double r = distance(atoms[atom].x, atoms[atom].y, atoms[atom].z, x, y, z);
     return core_pot.potential_derivative(atn, xi, r);
 }
 
-void Molecule::read_core_file(const std::string &filename)
-{
+void Molecule::read_core_file(const std::string& filename) {
     std::set<unsigned int> atomset;
     int natom = atoms.size();
-    for (int i = 0; i < natom; ++i)
-    {
+    for (int i=0; i<natom; ++i) {
         if (atomset.count(atoms[i].atomic_number) == 0)
             atomset.insert(atoms[i].atomic_number);
     }
@@ -1186,19 +975,16 @@
     //return;
 
     // rcut update
-    for (int i = 0; i < natom; ++i)
-    {
+    for (int i=0; i<natom; ++i) {
         unsigned int atn = atoms[i].atomic_number;
-        if (core_pot.is_defined(atn))
-        {
+        if (core_pot.is_defined(atn)) {
             double q = atoms[i].q - core_pot.n_core_orb(atn) * 2;
-            if (q == 0.0)
-            {
+            if (q == 0.0) {
                 rcut[i] = 1.0;
                 continue;
             }
             double r = rcut[i];
-            rcut[i] = 1.0 / smoothing_parameter(q, eprec);
+            rcut[i] = 1.0/smoothing_parameter(q, eprec);
             //rcut[i] = 1.0/smoothing_parameter(q, 1.0);
             madness::print("rcut update", i, r, "to", rcut[i]);
         }
@@ -1207,4 +993,4 @@
     return;
 }
 
-} // namespace madness+}