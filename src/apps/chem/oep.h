/*
 * oep.h
 *
 *  Created on: Nov 6, 2019
 *      Author: fbischoff
 */

#ifndef SRC_APPS_CHEM_OEP_H_
#define SRC_APPS_CHEM_OEP_H_



#include <chem/nemo.h>
#include <chem/SCFOperators.h>
#include <chem/projector.h>

using namespace madness;
namespace madness {

/// Class to compute terms of the potential
struct divide_add_interpolate {

	double thresh_high=1.e-5;
	double thresh_low=1.e-7;
	double eps_regularize=1.e-8;
	double log_high, log_low;
	bool square_denominator=false;

	divide_add_interpolate(double hi, double lo, double eps_regularize) :
		thresh_high(hi), thresh_low(lo), eps_regularize(eps_regularize),
			log_high(log10(thresh_high)), log_low(log10(thresh_low)) {}

    std::size_t get_result_size() const {
    	return 1;
    }

	/// @param[in]	t	vector containing: oep, refdensity, longrange
    /// @return		(num1/denom1 - num2/denom2) * mask + (1-mask)*longrange
	std::vector<Tensor<double> > operator()(const Key<3> & key,
			const std::vector<Tensor<double> >& t) const {

		const Tensor<double>& refdens=t[0];
		const Tensor<double>& num1=t[1];
		const Tensor<double>& denom1=t[2];
		const Tensor<double>& num2=t[3];
		const Tensor<double>& denom2=t[4];
		const Tensor<double>& longrange=t[5];

    	// set 1 if above munge interval (dens > thresh_high) or 0 if below munge interval (dens < thresh_low)
    	// interpolate inbetween with logarithmic form of (r - lo)/(hi - lo) because this yields near linear behavior
    	Tensor<double> U = copy(refdens); // copy refdens in oder to have the same dimension in the tensor
    	U.fill(1.0); // start with a fuction that is 1.0 everywhere
        ITERATOR(
            U,
			double r = refdens(IND);
        	double result=num1(IND)/(denom1(IND)+eps_regularize)
        			- num2(IND)/(denom2(IND)+eps_regularize);
        	if (square_denominator) result=num1(IND)/(denom1(IND)*denom1(IND)+eps_regularize)
        			- num2(IND)/(denom2(IND)*denom2(IND)+eps_regularize);
            if (r > thresh_high) {
            	U(IND) = result;
            } else if (r < thresh_low) {
            	U(IND) = longrange(IND);
            } else {
            	// mask = 1 if refdens>hi, 0 if refdens < lo, interpolate in between
            	double mask=(log10(refdens(IND)) - log_low)/(log_high - log_low);
            	U(IND)=mask*result + (1.0-mask)*longrange(IND);
            }
        );
        return std::vector<Tensor<double> > (1,U);
	}
};

/// TODO:
///  - change algorithm to handle localized orbitals
///  - do not recompute the OEP potentials that don't depend on the orbital energies/Fock matrix elements
///  - do not recompute the HF contributions to the OEP potentials
///  - think about the long-range part of the Slater potential (or medium-range)
class OEP_Parameters : public QCCalculationParametersBase {
public:
	OEP_Parameters(World& world, std::string inputfile) {

		initialize<std::string>("model","dcep","comment on this",{"oaep","ocep","dcep","mrks"});
		initialize<unsigned int>("maxiter",150,"maximum number of iterations in OEP algorithm");
		initialize<double>("levelshift",0.0,"shift occupied orbital energies in the BSH operator");
//		initialize<double>("conv_threshold",1.e-5,"comment on this");
		initialize<double>("density_threshold_high",1.e-6,"comment on this");
		initialize<double>("density_threshold_low",1.e-8,"comment on this");
		initialize<double>("density_threshold_inv",1.e-9,"comment on this");
		initialize<std::vector<double> >("kain_param",{1.0e-8, 3.0},"comment on this");

//		std::vector<bool> oep_model = {false, false, false, false};
		initialize<unsigned int>("saving_amount",0,"choose level 0, 1, 2 or 3 for saving functions");
		initialize<unsigned int>("save_iter_orbs",0,"if > 0 save all orbitals every ... iterations (needs a lot of storage!");
		initialize<unsigned int>("save_iter_density",0,"if > 0 save KS density every ... iterations");
		initialize<unsigned int>("save_iter_IKS",0,"if > 0 save IKS every ... iterations");
		initialize<unsigned int>("save_iter_kin_tot_KS",0,"if > 0 save kin_tot_KS every ... iterations");
		initialize<unsigned int>("save_iter_kin_P_KS",0,"if > 0 save kin_P_KS every ... iterations");
		initialize<unsigned int>("save_iter_corrections",0,"if > 0 save OEP correction(s) every ... iterations");
		initialize<unsigned int>("save_iter_effective_potential",0,"if > 0 save effective potential every ... iterations");

		read(world,inputfile,"oep");

	}

	void set_derived_values(const Nemo::NemoCalculationParameters& nparam) {
    	set_derived_value("density_threshold_high",10.0*nparam.econv());
    	set_derived_value("density_threshold_low",0.01*get<double>("density_threshold_high"));
		if (dens_thresh_hi()<dens_thresh_lo()) {
			MADNESS_EXCEPTION("confused thresholds for the long-range transition",1);
		}
    	set_derived_value("density_threshold_inv",0.1*get<double>("density_threshold_low"));

    	if (levelshift()>0.0) {
    		print("levelshift > 0.0 in oep parameters\n\n");
    		MADNESS_EXCEPTION("levelshift > 0.0 in oep parameters",1);
    	}
	}

	// convenience functions
	std::string model() const {return get<std::string>("model");}
	bool is_oaep() const {return (get<std::string>("model")=="oaep");}
	bool is_ocep() const {return (get<std::string>("model")=="ocep");}
	bool is_dcep() const {return (get<std::string>("model")=="dcep");}
	bool is_mrks() const {return (get<std::string>("model")=="mrks");}

	unsigned int maxiter() const {return get<unsigned int>("maxiter");}
	double levelshift() const {return get<double>("levelshift");}
//	double conv_thresh() const {return get<double>("conv_threshold");}
	double dens_thresh_hi() const {return get<double>("density_threshold_high");}
	double dens_thresh_lo() const {return get<double>("density_threshold_low");}
	double dens_thresh_inv() const{return get<double>("density_threshold_inv");}
	unsigned int saving_amount() const {return get<unsigned int>("saving_amount");}

	unsigned int save_iter_orbs               () const {return get<unsigned int>("save_iter_orbs");}
	unsigned int save_iter_density            () const {return get<unsigned int>("save_iter_density");}
	unsigned int save_iter_kin_tot_KS         () const {return get<unsigned int>("save_iter_kin_tot_ks");}
	unsigned int save_iter_kin_P_KS           () const {return get<unsigned int>("save_iter_kin_p_ks");}
	unsigned int save_iter_corrections        () const {return get<unsigned int>("save_iter_corrections");}
	unsigned int save_iter_effective_potential() const {return get<unsigned int>("save_iter_effective_potential");}

	std::vector<double> kain_param() const {return get<std::vector<double> >("kain_param");}

};


class OEP : public Nemo {

private:
	/// returns true if all members of a vector of booleans are true, otherwise false
<<<<<<< HEAD
	bool IsAlltrue(std::vector<bool> vec) const {
		for (int i = 0; i < vec.size(); i++) {
=======
	bool IsAlltrue(std::vector<bool> vec) {
		for (size_t i = 0; i < vec.size(); i++) {
>>>>>>> a2ad8f5a
			if (!vec[i]) return false;
		}
		return true;
	}

	OEP_Parameters oep_param;

public:

	OEP(World& world, const std::shared_ptr<SCF> calc, std::string inputfile)
		: Nemo(world, calc, inputfile), oep_param(world, inputfile) {
		oep_param.set_derived_values(param);
		oep_param.print("oep","end");

	}

    double value(const vecfuncT& HF_nemo, const tensorT& HF_eigvals) {
    	set_protocol(calc->param.econv());
    	solve(HF_nemo,HF_eigvals);
    	return 0.0;
    }

    /// Iterative energy calculation for approximate OEP with EXACT EXCHANGE functional
	/// for other functionals, slater potential must be modified
	/// HF orbitals and eigenvalues are used as the guess here
	/// note that KS_nemo is a reference and changes oep->get_calc()->amo orbitals
	/// same for orbital energies (eigenvalues) KS_eigvals which is oep->get_calc()->aeps
	/// converged if norm, total energy difference and orbital energy differences (if not OAEP) are converged
    void solve(const vecfuncT& HF_nemo, const tensorT& HF_eigvals);

    double iterate(const std::string model, const vecfuncT& HF_nemo, const tensorT& HF_eigvals,
    		vecfuncT& KS_nemo, tensorT& KS_eigvals, real_function_3d& Voep,
			const real_function_3d Vs) const;

    std::tuple<Tensor<double>, vecfuncT> recompute_HF(const vecfuncT& HF_nemo) const;

    /// The following function tests all essential parts of the OEP program qualitatively and some also quantitatively
    void test_oep(const vecfuncT& HF_nemo, const tensorT& HF_eigvals);

    bool need_ocep_correction(const std::string model) const {
    	return (model=="ocep") or (model=="dcep") or (model=="mrks");
    }

    bool need_dcep_correction(const std::string model) const {
    	return (model=="dcep");
    }

    bool need_mrks_correction(const std::string model) const {
    	return (model=="mrks");
    }

    /// get index of HOMO from a given set of orbital energies
    long homo_ind(const tensorT orbens) const {
    	long index;
    	orbens.max(&index); // return value discarded
    	return index;
    }

    /// get difference of HF and KS HOMO energies as HOMO_KS - HOMO_HF
    double homo_diff(const tensorT ev1, const tensorT ev2) const {
    	return ev1(homo_ind(ev1)) - ev2(homo_ind(ev2));
    }

    /// print orbital energies in reverse order with optional shift
    void print_orbens(const tensorT orbens, const double shift = 0.0) const {
		for (long i = orbens.size() - 1; i >= 0; i--) {
			printf(" e%2.2lu = %12.8f Eh\n", i, orbens(i) + shift);
		}
    }

    double compute_and_print_final_energies(const std::string model, const real_function_3d& Voep,
    		const vecfuncT& KS_nemo, const tensorT& KS_eigvals,
			const vecfuncT& HF_nemo, const tensorT& HF_eigvals) const;

    /// compute density from orbitals with ragularization (Bischoff, 2014_1, equation (19))
    real_function_3d compute_density(const vecfuncT& nemo) const {
    	real_function_3d density = 2.0*R_square*dot(world, nemo, nemo); // 2 because closed shell
    	return density;
    }

        /// compute \Delta rho as an indicator for the result's quality
    double compute_delta_rho(const real_function_3d rho_HF, const real_function_3d rho_KS) const {
    	// from Ospadov_2017, equation (26)
    	real_function_3d rho_diff = abs(rho_KS - rho_HF);
    	double Drho = rho_diff.trace();
    	return Drho;
    }

     /// compute Slater potential (Kohut, 2014, equation (15))
    real_function_3d compute_slater_potential(const vecfuncT& nemo) const {

        Exchange<double,3> K(world);
        K.set_parameters(R_square*nemo,nemo,calc->aocc,calc->param.lo());
        const vecfuncT Knemo = K(nemo);
        // 2.0*R_square in numerator and density (rho) cancel out upon division
        real_function_3d numerator = -1.0*dot(world, nemo, Knemo);
        real_function_3d rho = dot(world, nemo, nemo);

        // long-range asymptotic behavior for Slater potential is \int 1/|r-r'| * |phi_HOMO|^2 dr'
        // in order to compute this lra, use Coulomb potential with only HOMO density (= |phi_HOMO|^2)
//        Coulomb J(world);
//        J.reset_poisson_operator_ptr(calc->param.lo(),calc->param.econv());
//        real_function_3d lra = -1.0*J.compute_potential(R_square*square(nemo[homo_ind]));
        Coulomb J(world,this);
        real_function_3d lra=-1.0/(calc->param.nalpha()+calc->param.nbeta())*J.compute_potential(this);
        print("compute long-range part of the Slater potential from the full molecular density");
        if (oep_param.saving_amount() >= 3) save(lra, "lra_slater");

        real_function_3d zero=real_factory_3d(world);
        real_function_3d one=real_factory_3d(world).functor([](const coord_3d& r){return 1.0;});
    	std::vector<real_function_3d> args={R_square*rho,numerator,rho,zero,one,lra};
        refine_to_common_level(world,args);

        divide_add_interpolate op(oep_param.dens_thresh_hi(), oep_param.dens_thresh_lo(),
        		oep_param.dens_thresh_inv());
        real_function_3d VSlater=multi_to_multi_op_values(op,args)[0];
        return VSlater;
    }


    /// compute the total kinetic energy density of equation (6) from Kohut

    /// return without the NCF and factor 2 for closed shell !
    real_function_3d compute_total_kinetic_density(const vecfuncT& nemo) const {

	    // compute tau = 1/2 * sum |\nabla phi_i|^2
	    // = 1/2 * sum {(\nabla R)^2 * nemo_i^2 + 2 * R * nemo_i * (\nabla R) * (\nabla nemo_i)) + R^2 * (\nabla nemo_i)^2}
	    // = 1/2 * R^2 * sum {U1dot * nemo_i^2 + 2 * nemo_i * U1 * (\nabla nemo_i)) + (\nabla nemo_i)^2}

    	// get \nabla R and (\nabla R)^2 via and U1 = -1/R \nabla R and U1dot = (1/R \nabla R)^2
    	const vecfuncT U1 = this->ncf->U1vec();
	    NuclearCorrelationFactor::U1_dot_U1_functor u1_dot_u1(ncf.get());
	    const real_function_3d U1dot = real_factory_3d(world).functor(u1_dot_u1).truncate_on_project();

<<<<<<< HEAD
	    real_function_3d u1u1term=U1dot*dot(world,nemo,nemo);
	    real_function_3d u1dnterm=real_factory_3d(world).compressed();
	    real_function_3d dndnterm=real_factory_3d(world).compressed();

	    for (int idim=0; idim<3; ++idim) {
	    	real_derivative_3d D(world,idim);
	    	if(calc->param.dft_deriv() == "bspline") D.set_bspline1();
	    	vecfuncT nemo_copy=copy(world,nemo);
	    	refine(world,nemo_copy);
	    	std::vector<real_function_3d> dnemo=apply(world,D,nemo_copy);
	    	u1dnterm+=U1[idim]*dot(world,nemo_copy,dnemo);
	    	dndnterm+=dot(world,dnemo,dnemo);
	    }

	    real_function_3d tau=0.5*(u1u1term - 2.0*u1dnterm + dndnterm);
=======
	    // get \nabla nemo
	    std::vector<vecfuncT> grad_nemo(nemo.size());
	    for (size_t i = 0; i < nemo.size(); i++) {
	    	if(calc->param.dft_deriv() == "bspline") grad_nemo[i] = grad_bspline_one(nemo[i]);  // gradient using b-spline
	    	else grad_nemo[i] = grad(nemo[i]);  // default gradient using abgv
	    }

	    // compute tau = 1/2 * sum |phi_i|^2
	    // = 1/2 * sum {(\nabla R)^2 * nemo_i^2 + 2 * R * nemo_i * (\nabla R) * (\nabla nemo_i)) + R^2 * (\nabla nemo_i)^2}
	    // = 1/2 * R^2 * sum {U1dot * nemo_i^2 + 2 * nemo_i * U1 * (\nabla nemo_i)) + (\nabla nemo_i)^2}
	    vecfuncT grad_nemo_squared(nemo.size());
		for (size_t i = 0; i < nemo.size(); i++) {
			grad_nemo_squared[i] = U1dot*square(nemo[i])
								   - 2.0*nemo[i]*dot(world, U1, grad_nemo[i])
								   + dot(world, grad_nemo[i], grad_nemo[i]);
		}
		real_function_3d tau = 0.5*sum(world, grad_nemo_squared); // 1/2 * sum |Nabla nemo|^2 (* 2 because closed shell)
>>>>>>> a2ad8f5a

		return tau;

    }

    /// compute the Pauli kinetic energy density divided by the density tau_P/rho with equation (16) from Ospadov, 2017
    real_function_3d compute_Pauli_kinetic_density(const vecfuncT& nemo) const {

    	// compute the numerator tau_P

	    // get \nabla nemo
	    std::vector<vecfuncT> grad_nemo(nemo.size());
<<<<<<< HEAD
	    for (long i = 0; i < nemo.size(); i++) {
	    	vecfuncT nemo_copy=copy(world,nemo);
	    	refine(world,nemo_copy);

	    	if(calc->param.dft_deriv() == "bspline") grad_nemo[i] = grad_bspline_one(nemo_copy[i]);  // gradient using b-spline
	    	else grad_nemo[i] = grad(nemo_copy[i]);  // default gradient using abgv
=======
	    for (size_t i = 0; i < nemo.size(); i++) {
	    	if(calc->param.dft_deriv() == "bspline") grad_nemo[i] = grad_bspline_one(nemo[i]);  // gradient using b-spline
	    	else grad_nemo[i] = grad(nemo[i]);  // default gradient using abgv
>>>>>>> a2ad8f5a
	    }

	    vecfuncT grad_nemo_term;
		for (size_t i = 0; i < nemo.size(); i++) {
			for (size_t j = i + 1; j < nemo.size(); j++) {
				vecfuncT tmp = nemo[i]*grad_nemo[j] - nemo[j]*grad_nemo[i];
				grad_nemo_term.push_back(dot(world, tmp, tmp));
			}
		}
		real_function_3d numerator = sum(world, grad_nemo_term); // numerator = tau_P * 2 * rho / R^4

		return numerator;

    }

    real_function_3d compute_oep(const std::string model,
    		const real_function_3d& Vs,
    		const real_function_3d& ocep_numerator_HF,
    		const real_function_3d& dcep_numerator_HF,
    		const real_function_3d& mrks_numerator_HF,
			const vecfuncT& HF_nemo, const vecfuncT& KS_nemo,
			const tensorT& fockHF, const tensorT& fock) const {

    	real_function_3d Voep=copy(Vs);
		if (model=="ocep" or model=="dcep" or model=="mrks") {

    		// compute OCEP potential from current nemos and eigenvalues
			real_function_3d correction = compute_ocep_correction(ocep_numerator_HF, HF_nemo,KS_nemo,fockHF,fock);
			if (model=="dcep") correction += compute_dcep_correction(dcep_numerator_HF, HF_nemo,KS_nemo);
			if (model=="mrks") correction += compute_mrks_correction(mrks_numerator_HF, HF_nemo,KS_nemo);
			Voep += correction;
		}
		return Voep;
    }

    /// compute correction of the given model

    /// shift of the diagonal elements of the fock matrix results in a global shift
    /// of the potential
    /// \[
    /// \frac{\bar \epsilon}{\rho} = \frac{1}{\rho}\sum_{ij}\phi_i(F_ij+\delta_ij s)\phi_j
    ///        = \frac{1}{\rho} ( \sum_{ij}\phi_i F_ij \phi_j + s\sum_i\phi_i\phi_i )
    ///        = s + \frac{1}{\rho} \sum_{ij}\phi_i F_ij \phi_j
    real_function_3d compute_ocep_correction(const real_function_3d& ocep_numerator_HF,
    		const vecfuncT& nemoHF, const vecfuncT& nemoKS,
			const tensorT& fockHF, const tensorT& fockKS) const {

    	if (fockKS.normf()<1.e-10) {
    		real_function_3d zero=real_factory_3d(world);
    		return zero;
    	}

    	// compute HOMO energies and the long-range asymptotics
    	auto [eval, evec] = syev(fockKS);
       	double homoKS = -eval.max();

       	auto [eval1, evec1] = syev(fockHF);
       	double homoHF = -eval1.max();

        double longrange=homoHF-homoKS;

        tensorT fock1=copy(fockKS);
        for (int i=0; i<fock1.dim(0); ++i) fock1(i,i)-=longrange;

		// 2.0*R_square in numerator and density (rho) cancel out upon division
//    	real_function_3d numeratorHF=-1.0*compute_energy_weighted_density_local(nemoHF,fockHF);
//    	real_function_3d numeratorHF=-1.0*compute_energy_weighted_density(nemoHF,eigvalsHF);
    	real_function_3d numeratorKS=-1.0*compute_energy_weighted_density_local(nemoKS,fock1);
//    	real_function_3d numeratorKS=-1.0*compute_energy_weighted_density(nemoKS,eval);

		// 2.0*R_square in numerator and density (rho) cancel out upon division
        real_function_3d densityKS = dot(world, nemoKS, nemoKS);
        real_function_3d densityHF = dot(world, nemoHF, nemoHF);

    	real_function_3d lra_func=real_factory_3d(world);
    	std::vector<real_function_3d> args={densityKS,ocep_numerator_HF,densityHF,
    			numeratorKS,densityKS,lra_func};
        refine_to_common_level(world,args);

        divide_add_interpolate op(oep_param.dens_thresh_hi(), oep_param.dens_thresh_lo(),
        		oep_param.dens_thresh_inv());
        real_function_3d correction=multi_to_multi_op_values(op,args)[0];


    	return correction;

    }

    /// return without the NCF and factor 2 for closed shell !
    real_function_3d compute_energy_weighted_density(const vecfuncT& nemo, const tensorT& eigval) const {

    	// transform 1d tensor eigvals to vector epsilon
		std::vector<double> epsilon(eigval.size());
		for (int i = 0; i < eigval.size(); i++) epsilon[i] = eigval(i);

		vecfuncT nemo_square = square(world, nemo); // |nemo|^2
		scale(world, nemo_square, epsilon); // epsilon*|nemo|^2
		// 2.0*R_square in numerator and density (rho) cancel out upon division
		real_function_3d numerator = sum(world, nemo_square);
		return numerator;
    }


    /// return without the NCF and factor 2 for closed shell !

    /// follow Eq. (4) of Ryabinkin2014
    real_function_3d compute_energy_weighted_density_local(const vecfuncT& nemo,
    		const tensorT& fock) const {
    	return dot(world,nemo,transform(world,nemo,fock));
    }

    /// compute correction of the given model
    real_function_3d compute_dcep_correction(const real_function_3d& dcep_numerator_HF,
    		const vecfuncT& nemoHF, const vecfuncT& nemoKS) const {

		// 2.0*R_square in numerator and density (rho) cancel out upon division
//    	real_function_3d numeratorHF=compute_total_kinetic_density(nemoHF);
    	real_function_3d numeratorKS=compute_total_kinetic_density(nemoKS);

		// 2.0*R_square in numerator and density (rho) cancel out upon division
        real_function_3d densityKS = dot(world, nemoKS, nemoKS);
        real_function_3d densityHF = dot(world, nemoHF, nemoHF);

    	real_function_3d lra_func=real_factory_3d(world).functor([](const coord_3d& r)
    			{return 0.0;});

    	std::vector<real_function_3d> args={densityKS,dcep_numerator_HF,densityHF,
    			numeratorKS,densityKS,lra_func};
        refine_to_common_level(world,args);

        divide_add_interpolate op(oep_param.dens_thresh_hi(), oep_param.dens_thresh_lo(),
        		oep_param.dens_thresh_inv());
        real_function_3d correction=multi_to_multi_op_values(op,args)[0];

    	return correction;
    }

    /// compute correction of the given model
    real_function_3d compute_mrks_correction(const real_function_3d& mrks_numerator_HF,
    		const vecfuncT& nemoHF, const vecfuncT& nemoKS) const {

		// 2.0*R_square in numerator and density (rho) cancel out upon division
//    	real_function_3d numeratorHF=compute_Pauli_kinetic_density(nemoHF);
    	real_function_3d numeratorKS=compute_Pauli_kinetic_density(nemoKS);

		// 2.0*R_square in numerator and density (rho) cancel out upon division
        real_function_3d densityKS = dot(world, nemoKS, nemoKS);
        real_function_3d densityHF = dot(world, nemoHF, nemoHF);

        // longrange correction is zero
    	real_function_3d lra_func=real_factory_3d(world).functor([](const coord_3d& r) {return 0.0;});

    	real_function_3d denssq=square(densityKS);
    	std::vector<real_function_3d> args={densityKS,mrks_numerator_HF,densityHF,
    			numeratorKS,densityKS,lra_func};
        refine_to_common_level(world,args);

        divide_add_interpolate op(oep_param.dens_thresh_hi(), oep_param.dens_thresh_lo(),
        		oep_param.dens_thresh_inv());
        op.square_denominator=true;
        real_function_3d correction=0.5*multi_to_multi_op_values(op,args)[0];

    	return correction;
    }

    /// compute all potentials from given nemos except kinetic energy
    void compute_nemo_potentials(const vecfuncT& nemo, vecfuncT& Jnemo, vecfuncT& Unemo) const {

    	// compute Coulomb part
    	compute_coulomb_potential(nemo, Jnemo);

    	// compute nuclear potential part
    	Nuclear Unuc(world, this->ncf);
    	Unemo = Unuc(nemo);

    }

    /// compute Coulomb potential
    void compute_coulomb_potential(const vecfuncT& nemo, vecfuncT& Jnemo) const {

    	Coulomb J(world,this);
    	Jnemo = J(nemo);
    	truncate(world, Jnemo);

    }

    /// compute exchange potential (needed for Econv)
    void compute_exchange_potential(const vecfuncT& nemo, vecfuncT& Knemo) const {

    	Exchange<double,3> K = Exchange<double,3>(world, this, 0);
    	Knemo = K(nemo);
    	truncate(world, Knemo);

    }

    /// compute Evir using Levy-Perdew virial relation (Kohut_2014, (43) or Ospadov_2017, (25))
    double compute_exchange_energy_vir(const vecfuncT& nemo, const real_function_3d Vx) const {

    	// make vector of functions r = (x, y, z)
    	auto monomial_x = [] (const coord_3d& r) {return r[0];};
    	auto monomial_y = [] (const coord_3d& r) {return r[1];};
    	auto monomial_z = [] (const coord_3d& r) {return r[2];};
    	vecfuncT r(3);
    	r[0]=real_factory_3d(world).functor(monomial_x);
    	r[1]=real_factory_3d(world).functor(monomial_y);
    	r[2]=real_factory_3d(world).functor(monomial_z);

    	real_function_3d rhonemo = 2.0*dot(world, nemo, nemo); // 2 because closed shell

    	real_function_3d rhoterm = 3*rhonemo + dot(world, r, -2.0*ncf->U1vec()*rhonemo + grad(rhonemo));
    	double Ex = inner(Vx, R_square*rhoterm);
    	return Ex;

    }

    /// compute exchange energy using the expectation value of the exchange operator
    double compute_exchange_energy_conv(const vecfuncT phi, const vecfuncT Kphi) const {

    	double Ex = -1.0*inner(world, phi, Kphi).sum();
    	return Ex;

    }

    /// compute all energy contributions except exchange and sum up for total energy
    /// the exchange energy must be computed priorly with the compute_exchange_energy_... methods
    std::vector<double> compute_energy(const vecfuncT& nemo, const double E_X) const {

    	// compute kinetic energy
    	double E_kin = compute_kinetic_energy(nemo);

    	real_function_3d density=compute_density(nemo);

    	// compute external potential (nuclear attraction)
    	real_function_3d Vext = calc->potentialmanager->vnuclear();
    	Coulomb J(world);
    	J.reset_poisson_operator_ptr(param.lo(),param.econv());
    	real_function_3d Jpotential=J.compute_potential(density);

    	// compute remaining energies: nuclear attraction, Coulomb, nuclear repulsion
    	// computed as expectation values (see Szabo, Ostlund (3.81))
    	const double E_ext = inner(Vext,density); // 2 because closed shell
    	const double E_J = 0.5*inner(density,Jpotential);
    	const double E_nuc = calc->molecule.nuclear_repulsion_energy();
    	double energy = E_kin + E_ext + E_J + E_X + E_nuc;

    	if (world.rank() == 0) {
    		printf("\n                      kinetic energy %15.8f Eh\n", E_kin);
    		printf("  electron-nuclear attraction energy %15.8f Eh\n", E_ext);
    		printf("                      Coulomb energy %15.8f Eh\n", E_J);
    		printf("                     exchange energy %15.8f Eh\n", E_X);
    		printf("    nuclear-nuclear repulsion energy %15.8f Eh\n", E_nuc);
    		printf("                        total energy %15.8f Eh\n\n", energy);
    	}
    	return {energy,E_kin,E_ext,E_J,E_X};

    }

    /// compute diagonal elements of Fock matrix
    Tensor<double> compute_fock_diagonal_elements(const Tensor<double>& KS_eigvals,
    		const vecfuncT& phi, const vecfuncT& Kphi, const real_function_3d& Vx) const {
    	return KS_eigvals - inner(world, phi, Kphi) - inner(world, phi, Vx*phi);
    }

    /// cumpute E^(0) = \sum_i \epsilon_i^KS
    double compute_E_zeroth(const tensorT eigvals) const {
    	double E_0 = 0.0;
    	for (long i = 0; i < eigvals.size(); i++) {
    		E_0 += eigvals(i);
    	}
    	E_0 *= 2.0; // closed shell: every orbital energy must be counted twice
    	return E_0;
    }

    /// compute E^(1) = 1/2*\sum_ij <ij||ij> - \sum_i <i|J + Vx|i> = \sum_i <i|- 0.5*J - 0.5*K - Vx|i>
    double compute_E_first(const vecfuncT phi, const vecfuncT Jphi, const vecfuncT Kphi, const real_function_3d Vx) const {

    	//compute expectation values:
    	const double E_J = inner(world, phi, Jphi).sum();
    	const double E_K = inner(world, phi, Kphi).sum();
    	const double E_Vx = inner(world, phi, Vx*phi).sum();
    	printf("  E_J   =  %15.8f Eh\n", E_J);
    	printf("  E_K   =  %15.8f Eh\n", E_K);
    	printf("  E_Vx  =  %15.8f Eh\n", E_Vx);
    	const double E_nuc = calc->molecule.nuclear_repulsion_energy();

    	double E_1 = -1.0*(E_J + E_K + 2.0*E_Vx) + E_nuc;
    	return E_1;

    }

};



} /* namespace madness */

#endif /* SRC_APPS_CHEM_OEP_H_ */<|MERGE_RESOLUTION|>--- conflicted
+++ resolved
@@ -148,13 +148,8 @@
 
 private:
 	/// returns true if all members of a vector of booleans are true, otherwise false
-<<<<<<< HEAD
 	bool IsAlltrue(std::vector<bool> vec) const {
 		for (int i = 0; i < vec.size(); i++) {
-=======
-	bool IsAlltrue(std::vector<bool> vec) {
-		for (size_t i = 0; i < vec.size(); i++) {
->>>>>>> a2ad8f5a
 			if (!vec[i]) return false;
 		}
 		return true;
@@ -289,7 +284,6 @@
 	    NuclearCorrelationFactor::U1_dot_U1_functor u1_dot_u1(ncf.get());
 	    const real_function_3d U1dot = real_factory_3d(world).functor(u1_dot_u1).truncate_on_project();
 
-<<<<<<< HEAD
 	    real_function_3d u1u1term=U1dot*dot(world,nemo,nemo);
 	    real_function_3d u1dnterm=real_factory_3d(world).compressed();
 	    real_function_3d dndnterm=real_factory_3d(world).compressed();
@@ -305,49 +299,24 @@
 	    }
 
 	    real_function_3d tau=0.5*(u1u1term - 2.0*u1dnterm + dndnterm);
-=======
+
+		return tau;
+
+    }
+
+    /// compute the Pauli kinetic energy density divided by the density tau_P/rho with equation (16) from Ospadov, 2017
+    real_function_3d compute_Pauli_kinetic_density(const vecfuncT& nemo) const {
+
+    	// compute the numerator tau_P
+
 	    // get \nabla nemo
 	    std::vector<vecfuncT> grad_nemo(nemo.size());
-	    for (size_t i = 0; i < nemo.size(); i++) {
-	    	if(calc->param.dft_deriv() == "bspline") grad_nemo[i] = grad_bspline_one(nemo[i]);  // gradient using b-spline
-	    	else grad_nemo[i] = grad(nemo[i]);  // default gradient using abgv
-	    }
-
-	    // compute tau = 1/2 * sum |phi_i|^2
-	    // = 1/2 * sum {(\nabla R)^2 * nemo_i^2 + 2 * R * nemo_i * (\nabla R) * (\nabla nemo_i)) + R^2 * (\nabla nemo_i)^2}
-	    // = 1/2 * R^2 * sum {U1dot * nemo_i^2 + 2 * nemo_i * U1 * (\nabla nemo_i)) + (\nabla nemo_i)^2}
-	    vecfuncT grad_nemo_squared(nemo.size());
-		for (size_t i = 0; i < nemo.size(); i++) {
-			grad_nemo_squared[i] = U1dot*square(nemo[i])
-								   - 2.0*nemo[i]*dot(world, U1, grad_nemo[i])
-								   + dot(world, grad_nemo[i], grad_nemo[i]);
-		}
-		real_function_3d tau = 0.5*sum(world, grad_nemo_squared); // 1/2 * sum |Nabla nemo|^2 (* 2 because closed shell)
->>>>>>> a2ad8f5a
-
-		return tau;
-
-    }
-
-    /// compute the Pauli kinetic energy density divided by the density tau_P/rho with equation (16) from Ospadov, 2017
-    real_function_3d compute_Pauli_kinetic_density(const vecfuncT& nemo) const {
-
-    	// compute the numerator tau_P
-
-	    // get \nabla nemo
-	    std::vector<vecfuncT> grad_nemo(nemo.size());
-<<<<<<< HEAD
 	    for (long i = 0; i < nemo.size(); i++) {
 	    	vecfuncT nemo_copy=copy(world,nemo);
 	    	refine(world,nemo_copy);
 
 	    	if(calc->param.dft_deriv() == "bspline") grad_nemo[i] = grad_bspline_one(nemo_copy[i]);  // gradient using b-spline
 	    	else grad_nemo[i] = grad(nemo_copy[i]);  // default gradient using abgv
-=======
-	    for (size_t i = 0; i < nemo.size(); i++) {
-	    	if(calc->param.dft_deriv() == "bspline") grad_nemo[i] = grad_bspline_one(nemo[i]);  // gradient using b-spline
-	    	else grad_nemo[i] = grad(nemo[i]);  // default gradient using abgv
->>>>>>> a2ad8f5a
 	    }
 
 	    vecfuncT grad_nemo_term;
