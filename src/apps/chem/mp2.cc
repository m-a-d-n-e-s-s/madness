/*
 This file is part of MADNESS.

 Copyright (C) 2007,2010 Oak Ridge National Laboratory

 This program is free software; you can redistribute it and/or modify
 it under the terms of the GNU General Public License as published by
 the Free Software Foundation; either version 2 of the License, or
 (at your option) any later version.

 This program is distributed in the hope that it will be useful,
 but WITHOUT ANY WARRANTY; without even the implied warranty of
 MERCHANTABILITY or FITNESS FOR A PARTICULAR PURPOSE. See the
 GNU General Public License for more details.

 You should have received a copy of the GNU General Public License
 along with this program; if not, write to the Free Software
 Foundation, Inc., 59 Temple Place, Suite 330, Boston, MA 02111-1307 USA

 For more information please contact:

 Robert J. Harrison
 Oak Ridge National Laboratory
 One Bethel Valley Road
 P.O. Box 2008, MS-6367

 email: harrisonrj@ornl.gov
 tel:   865-241-3937
 fax:   865-572-0680

 $Id$
 */
/*!
 \file mp2.h
 \brief Solves molecular MP2 equations
 \defgroup Solves molecular MP2 equations
 \ingroup examples

 The source is
 <a href=http://code.google.com/p/m-a-d-n-e-s-s/source/browse/local/trunk/src/apps/examples/mp2.h>here</a>.


 */

#include <chem/mp2.h>
#include <madness/mra/mra.h>
#include <madness/mra/lbdeux.h>
#include <chem/SCF.h>
#include <madness/mra/nonlinsol.h>
#include <chem/correlationfactor.h>
#include <chem/nemo.h>
#include <chem/localizer.h>

#include <iostream>

static const double dcut = 1.e-7;
static const double lo = 1.e-6;
static const double bsh_eps = 1.e-7;

using namespace madness;

namespace madness {

/// do some load-balancing

/// @param[in]	f		the function we want to distribute evenly
/// @param[in]	leaf	if true: weigh leaf nodes only; if false: weigh internal nodes only
void load_balance(const real_function_6d& f, const bool leaf) {
    LoadBalanceDeux<6> lb(f.world());
    if (leaf)
        lb.add_tree(f, LBCost(1.0, 0.1));
    else
        lb.add_tree(f, LBCost(0.001, 1.0));
    FunctionDefaults<6>::redistribute(f.world(), lb.load_balance(2.0, false));
}

/// ctor
MP2::MP2(World& world, const commandlineparser& parser) : world(world),
                   param(world, parser), corrfac(world), correlation_energy(0.0),
                   coords_sum(-1.0), Q12(world), ttt(0.0), sss(0.0) {
    {
        std::shared_ptr<Nemo> nemo = std::shared_ptr<Nemo>(new Nemo(world, parser));

        // by default SCF sets the truncate_mode to 1
        FunctionDefaults<3>::set_truncate_mode(3);
        FunctionDefaults<6>::set_truncate_mode(3);

        // get parameters form input file for hf
        if (world.rank() == 0)
            print("accuracy from dft will be overriden by mp2 to 0.01*thresh");
        nemo->get_calc()->set_protocol<6>(world, param.thresh());
        nemo->param.set_derived_value("econv", param.thresh() * 0.01);
        nemo->get_calc()->set_protocol<3>(world, nemo->param.econv());

        if (world.rank() == 0) nemo->get_calc()->molecule.print();

        hf = std::shared_ptr<HartreeFock>(new HartreeFock(world, nemo));
        poisson = std::shared_ptr<real_convolution_3d>(
                CoulombOperatorPtr(world, 0.0001, nemo->param.econv()));

        // construct electronic correlation factor only, nuclear correlation
        // factor depends on the coordinates and must be reassigned for
        // for each geometric structure
        corrfac = CorrelationFactor(world, 1.0, dcut, nemo->get_calc()->molecule);

    }


    // print some output for the user
    if (world.rank() == 0) {
        hf->nemo_ptr->param.print("reference");
        param.print("mp2", "mp2_end");
    }

    // check the user input for consistency
    param.check_input(hf);

    // initialize the electron pairs and store restart info
    // or load previous restart information
    for (int i = param.freeze(); i < hf->nocc(); ++i) {
        for (int j = i; j < hf->nocc(); ++j) {
            pairs.insert(i, j, ElectronPair(i, j));
            if (param.restart())
                pairs(i, j).load_pair(world);
        }
    }


}

/// return the molecular correlation energy energy (without the HF energy)
double MP2::value() {
    hf->value();        // make sure the reference is converged
<<<<<<< HEAD
    //std::cout << "\n\nTEST FILL TREE\n\n";
    //test_fill_tree();
=======
    if (not check_core_valence_separation()) enforce_core_valence_separation();
>>>>>>> b7c31ed3
    return value(hf->get_calc().molecule.get_all_coords());
}

bool MP2::check_core_valence_separation() const {

    MolecularOrbitals<double, 3> mos(hf->nemos(), hf->get_calc().aeps, {}, hf->get_calc().aocc, {});
    mos.recompute_localize_sets();

    // check that freeze is consistent with the core/valence block-diagonal structure of the fock matrix
    bool fine = false;
    int ntotal = 0;
    std::vector<Slice> slices = MolecularOrbitals<double, 3>::convert_set_to_slice(mos.get_localize_sets());
    for (std::size_t i = 0; i < slices.size(); ++i) {
        const Slice& s = slices[i];
        int n_in_set = s.end - s.start + 1;
        ntotal += n_in_set;
        if (param.freeze() == ntotal) {
            fine = true;
            break;
        }
    }
    if (not fine) {
        print("inconsistent core-valence separation and number of frozen orbitals");
        print("# frozen orbitals", param.freeze());
        mos.pretty_print("initial orbitals");
        MADNESS_EXCEPTION("inconsistency ", 1);
    }

    // fast return if possible
    Tensor<double> fock1 = get_fock_matrix();
    return Localizer::check_core_valence_separation(fock1, mos.get_localize_sets(),true);
}

<<<<<<< HEAD
=======

void MP2::enforce_core_valence_separation() {

    MolecularOrbitals<double, 3> mos(hf->nemos(), hf->get_calc().aeps, {}, hf->get_calc().aocc, {});
    mos.recompute_localize_sets();

    Tensor<double> fock1 = get_fock_matrix();

    // localize the orbitals respecting core-valence separation
    Localizer localizer(world,hf->get_calc().aobasis,hf->get_calc().molecule,hf->get_calc().ao);
    localizer.set_enforce_core_valence_separation(true).set_method(hf->nemo_ptr->param.localize_method());
    localizer.set_metric(hf->nemo_ptr->R);

    const auto lmo=localizer.localize(mos,fock1,true);
    hf->reset_orbitals(lmo);
    fock.clear();
    print("localized fock matrix");
    Tensor<double> fock2=get_fock_matrix();
    MADNESS_CHECK(Localizer::check_core_valence_separation(fock2,lmo.get_localize_sets()));
    lmo.pretty_print("localized MOs");

};


/// return the molecular correlation energy as a function of the coordinates
double MP2::value(const Tensor<double>& x) {

>>>>>>> b7c31ed3
    // fast return if the MP2 energy is already solved at this geometry
    double xsq = x.sumsq();
    if (xsq == coord_chksum())
        return correlation_energy;

    // nuclear correlation factor depends on the coordinates
    nuclear_corrfac = hf->nemo_ptr->ncf;

    // make sure HF used the same geometry as we do
    coords_sum = xsq;
    MADNESS_CHECK(std::fabs(coord_chksum() - hf->coord_chksum()) < 1.e-14);

    // set all orbitals spaces
    // When a nuclear correlation factor is used the residual equations
    // are similarity transformed. Therefore the orbitals in the
    // projection operator must be set accordingly.
    if (nuclear_corrfac->type() == NuclearCorrelationFactor::None) {
        Q12.set_spaces(hf->get_calc().amo);
    } else {
        // only valid for closed shell
        MADNESS_CHECK(hf->get_calc().param.spin_restricted());
        const std::vector<real_function_3d>& nemos = hf->nemos();
        const std::vector<real_function_3d>& R2amo = hf->R2orbitals();
        Q12.set_spaces(R2amo, nemos, R2amo, nemos);
        if (world.rank() == 0) {
            print("set orbital spaces for the SO projector");
            print("Q12,R = (1-|nemo><nemo|R2) (1-|nemo><nemo|R2)");
        }
    }

    correlation_energy = 0.0;
    if (world.rank() == 0) print("localize ", hf->get_calc().param.do_localize());

    // compute only one single pair
    if ((param.i() > -1) and (param.j() > -1)) {
        pairs(param.i(), param.j()) = make_pair(param.i(), param.j());    // initialize
        solve_residual_equations(pairs(param.i(), param.j()), param.econv() * 0.05, param.dconv());    // solve
        correlation_energy += pairs(param.i(), param.j()).e_singlet + pairs(param.i(), param.j()).e_triplet;

        return correlation_energy;
    }

    // DEBUG: INTEGRAL TEST
    for (int i = param.freeze(); i < hf->nocc(); ++i) {
        for (int j = i; j < hf->nocc(); ++j) {
            ElectronPair test = make_pair(i, j);
            if (world.rank() == 0) {
                std::cout << "\n-----------------------------------------\n";
                std::cout << "<" << i << j << "|gQf|" << i << j << "> =" << test.ij_gQf_ij << std::endl;
                std::cout << "<" << j << i << "|gQf|" << i << j << "> =" << test.ji_gQf_ij << std::endl;
            }
        }
    }
    // DEBUG END

    // compute the 0th order term and do some coarse pre-iterations
    for (int i = param.freeze(); i < hf->nocc(); ++i) {
        for (int j = i; j < hf->nocc(); ++j) {
            pairs(i, j) = make_pair(i, j);                // initialize
            solve_residual_equations(pairs(i, j), param.econv() * 0.5,
                                     param.dconv());
            correlation_energy += pairs(i, j).e_singlet
                                  + pairs(i, j).e_triplet;
        }
    }
    if (world.rank() == 0) {
        printf("current decoupled mp2 energy %12.8f\n", correlation_energy);
    }

    correlation_energy = 0.0;
    if (hf->get_calc().param.do_localize()) {
        // solve the coupled MP1 equations
        correlation_energy = solve_coupled_equations(pairs, param.econv() * 0.1, param.dconv());

    } else {

        // solve the canonical MP1 equations with increased accuracy
        for (int i = param.freeze(); i < hf->nocc(); ++i) {
            for (int j = i; j < hf->nocc(); ++j) {
                pairs(i, j).converged = false;
                solve_residual_equations(pairs(i, j), param.econv() * 0.05, param.dconv());
                correlation_energy += pairs(i, j).e_singlet + pairs(i, j).e_triplet;
            }
        }
    }
    return correlation_energy;
}

/// solve the residual equation for electron pair (i,j)
void MP2::solve_residual_equations(ElectronPair& result,
                                   const double econv, const double dconv) const {


    if (result.converged) {
        result.print_energy();
        return;
    }

    const int i = result.i;
    const int j = result.j;

    if (world.rank() == 0) printf("\n\nsolving electron pair (%d, %d)\n\n", i, j);
    guess_mp1_3(result);
    result.store_pair(world);

    double energy = compute_energy(result);
    if (world.rank() == 0)
        printf("finished with prep step at time %6.1fs with energy %12.8f\n\n",
               wall_time(), energy);

    // the Green's function depends on the zeroth order energy, which is the sum
    // of the orbital energies of orbitals i and j
    //  -2.0 G = (T - e_i - e_j) ^ -1
    const double eps = zeroth_order_energy(i, j);
    if (world.rank() == 0) print("eps in green:  ", eps);
    real_convolution_6d green = BSHOperator<6>(world, sqrt(-2 * eps), lo,
                                               bsh_eps);
	green.destructive()=true;
    if (world.rank() == 0)
        std::cout << "Constructed Green Operator is destructive ? :" << green.destructive() << std::endl;

    NonlinearSolverND<6> solver(param.maxsub());
    solver.do_print = (world.rank() == 0);
    // increment iteration counter upon entry
    for (++result.iteration; result.iteration <= param.maxiter(); ++result.iteration) {

        result.function.print_size("psi");

        // apply the convolution
        real_function_6d vphi = multiply_with_0th_order_Hamiltonian(
                result.function, i, j);

        vphi.print_size("Vpsi");

        vphi.scale(-2.0).truncate();
        load_balance(vphi, false);

        real_function_6d tmp = green(vphi);    // green is destructive
        tmp.print_size("GV psi");

        // we have to solve this equation:
        // psi1 = psi0 + GVpsi1 <=> psi0 + GVpsi1 - psi1 = r =0
        real_function_6d tmp1 = (result.constant_term + tmp).truncate();
        tmp1.print_size("const + GVpsi");
        tmp = Q12(tmp1);
        tmp.print_size("Q12(const + GVpsi)");
        //tmp = (Q12(result.constant_term + tmp)).truncate();

        real_function_6d residual = result.function - tmp;
        result.function = Q12(solver.update(tmp, residual));
        const double rnorm = residual.norm2();
        const double fnorm = result.function.norm2();
        if (world.rank() == 0)
            printf("norm2 of psi, residual %12.8f %12.8f\n", fnorm, rnorm);

        double old_energy = energy;
        energy = compute_energy(result);

        result.converged = ((std::abs(old_energy - energy) < econv) and (
                rnorm < dconv));
        result.store_pair(world);

        if (world.rank() == 0)
            printf("finished iteration %2d at time %8.1fs with energy %12.8f\n\n",
                   result.iteration, wall_time(), energy);

        if (result.converged)
            break;

    }

    // save the converged first order pair function separately for easier access
    std::string name = "pair_" + stringify(i) + stringify(j) + "_psi1_converged";
    save_function(result.function, name);

    // print the final pair energies
    result.print_energy();
}

/// solve the coupled MP1 equations for local orbitals

/// @param[in]  pairs   solved decoupled electron pairs
double MP2::solve_coupled_equations(Pairs<ElectronPair>& pairs,
                                    const double econv, const double dconv) const {

    if (world.rank() == 0) printf("\nsolving coupled MP2 equations\n\n");

    double total_energy = 0.0;
    for (int i = param.freeze(); i < hf->nocc(); ++i) {
        for (int j = i; j < hf->nocc(); ++j) {
            total_energy += compute_energy(pairs(i, j));
        }
    }

    // do the macro-iterations of the whole set of pair functions
    for (int iteration = 0; iteration < param.maxiter(); ++iteration) {

        // compute the coupling between the pair functions
        START_TIMER(world);
        Pairs<real_function_6d> coupling;
        add_local_coupling(pairs, coupling);
        END_TIMER(world, "compute coupling");

        // compute the vector function, aka the rhs of the residual equations
        double total_rnorm = 0.0;
        double old_energy = total_energy;
        total_energy = 0.0;

        for (int i = param.freeze(); i < hf->nocc(); ++i) {
            for (int j = i; j < hf->nocc(); ++j) {

                real_function_6d vectorfunction = multiply_with_0th_order_Hamiltonian(pairs(i, j).function, i, j);

                // NOTE THE SIGN
                vectorfunction -= coupling(i, j);

                const double eps = zeroth_order_energy(i, j);
                START_TIMER(world);
                real_convolution_6d green = BSHOperator<6>(world, sqrt(-2 * eps), lo, bsh_eps);
                vectorfunction.scale(-2.0).truncate();
                real_function_6d tmp = green(vectorfunction).truncate();
                END_TIMER(world, "apply BSH |ket>");

                START_TIMER(world);
                tmp = (Q12(pairs(i, j).constant_term + tmp)).truncate();

                real_function_6d residual = pairs(i, j).function - tmp;
                pairs(i, j).function = tmp;

                const double rnorm = residual.norm2();
                const double fnorm = pairs(i, j).function.norm2();
                if (world.rank() == 0)
                    printf("norm2 of psi, residual %2d %2d "
                           "%12.8f %12.8f\n", i, j, fnorm, rnorm);
                double energy = compute_energy(pairs(i, j));

                total_rnorm += rnorm;
                total_energy += energy;
                END_TIMER(world, std::string(" post-BSH " + stringify(i) + stringify(j)).c_str());
            }
        }

        // check convergence
        bool converged = ((std::abs(old_energy - total_energy) < econv)
                          and (total_rnorm < dconv));

        // save the pairs
        for (int i = param.freeze(); i < hf->nocc(); ++i) {
            for (int j = i; j < hf->nocc(); ++j) {
                pairs(i, j).store_pair(world);
            }
        }

        if (world.rank() == 0)
            printf("finished iteration %2d at time %8.1fs with coupled energy %12.8f\n\n",
                   iteration, wall_time(), total_energy);

        if (converged) break;
    }

    return total_energy;
}

/// compute increments: psi^1 = C + GV C + GVGV C + GVGVGV C + ..

/// for pre-optimization of the mp1 wave function
/// no restart option here for now
/// param[inout]	pair	the electron pair
/// param[in]		green	the Green's function
void MP2::increment(ElectronPair& pair, real_convolution_6d& green) {

    // don't mess up if we've already done some iterations!
    if (pair.iteration > 0)
        return;

    if (world.rank() == 0)
        print("computing increments");
    real_function_6d latest_increment;
    load_function(latest_increment, "GVpair");

    for (int ii = 1; ii < 20; ++ii) {

        real_function_6d vphi = multiply_with_0th_order_Hamiltonian(
                latest_increment, pair.i, pair.j);
        load_balance(vphi, false);

        /// apply the convolution
        vphi.scale(-2.0).truncate();
        latest_increment = green(vphi).truncate();        // green is destructive
        latest_increment.print_size(
                "result of applying 0th order Hamiltonian on latest increment");

        latest_increment = Q12(latest_increment);
        pair.function = pair.function + latest_increment;

        // compute the energy
        compute_energy(pair);

        if (world.rank() == 0)
            printf("finished increment %2d at time %.1fs\n\n", ii, wall_time());
        const double residual_norm = latest_increment.norm2();
        if (residual_norm < pair.function.thresh())
            break;
    }
}

/// swap particles 1 and 2

/// param[in]	f	a function of 2 particles f(1,2)
/// return	the input function with particles swapped g(1,2) = f(2,1)
real_function_6d MP2::swap_particles(const real_function_6d& f) const {

    // this could be done more efficiently for SVD, but it works decently
    std::vector<long> map(6);
    map[0] = 3;
    map[1] = 4;
    map[2] = 5;    // 2 -> 1
    map[3] = 0;
    map[4] = 1;
    map[5] = 2;    // 1 -> 2
    return mapdim(f, map);
}

double MP2::asymmetry(const real_function_6d& f, const std::string s) const {
    return 0.0;
    const real_function_6d ff = swap_particles(f);
    double diff = (ff - f).norm2();
    f.check_symmetry();
    if (world.rank() == 0)
        print("asymmetry of ", s, "  ", diff);
    return diff;
}

void MP2::test(const std::string filename) {
    if (world.rank() == 0)
        printf("starting coupling at time %8.1fs\n", wall_time());
    if (world.rank() == 0)
        printf("ending coupling at time %8.1fs\n", wall_time());
}

/// compute the matrix element <ij | g12 Q12 f12 | phi^0>

/// scales quartically. I think I can get this down to cubically by
/// setting Q12 = (1 - O1)(1 - O2) = 1- O1(1 - 0.5 O2) - O2 (1 - 0.5 O1)
/// as for the formulas cf the article mra_molecule
/// @return 	the energy <ij | g Q f | kl>
double MP2::compute_gQf(const int i, const int j, ElectronPair& pair) const {

    // for clarity of notation
    const int k = pair.i;
    const int l = pair.j;

    // the ket space
    const real_function_3d& ket_i = hf->nemo(i);
    const real_function_3d& ket_j = hf->nemo(j);

    // the bra space
    const real_function_3d& bra_k = hf->R2orbital(k);
    const real_function_3d& bra_l = hf->R2orbital(l);

    // compute <ij| fg |kl>: do it in 3D as (ik| fg |jl)
    // the operator fg can be rewritten as 1/r12 - f/r12
    // i.e. as poisson kernel and a bsh kernel. Note the
    // the bsh kernel includes a factor of 1/(4 pi)
    const real_function_3d ik = ket_i * bra_k;
    const real_function_3d jl = ket_j * bra_l;

    // make all the operators that we need
    const double fourpi = 4.0 * constants::pi;
    real_convolution_3d fg = BSHOperator<3>(world, corrfac.gamma(), lo,
                                            bsh_eps / fourpi);
    real_convolution_3d gg = CoulombOperator(world, lo, bsh_eps);
    real_convolution_3d slaterf12 = SlaterF12Operator(world, corrfac.gamma(),
                                                      lo, bsh_eps / fourpi);

    //  < ij | fg | kl >
    const real_function_3d ik_fg = (gg)(ik) - fourpi * fg(ik);
    const double a = inner(ik_fg, jl) / (2.0 * corrfac.gamma());
    if (world.rank() == 0)
        printf("<%d%d | f/r              | %d%d>  %12.8f\n", i, j, k, l, a);

    // compute <ij| f (O1 + O2) g | ij>

    // compute bra space xi(ik,j)^dagger, i.e. the hermitian conjugate of xi
    // the index k is implicit in the vector of functions
    // naming: xi _ orbitals _ operator _ hc
    std::vector<real_function_3d> xi_ij_g_ket = make_xi(ket_i, ket_j, *poisson,
                                                        false);       // xi_{i,m*},j
    std::vector<real_function_3d> xi_ji_g_ket = make_xi(ket_j, ket_i, *poisson,
                                                        false);       // xi_{j,m*},i

    std::vector<real_function_3d> xi_ij_f_bra = make_xi(bra_k, bra_l, slaterf12,
                                                        true);       // xi_{i*,m},j*
    std::vector<real_function_3d> xi_ji_f_bra = make_xi(bra_l, bra_k, slaterf12,
                                                        true);       // xi_{j*,m},i*

    // in the following do NOT use antisymmetrized pair functions:
    // |ij> -> 0.5 |ij - ji>

    // < ij | f12 O1 g12 | kl >
    //   = \sum_m <i(1) j(2) | f12 | m(1) >< m(3) | g23 | k(3) l(2)>
    //   = \sum_m < chi^f_i*,m(2) j*(2) | chi^g_k,m*(2) l(2) >
    //   = \sum_m < xi^f_im,j | xi^g_km,l >
    const double o1a = inner(world, xi_ij_f_bra, xi_ij_g_ket).sum();
    if (world.rank() == 0)
        printf("<%d%d | f12 O1 g12       | %d%d>  %12.8f\n", i, j, k, l, o1a);

    // < ij | f12 O2 g12 | kl >
    //    = \sum_m <i(1) j(2) | f12 | m(2) >< m(3) | g13 | k(1) l(3)>
    //    = \sum_m <chi^f_j*,m(1) i*(1) | chi^g_l,m*(1) k(1) >
    //    = \sum_m < xi^f_jm,i | xi^g_lm,k >
    const double o2a = inner(world, xi_ji_f_bra, xi_ji_g_ket).sum();
    if (world.rank() == 0)
        printf("<%d%d | f12 O2 g12       | %d%d>  %12.8f\n", i, j, k, l, o2a);

    // compute <ij| f O1 O2 g | kl>  // why do I need to swap ij in g_ijkl??
    const Tensor<double> f_ijmn = matrix_inner(world, xi_ij_f_bra, hf->nemos());
    const Tensor<double> g_ijmn = matrix_inner(world, hf->R2orbitals(),
                                               xi_ji_g_ket);
    const double o12 = f_ijmn.trace(g_ijmn);
    if (world.rank() == 0)
        printf("<%d%d | f12 O12 g12      | %d%d>  %12.8f\n", i, j, k, l, o12);

    const double e = a - o1a - o2a + o12;
    if (world.rank() == 0)
        printf("<%d%d | g Q12 f          | %d%d>  %12.8f\n", i, j, k, l, e);

    return e;
}

/// save a function
template<typename T, size_t NDIM>
void MP2::save_function(const Function<T, NDIM>& f,
                        const std::string name) const {
    if (world.rank() == 0)
        print("saving function", name);
    f.print_size(name);
    archive::ParallelOutputArchive<archive::BinaryFstreamOutputArchive> ar(world, name.c_str(), 1);
    ar & f;
}

/// load a function
template<typename T, size_t NDIM>
void MP2::load_function(Function<T, NDIM>& f, const std::string name) const {
    if (world.rank() == 0)
        print("loading function", name);
    archive::ParallelInputArchive<archive::BinaryFstreamInputArchive> ar(world, name.c_str());
    ar & f;
    f.print_size(name);
}

/// return the function Uphi0; load from disk if available
real_function_6d MP2::make_Uphi0(ElectronPair& pair) const {
    const int i = pair.i;
    const int j = pair.j;
    real_function_6d Uphi0 = real_factory_6d(world);
    // apply the pure commutator of the kinetic energy and the
    // electronic correlation factor on the (regularized)
    // orbitals i and j
    //  [T,f]
    const double eps = this->zeroth_order_energy(i, j);
    std::cout << "eps=" << eps << std::endl;
    {
        real_convolution_6d op_mod = BSHOperator<6>(world,
                                                    sqrt(-2 * eps), 0.0001, 1e-5);
        op_mod.modified() = true;
        Uphi0 = corrfac.apply_U(hf->nemo(i), hf->nemo(j), op_mod);
    }

    {
        real_function_6d tmp =
                CompositeFactory<double, 6, 3>(world).particle1(
                        copy(hf->R2orbital(i))).particle2(
                        copy(hf->R2orbital(j)));

        const double a = inner(Uphi0, tmp);
        if (world.rank() == 0)
            print("< nemo | R2 U | nemo>", a);
    }
    Uphi0.print_size("Uphi0");
    asymmetry(Uphi0, "Uphi w/o R");

    // apply the mixed commutator of the kinetic energy and the
    // electronic and nuclear correlation factor on the regularized
    // orbitals i and j:
    //  R^{-1} [[T,f],R]
    // Vanishes if no nuclear correlation factor
    // is used, since [[T,f],1] = 0
    //                if (hf->nemo_calc.nuclear_correlation->type()!=NuclearCorrelationFactor::None) {
    if (world.rank() == 0)
        print("adding the mixed commutator R^{-1} [[T,f],R]");
    const double thresh = FunctionDefaults<6>::get_thresh();
    for (int axis = 0; axis < 3; axis++) {

        double tight_thresh = thresh;// std::min(thresh, 1.e-4); // not nec. anymore bc. of fill_cuspy_tree instead of fill_tree

        real_convolution_6d op_mod = BSHOperator<6>(world,
                                                    sqrt(-2 * eps), 0.0001, 1e-5);
        op_mod.modified() = true;

        const real_function_3d u1_nuc =
                hf->nemo_ptr->ncf->U1(axis);
        const real_function_3d u1_nuc_nemo_i = u1_nuc * hf->nemo(i);
        const real_function_3d u1_nuc_nemo_j = u1_nuc * hf->nemo(j);
        const real_function_6d u1_el = corrfac.U1(axis);
        //						u1_nuc.print_size("u1_nuc");
        //						plot_plane(world,u1_nuc,"u1_nuc");
        //						u1_nuc_nemo_i.print_size("u1_nuc_nemo_i");
        //						plot_plane(world,u1_nuc_nemo_i,"u1_nuc_nemo_i");
        //						plot_plane(world,hf->nemo(i),"nemo_i");
        //						u1_nuc_nemo_j.print_size("u1_nuc_nemo_j");
        //						u1_el.print_size("u1_el");

        real_function_6d U1_mix1 =
                CompositeFactory<double, 6, 3>(world).g12(u1_el).particle1(
                        copy(u1_nuc_nemo_i)).particle2(
                        copy(hf->nemo(j))).thresh(tight_thresh);
        U1_mix1.fill_cuspy_tree(op_mod);
        U1_mix1.set_thresh(thresh);
        U1_mix1.print_size("U1_mix1");
        //						plot_plane(world,U1_mix1,"U1_mix1");

        real_function_6d U1_mix2 =
                CompositeFactory<double, 6, 3>(world).g12(u1_el).particle1(
                        copy(hf->nemo(i))).particle2(
                        copy(u1_nuc_nemo_j)).thresh(tight_thresh);
        U1_mix2.fill_cuspy_tree(op_mod);
        U1_mix2.set_thresh(thresh);
        U1_mix2.print_size("U1_mix2");
        //						plot_plane(world,U1_mix2,"U1_mix2");

        real_function_6d diff = (U1_mix1 - U1_mix2).scale(-1.0);
        diff.truncate();

        // multiply with -1 from the kinetic energy operator
        //						Uphi0=(Uphi0+(U1_mix1-U1_mix2).scale(-1.0)).truncate();
        Uphi0 = (Uphi0 + diff).truncate();
        this->asymmetry(Uphi0, "Uphi0 in R");

        //						Uphi0.print_size("Uphi0");
        //						plot_plane(world,Uphi0,"Uphi0");

        {
            real_function_6d tmp =
                    CompositeFactory<double, 6, 3>(world).particle1(
                            copy(hf->R2orbital(i))).particle2(
                            copy(hf->R2orbital(j)));

            const double a = inner(Uphi0, tmp);
            if (world.rank() == 0)
                print("< nemo | R2 U | nemo>", a);
        }
    }
    asymmetry(Uphi0, "Uphi0");


    // sanity check: <ij| [T,g12] |ij> = <ij | U |ij> - <ij| g12 | ij> = 0
    real_function_6d tmp = CompositeFactory<double, 6, 3>(world).particle1(
            copy(hf->R2orbital(i))).particle2(copy(hf->R2orbital(j)));

    const double a = inner(Uphi0, tmp);
    const real_function_3d ii = hf->R2orbital(i) * hf->nemo(i);
    const real_function_3d jj = hf->R2orbital(j) * hf->nemo(j);
    const real_function_3d gii = (*poisson)(ii);
    const double aa = inner(jj, gii);
    const double error = std::fabs(a - aa);
    if (world.rank() == 0) {
        printf("< phi0 | U_R   | phi0 >  %12.8f\n", a);
        printf("< phi0 | 1/r12 | phi0 >  %12.8f\n", aa);
        if (error > FunctionDefaults<6>::get_thresh())
            print("WARNING : Kutzelnigg's potential inaccurate (box size, thresh ?)");
        if (error > FunctionDefaults<6>::get_thresh() * 10.0) MADNESS_EXCEPTION(
                "Kutzelnigg's potential plain wrong (box size, thresh ?)", 1);
    }
    Uphi0.print_size("Uphi0");
    return Uphi0;
}

/// return the function [K,f] phi0; load from disk if available
real_function_6d MP2::make_KffKphi0(const ElectronPair& pair) const {

    const int i = pair.i;
    const int j = pair.j;

    real_function_6d KffKphi0;
    real_function_6d r12nemo = CompositeFactory<double, 6, 3>(world).g12(
            corrfac.f()).particle1(copy(hf->nemo(i))).particle2(
            copy(hf->nemo(j)));
    r12nemo.fill_tree().truncate().reduce_rank();
    r12nemo.print_size("r12nemo");
    //                save_function(r12nemo,"r12nemo");

    real_function_6d Kfphi0;
    Kfphi0 = K(r12nemo, i == j);

    {
        real_function_6d tmp =
                CompositeFactory<double, 6, 3>(world).particle1(
                        copy(hf->R2orbitals()[i])).particle2(
                        copy(hf->R2orbitals()[j]));
        double a1 = inner(Kfphi0, tmp);
        if (world.rank() == 0)
            printf("< nemo0 | R^2 R-1 K f R | nemo0 >  %12.8f\n", a1);
        //					save_function(Kfphi0,"Kfphi0");
    }
    const real_function_6d fKphi0 = make_fKphi0(pair.i, pair.j);
    {
        real_function_6d tmp =
                CompositeFactory<double, 6, 3>(world).particle1(
                        copy(hf->R2orbitals()[i])).particle2(
                        copy(hf->R2orbitals()[j]));
        double a2 = inner(fKphi0, tmp);
        if (world.rank() == 0)
            printf("< nemo0 | R^2 R-1 f K R | nemo0 >  %12.8f\n", a2);
    }
    KffKphi0 = (Kfphi0 - fKphi0).truncate().reduce_rank();

    // sanity check
    real_function_6d tmp = CompositeFactory<double, 6, 3>(world).particle1(
            copy(hf->R2orbitals()[i])).particle2(copy(hf->R2orbitals()[j]));
    const double a = inner(KffKphi0, tmp);
    if (world.rank() == 0) {
        printf("< nemo0 | R^2 R-1 [K,f] R | nemo0 >  %12.8f\n", a);
        if (std::fabs(a) > FunctionDefaults<6>::get_thresh())
            print("WARNING : exchange commutator inaccurate");
        if (std::fabs(a) > FunctionDefaults<6>::get_thresh() * 10.0) MADNESS_EXCEPTION(
                "exchange commutator plain wrong", 1);
    }
    KffKphi0.print_size("KffKphi0");
    return KffKphi0;
}

/// compute some matrix elements that don't change during the SCF
ElectronPair MP2::make_pair(const int i, const int j) const {

    ElectronPair p = ElectronPair(i, j);
    if (param.restart()) p.load_pair(world);

    // compute and store them if they have not been read from disk
    if (p.ij_gQf_ij == ElectronPair::uninitialized()) {
        p.ij_gQf_ij = compute_gQf(i, j, p);
        p.ji_gQf_ij = 0.0;
        if (i != j)
            p.ji_gQf_ij = compute_gQf(j, i, p);
        p.store_pair(world);
    } else {
        if (world.rank() == 0) {
            printf("<%d%d | g Q12 f          | %d%d>  %12.8f\n",
                   i, j, i, j, p.ij_gQf_ij);
            if (i != j) {
                printf("<%d%d | g Q12 f          | %d%d>  %12.8f\n",
                       j, i, i, j, p.ji_gQf_ij);
            }
        }
    }

    if (world.rank() == 0)
        printf("done with matrix elements at time %.1fs\n\n", wall_time());
    return p;
}

/// compute the first iteration of the residual equations and all intermediates
void MP2::guess_mp1_3(ElectronPair& pair) const {

    // fast return if possible
    if (pair.function.is_initialized()) return;

    const int i = pair.i;
    const int j = pair.j;

    // the Green's function
    const double eps = zeroth_order_energy(i, j);
    real_convolution_6d green = BSHOperator<6>(world, sqrt(-2.0 * eps), lo, bsh_eps);

    real_function_6d Uphi0 = make_Uphi0(pair);
    real_function_6d KffKphi0 = real_factory_6d(world);
    if (not param.do_oep()) KffKphi0 = make_KffKphi0(pair);

    // these are the terms that come from the single projectors: (O1 + O2) (U+[K,f])|phi^0>
    std::vector<real_function_3d> phi_k_UK_phi0;
    std::vector<real_function_3d> phi_l_UK_phi0;

    for (int k = 0; k < hf->nocc(); ++k) {
        real_function_3d tmp;
        tmp = Uphi0.project_out(hf->R2orbitals()[k], 0)
              - KffKphi0.project_out(hf->R2orbitals()[k], 0);
        phi_k_UK_phi0.push_back(tmp);

        tmp = Uphi0.project_out(hf->R2orbitals()[k], 1)
              - KffKphi0.project_out(hf->R2orbitals()[k], 1);
        phi_l_UK_phi0.push_back(tmp);
    }


    // make the terms with high ranks and smallish trees
    load_balance(Uphi0, true);
    real_function_6d Vpair1 = (Uphi0 - KffKphi0).truncate().reduce_rank();
    Uphi0.clear();
    KffKphi0.clear();
    asymmetry(Vpair1, "Vpair");
    load_balance(Vpair1, false);
    real_function_6d GVpair;
    green.destructive() = true;            // green will destroy Vpair1
    GVpair = green(-2.0 * Vpair1).truncate().reduce_rank();
    Vpair1.clear(true);
    save_function(GVpair, "GVpair1");
    //			load_function(GVpair,"GVpair1");
    asymmetry(GVpair, "GVpair1");
    pair.function = GVpair;
    compute_energy(pair);

    // make the terms with low ranks and largish trees:
    // - G ( O1 + O2 - O1O2) (U-K) | phi0 >
    // With the notations
    //  | UK_k(1) > = < k(2) | U-K | phi0 >		// these have been computed in OUKphi0()
    //  h(kl) = <kl|[H,f] + 1/r12| phi0>
    // we get
    // G ( O1 + O2 - O1O2) (U-K) | phi0 >
    //  = |k(1)>|UK_k(2)> - |l(2)>|UK_l(1)> + |k(1)l(2)> (<kl|[H,f] + 1/r12| phi0> )
    //  = |k(1)> ( |UK_k(2)> - 1/2 |l(2)> h(kl) ) - |l(2)> ( |UK_l(1) - 1/2 |k(1)> h(kl) )
    // which scales cubicly but for the computation of h(kl)

    // compute the matrix elements h(kl) = <k(1) l(2) | [H,f] + 1/r12 | phi0 >
    Tensor<double> h(hf->nocc(), hf->nocc());
    const double fourpi = 4.0 * constants::pi;
    real_convolution_3d slaterf12 = SlaterF12Operator(world, corrfac.gamma(),
                                                      lo, bsh_eps / fourpi);

    // compute some intermediates
    const tensorT occ = hf->get_calc().aocc;
    tensorT fock = hf->nemo_ptr->compute_fock_matrix(hf->nemos(), occ);
    if (hf->get_calc().param.do_localize()) {
        // local orbitals -- add coupling
        vecfuncT amotilde = transform(world, hf->orbitals(), fock);
        vecfuncT fik, fjl, gik, jl, ik, tjl, jtl, itk, tik;

        for (int k = 0; k < hf->nocc(); ++k) {
            const real_function_3d ik1 = hf->orbital(i) * hf->orbital(k);
            gik.push_back((*poisson)(ik1).truncate());    // (ik | g12 |
            fik.push_back(slaterf12(ik1).truncate());    // (ik | f12 |
            ik.push_back(ik1);
            itk.push_back(hf->orbital(i) * amotilde[k]);    // | i k~ )
            tik.push_back(amotilde[i] * hf->orbital(k));    // | i~ k )
        }
        for (int l = 0; l < hf->nocc(); ++l) {
            const real_function_3d jl1 = hf->orbital(j) * hf->orbital(l);
            fjl.push_back(slaterf12(jl1).truncate());    // (jl | f12 |
            jl.push_back(jl1);                            //      | jl)
            tjl.push_back(amotilde[j] * hf->orbital(l));    // | j~ l )
            jtl.push_back(hf->orbital(j) * amotilde[l]);    // | j l~ )
        }

        for (int k = 0; k < hf->nocc(); ++k) {
            for (int l = 0; l < hf->nocc(); ++l) {

                const double g_ijkl = inner(jl[l], gik[k]);        // <i j | g | k l>
                const double f_itjkl = inner(fik[k], tjl[l]);    // <i j~| f | k l>
                const double f_ijktl = inner(fik[k], jtl[l]);    // <i j| f | k l~>
                const double f_tijkl = inner(fjl[l], tik[k]);    // <i~ j| f | k l>
                const double f_ijtkl = inner(fjl[l], itk[k]);    // <i j| f | k~ l>

                h(k, l) = g_ijkl - f_itjkl + f_ijktl - f_tijkl + f_ijtkl;
            }
        }

    } else { // canonical orbitals -- simplified code

        for (int k = 0; k < hf->nocc(); ++k) {

            // for the matrix element <ij|kl> = (ik|jl)
            const real_function_3d ik = hf->orbital(i) * hf->orbital(k);
            const real_function_3d gik = (*poisson)(ik).truncate();
            const real_function_3d fik = slaterf12(ik).truncate();

            // the function Of(2) = <k(1) | f12 | phi0 >
            //	            const real_function_3d Of=pair.r12phi.project_out(hf->orbital(k),0);

            for (int l = 0; l < hf->nocc(); ++l) {

                const real_function_3d jl = hf->orbital(j) * hf->orbital(l);
                const double g_ijkl = inner(jl, gik);
                const double f_ijkl = inner(jl, fik);

                // the matrix element <kl | f12 | ij>
                //		            const double f_ijkl=inner(hf->orbital(l),Of);
                const double e_kl = zeroth_order_energy(k, l);
                const double e_ij = zeroth_order_energy(i, j);

                h(k, l) = f_ijkl * (e_kl - e_ij) + g_ijkl;
            }
        }
    }

    // the result function; adding many functions requires tighter threshold
    const double thresh = FunctionDefaults<6>::get_thresh();
    const double tight_thresh = thresh * 0.1;
    FunctionDefaults<6>::set_thresh(tight_thresh);
    real_function_6d r1 = real_factory_6d(world).thresh(tight_thresh);
    for (int k = 0; k < hf->nocc(); ++k) {

        // make the term  tmp2(2) = |UK_k(2)> - 1/2 |l(2)> h(kl)
        real_function_3d tmp2 = phi_k_UK_phi0[k];
        for (int l = 0; l < hf->nocc(); ++l)
            tmp2 -= 0.5 * h(k, l) * hf->nemo(l);

        // now apply the Greens' function (including the -2.0 factor in one term)
        real_function_6d tmp = green(-2.0 * hf->nemo(k), tmp2);
        tmp.set_thresh(tight_thresh);
        r1 = (r1 - tmp).truncate(tight_thresh);
    }
    if (world.rank() == 0)
        print("symmetry r1");
    r1.print_size("r1");

    for (int l = 0; l < hf->nocc(); ++l) {

        // make the term  tmp1(1) = |UK_l(1) - 1/2 |k(1)> h(kl)
        real_function_3d tmp1 = phi_l_UK_phi0[l];
        for (int k = 0; k < hf->nocc(); ++k)
            tmp1 -= 0.5 * h(k, l) * hf->nemo(k);

        // now apply the Greens' function (including the -2.0 factor in one term)
        real_function_6d tmp = green(tmp1, -2.0 * hf->nemo(l));
        tmp.set_thresh(tight_thresh);
        r1 = (r1 - tmp).truncate(tight_thresh);
    }
    r1.truncate();
    r1.print_size("r1");
    GVpair.set_thresh(tight_thresh);
    GVpair = (GVpair + r1).truncate().reduce_rank();

    FunctionDefaults<6>::set_thresh(thresh);
    GVpair.set_thresh(thresh);
    GVpair.truncate().reduce_rank();

    asymmetry(GVpair, "GVpair before Q12");

    GVpair = Q12(GVpair);
    asymmetry(GVpair, "GVpair after Q12");
    pair.function = GVpair;
    pair.constant_term = copy(GVpair);
    save_function(GVpair, "GVpair");
}

/// compute the singlet and triplet energy for a given electron pair

/// @return	the energy of 1 degenerate triplet and 1 singlet pair
double MP2::compute_energy(ElectronPair& pair) const {

    START_TIMER(world);
    // a11 will be the bra space, therefore take the hermitian conjugate
    const double a11 = inner(pair.function,
                             JK1phi0_on_demand(pair.i, pair.j, true))
                       + inner(pair.function, JK2phi0_on_demand(pair.i, pair.j, true));
    if (world.rank() == 0)
        printf("V2: <phi^0 | J-K        | psi^1>  %12.8f\n", a11);

    // this will be the bra space
    real_function_6d eri = TwoElectronFactory(world).dcut(dcut);
    real_function_6d ij_g =
            CompositeFactory<double, 6, 3>(world).particle1(
                    copy(hf->R2orbital(pair.i))).particle2(
                    copy(hf->R2orbital(pair.j))).g12(eri);
    real_function_6d ji_g =
            CompositeFactory<double, 6, 3>(world).particle1(
                    copy(hf->R2orbital(pair.j))).particle2(
                    copy(hf->R2orbital(pair.i))).g12(eri);

    // compute < ij | g12 | psi >
    const double ij_g_uij = inner(pair.function, ij_g);
    if (world.rank() == 0)
        printf("<ij | g12       | psi^1>  %12.8f\n", ij_g_uij);

    // compute < ji | g12 | psi > if (i/=j)
    const double ji_g_uij = (pair.i == pair.j) ? 0 : inner(pair.function, ji_g);
    if (world.rank() == 0)
        printf("<ji | g12       | psi^1>  %12.8f\n", ji_g_uij);

    // the singlet and triplet triplet pair energies
    if (pair.i == pair.j) {
        pair.e_singlet = ij_g_uij + pair.ij_gQf_ij;
        pair.e_triplet = 0.0;
    } else {
        pair.e_singlet = (ij_g_uij + pair.ij_gQf_ij)
                         + (ji_g_uij + pair.ji_gQf_ij);
        pair.e_triplet = 3.0
                         * ((ij_g_uij - ji_g_uij) + (pair.ij_gQf_ij - pair.ji_gQf_ij));
    }

    // print the pair energies
    if (world.rank() == 0) {
        printf("current energy %2d %2d %12.8f %12.8f\n", pair.i, pair.j,
               pair.e_singlet, pair.e_triplet);
    }

    END_TIMER(world, "compute MP2 energy");
    // return the total energy of this pair
    return pair.e_singlet + pair.e_triplet;
}

/// apply the exchange operator on an orbital

/// @param[in]	phi the orbital
/// @param[in]	hc	hermitian conjugate -> swap bra and ket space
/// @return 	Kphi
real_function_3d MP2::K(const real_function_3d& phi, const bool hc) const {

    real_function_3d result = real_factory_3d(world);

    // multiply rhs with R2orbitals (the bra space)
    vecfuncT R2rhs;
    if (not hc)
        R2rhs = mul(world, phi, hf->R2orbitals());
    else
        R2rhs = mul(world, phi, hf->orbitals());

    // apply the poisson kernel and sum up
    for (std::size_t k = 0; k < hf->nemos().size(); ++k) {
        result += hf->nemo(k) * (*poisson)(R2rhs[k]);
    }
    return result;
}

/// apply the exchange operator on a pair function

/// @param[in]	phi the pair function
/// @param[in]	is_symmetric is the function symmetric wrt particle exchange
/// @return 	(K1 + K2) |phi >
real_function_6d MP2::K(const real_function_6d& phi,
                        const bool is_symmetric) const {

	// first particle 1
	real_function_6d result=apply_exchange_vector(phi,1);
        if (is_symmetric) {
		result = result + swap_particles(result);
        } else {
		result = result + apply_exchange_vector(phi,2);
        }
	result.truncate();
    return result;
}

/// apply the Coulomb operator a on orbital

/// @param[in]	phi the orbital
/// @return 	Jphi
real_function_3d MP2::J(const real_function_3d& phi) const {
    return (hf->get_coulomb_potential() * phi).truncate();
}


real_function_6d MP2::apply_exchange_vector(const real_function_6d& phi,
		const int particle) const {

	timer timer(world);
	// prepare all constituent functions
	std::vector<real_function_3d> ket=copy(world,hf->nemos());
	std::vector<real_function_3d> bra=copy(world,hf->R2orbitals());
	phi.get_impl()->make_redundant(false);
	make_redundant(world,ket,false);
	make_redundant(world,bra,false);
	world.gop.fence();
	timer.tag("prepare K");

	// multiply pair function with bra
	std::vector<real_function_6d> result1(hf->nocc());
	for (auto& r : result1) {
	    r.set_impl(phi);
	    r.get_impl()->undo_redundant(true);
	}
	for (int i=0; i<hf->nocc(); ++i) {
		result1[i].get_impl()->multiply(phi.get_impl().get(),bra[i].get_impl().get(),particle);
	}
	world.gop.fence();
	phi.get_impl()->undo_redundant(false);
    truncate(world,result1);
    reduce_rank(result1);

	timer.tag("multiply bra");
	print_size(world,result1,"after multiplication and truncation");

	// apply exchange operator
	real_convolution_3d op = CoulombOperator(world, 0.0001,
			hf->get_calc().param.econv());
	op.particle() = particle;
	op.destructive()=true;

    std::vector<real_function_6d> result2=apply(world,op,result1);
	timer.tag("apply Green's function");

	truncate(world,result2);
    for (auto& v : result2) v.reduce_rank(false);
	world.gop.fence();

	timer.tag("truncate");
	print_size(world,result2,"after truncate");

	// multiply with ket
	std::vector<real_function_6d> result3(hf->nocc());
	make_redundant(world,result2);
	for (auto& r : result3) r.set_impl(phi);
	for (int i=0; i<hf->nocc(); ++i) {
		result3[i].get_impl()->multiply(result2[i].get_impl().get(),ket[i].get_impl().get(),particle);
	}

	world.gop.fence();
    truncate(result3);
    reduce_rank(result3);
	timer.tag("multiply ket");

	real_function_6d result4=real_factory_6d(world);
	for (auto r : result3) result4=result4+r;
	timer.tag("add all up");
	return result4;
}


/// apply the exchange operator on f

/// if the exchange operator is similarity transformed (R-1 K R) the
/// orbital spaces differ for the orbitals underneath the integral sign
/// R-1 K R = \phi-ket(1) * \int \phi-bra(1') * f(1',2)
/// @param[in]  f   the pair function
/// @param[in]  orbital_bra the orbital underneath the integral sign (typically R2orbitals)
/// @param[in]  orbital_ket the orbital to be pre-multiplied with (typically orbitals)
/// @return     the pair function, on which the exchange operator has been applied
real_function_6d MP2::apply_exchange(const real_function_6d& f,
                                     const real_function_3d& orbital_ket,
                                     const real_function_3d& orbital_bra, const int particle) const {

    MADNESS_ASSERT((particle == 1) or (particle == 2));
    real_convolution_3d op = CoulombOperator(world, 0.0001,
                                             hf->get_calc().param.econv());
    op.particle() = particle;
    op.destructive() = true;

    //            if (world.rank()==0) printf("start multiplication before K at time %.1f\n",wall_time());

    // multiply the orbital to the pair function
    //            real_function_6d x=(particle==1)
    //            		? CompositeFactory<double,6,3>(world).ket(copy(f)).V_for_particle1(copy(orbital_bra))
    //            		: CompositeFactory<double,6,3>(world).ket(copy(f)).V_for_particle2(copy(orbital_bra));
    //            x.fill_tree().truncate();
    real_function_6d x =
            multiply(copy(f), copy(orbital_bra), particle).truncate();

    // apply the Poisson operator
    //            if (world.rank()==0) printf("start exchange at time %.1f\n",wall_time());
    load_balance(x, false);
    x = op(x).truncate();

    // do the final multiplication with the orbital
    //            if (world.rank()==0) printf("start multiplication after K at time %.1f\n",wall_time());
    //            real_function_6d result= (particle==1)
    //            		? CompositeFactory<double,6,3>(world).ket(copy(x)).V_for_particle1(copy(orbital_ket))
    //            		: CompositeFactory<double,6,3>(world).ket(copy(x)).V_for_particle2(copy(orbital_ket));
    //            result.fill_tree().truncate().reduce_rank();
    real_function_6d result =
            multiply(copy(x), copy(orbital_ket), particle).truncate();

    //            if (world.rank()==0) printf("end multiplication after K at time %.1f\n",wall_time());
    return result;
}

/// make the quantity chi_k

/// chi is the Poisson kernel applied on an orbital product of the
/// input function and the vector of orbitals
/// \f[ \chi_{k{*} i}(1) = \int dr_2 \frac{k(2) i(2)}{|r_1-r_2|} \f]
/// \f[ \chi_{ki{*}}(1) = \int dr_2 \frac{k(2) i(2)}{|r_1-r_2|} \f] if hc
/// @param[in]  phi		orbital phi_i
/// @param[in]	op		the operator in SeparatedConvolution form
/// @param[in]	hc		compute hermitian conjugate -> pass the correct phi!
/// @return a vector of length nocc
std::vector<real_function_3d> MP2::make_chi(const real_function_3d& phi,
                                            const real_convolution_3d& op, const bool hc) const {

    const double tol = 0.0;
    MADNESS_ASSERT(hf->get_calc().param.spin_restricted());
    std::vector<real_function_3d> psif;
    if (hc)
        psif = mul_sparse(world, phi, hf->nemos(), tol);
    else
        psif = mul_sparse(world, phi, hf->R2orbitals(), tol);
    truncate(world, psif);
    psif = apply(world, op, psif);
    truncate(world, psif);
    return psif;
}

/// make the quantity xi_k

/// xi is chi multiplied with an orbital j
/// \f[ \xi_{k{*}i,j}(1) = \chi_{ki}(1) j(1) \f]
/// \f[ \xi_{ki{*},j{*}}(1) = \chi_{k{*}i}(1) j(1) \f]  if hc
/// @param[in]  phi_i   orbital i
/// @param[in]  phi_j   orbital j
/// @param[in]	op		the operator in SeparatedConvolution form
/// @param[in]	hc		compute hermitian conjugate  -> pass the correct phi!
/// @return a vector of length k=0,..,nocc
std::vector<real_function_3d> MP2::make_xi(const real_function_3d& phi_i,
                                           const real_function_3d& phi_j, const real_convolution_3d& op,
                                           const bool hc) const {
    const double tol = 0.0;
    return mul_sparse(world, phi_j, make_chi(phi_i, op, hc), tol);
}

/// apply the operator K on the reference and multiply with f; fK |phi^0>

/// @param[in]  i   index of orbital i
/// @param[in]  j   index of orbital j
/// @return     the function f12 (K(1)+K(2))|phi^0>
real_function_6d MP2::make_fKphi0(const int i, const int j) const {
    const real_function_3d& phi_i = hf->nemo(i);
    const real_function_3d& phi_j = hf->nemo(j);

    const real_function_3d Kphi_i = K(phi_i);
    const real_function_3d Kphi_j = K(phi_j);

    real_function_6d fKphi0a = CompositeFactory<double, 6, 3>(world).g12(
            corrfac.f()).particle1(copy(phi_i)).particle2(copy(Kphi_j));
    fKphi0a.fill_tree().truncate();
    real_function_6d fKphi0b = CompositeFactory<double, 6, 3>(world).g12(
            corrfac.f()).particle1(copy(Kphi_i)).particle2(copy(phi_j));
    fKphi0b.fill_tree().truncate();

    real_function_6d fKphi0 = (fKphi0a + fKphi0b).truncate();
    return fKphi0;
}

/// return the function (J(1)-K(1)) |phi0> as on-demand function

/// @param[in]	hc		compute hermitian conjugate -> swap bra and ket space
real_function_6d MP2::JK1phi0_on_demand(const int i, const int j,
                                        const bool hc) const {
    real_function_3d phi_i, phi_j;
    if (not hc) {
        phi_i = hf->nemo(i);
        phi_j = hf->nemo(j);
    } else {
        phi_i = hf->R2orbital(i);
        phi_j = hf->R2orbital(j);
    }

    const real_function_3d JKphi_i = J(phi_i) - K(phi_i, hc);

    real_function_6d tmp1 = CompositeFactory<double, 6, 3>(world).particle1(
            copy(JKphi_i)).particle2(copy(phi_j));
    return tmp1;
}

/// return the function (J(2)-K(2)) |phi0> as on-demand function
real_function_6d MP2::JK2phi0_on_demand(const int i, const int j,
                                        const bool hc) const {
    real_function_3d phi_i, phi_j;
    if (not hc) {
        phi_i = hf->nemo(i);
        phi_j = hf->nemo(j);
    } else {
        phi_i = hf->R2orbital(i);
        phi_j = hf->R2orbital(j);
    }

    const real_function_3d JKphi_j = J(phi_j) - K(phi_j, hc);

    real_function_6d tmp = CompositeFactory<double, 6, 3>(world).particle1(
            copy(phi_i)).particle2(copy(JKphi_j));
    return tmp;
}

/// return the function |phi0> as on-demand function
real_function_6d MP2::phi0_on_demand(const int i, const int j) const {
    const real_function_3d& phi_i = hf->orbital(i);
    const real_function_3d& phi_j = hf->orbital(j);

    real_function_6d tmp1 = CompositeFactory<double, 6, 3>(world).particle1(
            copy(phi_i)).particle2(copy(phi_j));
    return tmp1;
}

/// return the function |F1F2> as on-demand function
real_function_6d MP2::nemo0_on_demand(const int i, const int j) const {
    return CompositeFactory<double, 6, 3>(world).particle1(copy(hf->nemo(i))).particle2(
            copy(hf->nemo(j)));
}

/// multiply the given function with the 0th order Hamiltonian, exluding the 0th order energy

/// @param[in]  f   the function we apply H^0 on
/// @return     the function g=H^0 f, which is NOT orthogonalized against f
real_function_6d MP2::multiply_with_0th_order_Hamiltonian(
        const real_function_6d& f, const int i, const int j) const {

    START_TIMER(world);

    // the purely local part: Coulomb and U2
    real_function_3d v_local = hf->get_coulomb_potential()
                               + hf->nemo_ptr->ncf->U2();
    if (param.do_oep()) {
        real_function_3d voep = real_factory_3d(world);
        load(voep, "mRKS_potential_final");
        v_local += voep;
    }

    v_local.print_size("vlocal");
    f.print_size("u");

    // screen the construction of Vphi: do only what is needed to
    // get an accurate result of the BSH operator
    const double eps = zeroth_order_energy(i, j);
    real_convolution_6d op_mod = BSHOperator<6>(world, sqrt(-2 * eps), lo,
                                                bsh_eps);
    op_mod.modified() = true;
	real_function_6d vphi = CompositeFactory<double, 6, 3>(world).ket(copy(f)).V_for_particle1(
            copy(v_local)).V_for_particle2(copy(v_local));
    vphi.fill_tree(op_mod);
    vphi.print_size("vphi: local parts");

    // the part with the derivative operators: U1
	std::vector<real_function_6d> Drhs(6);
    for (int axis = 0; axis < 6; ++axis) {
    	real_derivative_6d D = free_space_derivative<double, 6>(world,axis);
    	Drhs[axis] = D(f).truncate();
    }
//	const std::vector<real_function_6d> Drhs = truncate(grad(f));

	std::vector<real_function_3d> U1_6d;
	for (int axis = 0; axis < 6; ++axis) {
        // note integer arithmetic
		U1_6d.push_back(copy(hf->nemo_ptr->ncf->U1(axis % 3)));
	}

        double tight_thresh = std::min(FunctionDefaults<6>::get_thresh(), 1.e-4);
	std::vector<real_function_6d> x(6);
	for (int axis = 0; axis < 6; ++axis) {

        if (axis / 3 + 1 == 1) {
			x[axis] =CompositeFactory<double, 6, 3>(world).ket(Drhs[axis])
						.V_for_particle1(U1_6d[axis]).thresh(tight_thresh);

        } else if (axis / 3 + 1 == 2) {
			x[axis] =CompositeFactory<double, 6, 3>(world).ket(Drhs[axis])
						.V_for_particle2(U1_6d[axis]).thresh(tight_thresh);
		}
        }
	world.gop.fence();
	for (auto xx : x) {
		CompositeFunctorInterface<double, 6, 3>* func=
				dynamic_cast<CompositeFunctorInterface<double, 6, 3>* >(&(*xx.get_impl()->get_functor()));
		func->make_redundant(false);
	}
	world.gop.fence();
	for (auto xx : x) xx.fill_tree(op_mod,false);
	world.gop.fence();
	print_size(world,x,"x after fill_tree");

	set_thresh(world,x,FunctionDefaults<6>::get_thresh());
	for (auto xx : x) vphi += xx;
        vphi.truncate().reduce_rank();

    vphi.print_size("(U_nuc + J) |ket>:  made V tree");
    END_TIMER(world, "apply (U + J) |ket>");

    // and the exchange
    START_TIMER(world);
	if (not param.do_oep()) vphi = (vphi - K(f, i == j)).truncate().reduce_rank();
    vphi.print_size("(U_nuc + J - K) |ket>:  made V tree");
    END_TIMER(world, "apply K |ket>");

    return vphi;
}

/// add the coupling terms for local MP2

/// @return \sum_{k\neq i} f_ki |u_kj> + \sum_{l\neq j} f_lj |u_il>
void MP2::add_local_coupling(const Pairs<ElectronPair>& pairs,
                             Pairs<real_function_6d>& coupling) const {

    if (world.rank() == 0) print("adding local coupling");

    // temporarily make all N^2 pair functions
    typedef std::map<std::pair<int, int>, real_function_6d> pairsT;
    pairsT quadratic;
    for (int k = param.freeze(); k < hf->nocc(); ++k) {
        for (int l = param.freeze(); l < hf->nocc(); ++l) {
            if (l >= k) {
                quadratic[std::make_pair(k, l)] = pairs(k, l).function;
            } else {
                quadratic[std::make_pair(k, l)] = swap_particles(pairs(l, k).function);
            }
        }
    }
    for (pairsT::iterator it = quadratic.begin(); it != quadratic.end(); ++it) {
        it->second.compress(false);
    }
    world.gop.fence();

    // the coupling matrix is the Fock matrix, skipping diagonal elements
    tensorT fock1 = get_fock_matrix();
    for (int k = 0; k < hf->nocc(); ++k) {
        if (fock1(k, k) > 0.0) MADNESS_EXCEPTION("positive orbital energies", 1);
        fock1(k, k) = 0.0;
    }

    for (int i = param.freeze(); i < hf->nocc(); ++i) {
        for (int j = i; j < hf->nocc(); ++j) {
            coupling(i, j) = real_factory_6d(world).compressed();
        }
    }

    for (int i = param.freeze(); i < hf->nocc(); ++i) {
        for (int j = i; j < hf->nocc(); ++j) {
            for (int k = param.freeze(); k < hf->nocc(); ++k) {
                if (fock1(k, i) != 0.0) {
                    coupling(i, j).gaxpy(1.0, quadratic[std::make_pair(k, j)], fock1(k, i), false);
                }
            }

            for (int l = param.freeze(); l < hf->nocc(); ++l) {
                if (fock1(l, j) != 0.0) {
                    coupling(i, j).gaxpy(1.0, quadratic[std::make_pair(i, l)], fock1(l, j), false);
                }
            }
            world.gop.fence();
            const double thresh = FunctionDefaults<6>::get_thresh();
            coupling(i, j).truncate(thresh*0.1);
        }
    }
    world.gop.fence();
}


}
<|MERGE_RESOLUTION|>--- conflicted
+++ resolved
@@ -131,12 +131,7 @@
 /// return the molecular correlation energy energy (without the HF energy)
 double MP2::value() {
     hf->value();        // make sure the reference is converged
-<<<<<<< HEAD
-    //std::cout << "\n\nTEST FILL TREE\n\n";
-    //test_fill_tree();
-=======
     if (not check_core_valence_separation()) enforce_core_valence_separation();
->>>>>>> b7c31ed3
     return value(hf->get_calc().molecule.get_all_coords());
 }
 
@@ -170,8 +165,6 @@
     return Localizer::check_core_valence_separation(fock1, mos.get_localize_sets(),true);
 }
 
-<<<<<<< HEAD
-=======
 
 void MP2::enforce_core_valence_separation() {
 
@@ -199,7 +192,6 @@
 /// return the molecular correlation energy as a function of the coordinates
 double MP2::value(const Tensor<double>& x) {
 
->>>>>>> b7c31ed3
     // fast return if the MP2 energy is already solved at this geometry
     double xsq = x.sumsq();
     if (xsq == coord_chksum())
