--- conflicted
+++ resolved
@@ -50,10 +50,7 @@
 #include <chem/pcm.h>
 #include <chem/pointgroupsymmetry.h>
 #include <chem/BSHApply.h>
-<<<<<<< HEAD
-=======
 #include <chem/localizer.h>
->>>>>>> b7c31ed3
 #include <madness/mra/macrotaskq.h>
 
 
@@ -221,27 +218,6 @@
 
 /// localize the nemo orbitals according to Pipek-Mezey or Foster-Boys
 vecfuncT Nemo::localize(const vecfuncT& nemo, const double dconv, const bool randomize) const {
-<<<<<<< HEAD
-        DistributedMatrix<double> dUT;
-
-        const double tolloc = std::min(1e-6,0.01*dconv);
-        std::vector<int> aset=calc->group_orbital_sets(world,calc->aeps,
-                        calc->aocc, nemo.size());
-        // localize using the reconstructed orbitals
-        vecfuncT psi = mul(world, R, nemo);
-        if(param.localize_method()=="pm") {
-        	dUT = calc->localize_PM(world, psi, aset, tolloc, 0.1, randomize, true);
-        } else if (param.localize_method()=="boys") {
-        	dUT = calc->localize_boys(world, psi, aset, tolloc, 0.1, randomize);
-        } else if (param.localize_method()=="new") {
-        	dUT = calc->localize_new(world, psi, aset, tolloc, 0.1, randomize, false);
-        } else {
-        	print("unknown localization method",param.localize_method());
-        	MADNESS_EXCEPTION("unknown localization method",1);
-        }
-//        dUT.data().screen(trantol());
-=======
->>>>>>> b7c31ed3
 
     Localizer localizer(world, get_calc()->aobasis, molecule(), get_calc()->ao);
     localizer.set_metric(ncf->function()).set_method(calc->param.localize_method());
@@ -364,11 +340,7 @@
         energy=energies[0];
 
 		// compute the fock matrix
-<<<<<<< HEAD
-        timer t_fock(world);
-=======
         timer t_fock(world,param.print_level()>2);
->>>>>>> b7c31ed3
 		vecfuncT Vnemo=Unemo+Jnemo-Knemo;
 		if (do_pcm()) Vnemo+=pcmnemo;
 		tensorT fock=matrix_inner(world,R2nemo,Vnemo,false);   // not symmetric actually
@@ -379,11 +351,7 @@
 
         // Diagonalize the Fock matrix to get the eigenvalues and eigenvectors
         if (not localized) {
-<<<<<<< HEAD
-            timer t(world);
-=======
             timer t(world,param.print_level()>2);
->>>>>>> b7c31ed3
     		// report the off-diagonal fock matrix elements
             tensorT fock_offdiag=copy(fock);
             for (int i=0; i<fock.dim(0); ++i) fock_offdiag(i,i)=0.0;
@@ -408,11 +376,7 @@
         	for (int i=0; i<calc->aeps.size(); ++i) calc->aeps[i]=fock(i,i);
         }
 
-<<<<<<< HEAD
-        timer t_bsh(world);
-=======
         timer t_bsh(world,param.print_level()>2);
->>>>>>> b7c31ed3
 		BSHApply<double,3> bsh_apply(world);
 		bsh_apply.metric=R_square;
 		bsh_apply.lo=get_calc()->param.lo();
@@ -510,11 +474,7 @@
 /// given nemos, compute the HF energy using the regularized expressions for T and V
 std::vector<double> Nemo::compute_energy_regularized(const vecfuncT& nemo, const vecfuncT& Jnemo,
         const vecfuncT& Knemo, const vecfuncT& Unemo) const {
-<<<<<<< HEAD
-    timer t(world);
-=======
     timer t(world,param.print_level()>2);
->>>>>>> b7c31ed3
 
     vecfuncT R2nemo=R_square*nemo;
     truncate(world,R2nemo);
@@ -599,11 +559,7 @@
 		vecfuncT& Unemo) const {
 
     {
-<<<<<<< HEAD
-        timer t(world);
-=======
         timer t(world,param.print_level()>2);
->>>>>>> b7c31ed3
         real_function_3d vcoul;
         int ispin = 0;
         auto taskq = std::shared_ptr<MacroTaskQ>(new MacroTaskQ(world, world.size()));
@@ -625,13 +581,8 @@
                 t.tag("compute Knemo");
             }
             t.tag("initialize K operator");
-<<<<<<< HEAD
-            taskq->set_printlevel(3);
-            taskq->print_taskq();
-=======
             taskq->set_printlevel(param.print_level());
             if (param.print_level()>9) taskq->print_taskq();
->>>>>>> b7c31ed3
             taskq->run_all();
         }
 
@@ -640,11 +591,7 @@
             XCOperator<double, 3> xcoperator(world, this, ispin);
             double exc = 0.0;
             if (ispin == 0) exc = xcoperator.compute_xc_energy();
-<<<<<<< HEAD
-            print("exc", exc);
-=======
 //            print("exc", exc);
->>>>>>> b7c31ed3
             // copy???
             real_function_3d xc_pot = xcoperator.make_xc_potential();
 
