--- conflicted
+++ resolved
@@ -286,15 +286,10 @@
     return result;
 }
 
-<<<<<<< HEAD
+
 template<typename T, std::size_t NDIM>
 Exchange<T,NDIM>::Exchange(World& world, const SCF* calc, const int ispin)
-        : world(world), small_memory_(true), same_(false), do_R2(true) {
-=======
-
-Exchange::Exchange(World& world, const SCF* calc, const int ispin)
         : world(world), small_memory_(true), same_(false) {
->>>>>>> c9efc6de
     if (ispin==0) { // alpha spin
         mo_ket=convert<double,T,NDIM>(world,calc->amo);		// deep copy necessary if T==double_complex
         occ=calc->aocc;
@@ -307,33 +302,9 @@
             CoulombOperatorPtr(world, calc->param.lo(), calc->param.econv()));
 }
 
-<<<<<<< HEAD
 template<typename T, std::size_t NDIM>
 Exchange<T,NDIM>::Exchange(World& world, const Nemo* nemo, const int ispin) // @suppress("Class members should be properly initialized")
     : Exchange<T,NDIM>(world,nemo->get_calc().get(),ispin) {
-
-//    if (ispin==0) { // alpha spin
-//        mo_ket=nemo->get_calc()->amo;
-//        occ=nemo->get_calc()->aocc;
-//    } else if (ispin==1) {  // beta spin
-//        mo_ket=nemo->get_calc()->bmo;
-//        occ=nemo->get_calc()->bocc;
-//    }
-
-    std::map<std::string,std::string>::const_iterator it=nemo->get_calc()->param.generalkeyval.find("do_R2");
-    if (it!=nemo->get_calc()->param.generalkeyval.end())
-        do_R2=CalculationParameters::stringtobool(it->second);
-
-    if (do_R2) {
-        mo_bra=conj(world,mul(world,nemo->ncf->square(),mo_ket));
-        truncate(world,mo_bra);
-    } else {
-        print("skip R2 in exchange");
-        mo_bra=conj(world,mo_ket);
-    }
-=======
-Exchange::Exchange(World& world, const Nemo* nemo, const int ispin)
-    : world(world), small_memory_(true), same_(false) {
 
     if (ispin==0) { // alpha spin
         mo_ket=nemo->get_calc()->amo;
@@ -345,7 +316,6 @@
 
     mo_bra=mul(world,nemo->nuclear_correlation->square(),mo_ket);
     truncate(world,mo_bra);
->>>>>>> c9efc6de
     poisson = std::shared_ptr<real_convolution_3d>(
             CoulombOperatorPtr(world, nemo->get_calc()->param.lo(),
                     nemo->get_calc()->param.econv()));
@@ -500,15 +470,9 @@
         const real_function_3d& brho, int ispin) : world(world),
         nbeta(nemo->get_calc()->param.nbeta()), ispin(ispin), extra_truncation(0.01) {
     xc=std::shared_ptr<XCfunctional> (new XCfunctional());
-<<<<<<< HEAD
-    xc->initialize(nemo->get_calc()->param.xc_data,
-            not nemo->get_calc()->param.spin_restricted, world);
-    ncf=nemo->ncf;
-=======
     xc->initialize(nemo->get_calc()->param.xc(),
             not nemo->get_calc()->param.spin_restricted(), world);
-    ncf=nemo->nuclear_correlation;
->>>>>>> c9efc6de
+    ncf=nemo->ncf();
 
     xc_args=prep_xc_args(arho,brho);
 }
