--- conflicted
+++ resolved
@@ -237,7 +237,6 @@
 /// types are converted whenever a parameter is accessed (i.e. should not be
 /// done too frequently in an inner loop)
 class QCCalculationParametersBase {
-<<<<<<< HEAD
  public:
   /// print all parameters
   void print(const std::string header = "", const std::string footer = "") const;
@@ -371,7 +370,7 @@
  public:
   QCParameter& get_parameter(const std::string key) {
     if (not parameter_exists(key)) {
-      throw std::runtime_error("could not find parameter for key " + key);
+      madness::print("\ncould not find parameter for key",key,"\n");throw std::runtime_error("could not find parameter for key " + key);
     }
     QCParameter& parameter = parameters.find(key)->second;
     return parameter;
@@ -529,303 +528,6 @@
     throw std::runtime_error(errmsg);
     return 0;
   }
-=======
-
-public:
-	/// print all parameters
-	void print(const std::string header="", const std::string footer="") const;
-
-	std::string print_to_string(bool non_defaults_only=false) const;
-
-	template<typename T>
-	T get(const std::string key) const {
-		const QCParameter& parameter=get_parameter(key);
-		MADNESS_ASSERT(check_type<T>(key,parameter));
-		if (std::is_same<T,std::string>::value) {
-			return fromstring<T>(add_quotes(parameter.get_value()));
-		}
-		return fromstring<T>(parameter.get_value());
-	}
-
-	template <typename Archive> void serialize (Archive& ar) {
-		ar & parameters & print_debug;
-	}
-
-protected:
-
-	typedef std::map<std::string,QCParameter> ParameterContainerT;
-	ParameterContainerT parameters;
-
-	/// read the parameters from file
-
-	/// only world.rank()==0 reads the input file and broadcasts to all other nodes,
-	/// so we don't need to serialize the ParameterMap
-	virtual void read(World& world, const std::string filename, const std::string tag);
-
-
-	bool print_debug=false;
-
-	/// ctor for testing
-	QCCalculationParametersBase() {}
-
-	/// copy ctor
-	QCCalculationParametersBase(const QCCalculationParametersBase& other)
-		: parameters(other.parameters)
-		, print_debug(other.print_debug) {
-	}
-
-	/// destructor
-	virtual ~QCCalculationParametersBase() {}
-
-	template<typename T>
-	void initialize(const std::string& key, const T& value, const std::string comment="",
-			const std::vector<T> allowed_values={}) {
-
-		if (parameters.find(key)!=parameters.end()) {
-			madness::print("you cannot initialize a parameter twice: ",key);
-			throw std::runtime_error("initialization error");
-		}
-
-		std::string svalue=tostring(value);
-		std::string type = std::type_index(typeid(T)).name();
-
-		// transform everything to lower case
-		std::string key_lower=key;
-		std::transform(key_lower.begin(), key_lower.end(), key_lower.begin(), ::tolower);
-		std::transform(svalue.begin(), svalue.end(), svalue.begin(), ::tolower);
-		std::vector<std::string> av_lower_vec;
-		for (auto av : allowed_values) {
-			std::string av_lower=tostring(av);
-			std::transform(av_lower.begin(), av_lower.end(), av_lower.begin(), ::tolower);
-			av_lower_vec.push_back(av_lower);
-		}
-
-		parameters.insert(std::make_pair<std::string, QCParameter>
-		(std::string(key_lower),QCParameter(svalue,type,comment,av_lower_vec)));
-	}
-
-public:
-	template<typename T>
-	void set_derived_value(const std::string& key, const T& value) {
-
-		QCParameter& parameter=get_parameter(key);
-		if (not check_type_silent<T>(parameter)) {
-			throw std::runtime_error("type error in set_derived_value for key "+key);
-		}
-		parameter.set_derived_value(tostring(value));
-	}
-
-protected:
-
-	template<typename T>
-	bool try_setting_user_defined_value(const std::string& key, const std::string& val) {
-
-		if (not check_type_silent<T>(get_parameter(key))) return false;
-
-		if (print_debug) ::madness::print("key:",key,"will set type" ,std::type_index(typeid(T)).name());
-		T value=fromstring<T>(val);
-		set_user_defined_value<T>(key,value);
-		return true;
-	}
-
-public:
-	template<typename T>
-	void set_user_defined_value(const std::string& key, const T& value) {
-
-		QCParameter& parameter=get_parameter(key);
-		if (not check_type_silent<T>(parameter)) {
-			throw std::runtime_error("type error in set_user_defined_value");
-		}
-
-		parameter.set_user_defined_value(tostring(value));
-	}
-protected:
-
-	const QCParameter& get_parameter(const std::string key) const {
-		if (not parameter_exists(key)) {
-			throw std::runtime_error("could not find parameter for key "+key);
-		}
-		const QCParameter& parameter=parameters.find(key)->second;
-		return parameter;
-	}
-
-public:
-	QCParameter& get_parameter(const std::string key) {
-		if (not parameter_exists(key)) {
-            madness::print("\ncould not find parameter for key",key,"\n");
-			throw std::runtime_error("could not find parameter for key "+key);
-		}
-		QCParameter& parameter=parameters.find(key)->second;
-		return parameter;
-	}
-
-	bool parameter_exists(const std::string& key) const {
-		return (parameters.find(key)!=parameters.end());
-	}
-
-
-	template<typename T>
-	static bool check_type(const std::string key, const QCParameter& parameter) {
-		if (check_type_silent<T>(parameter)) return true;
-
-		madness::print("trying to get the wrong type in QCCalculationParametersBase");
-		madness::print("key             ",key);
-		madness::print("parameter type  ",parameter.get_type());
-		madness::print("setting type    ",std::type_index(typeid(T)).name());
-		madness::print("value           ",parameter.get_value());
-		return false;
-	}
-
-	template<typename T>
-	static bool check_type_silent(const QCParameter& parameter) {
-		return (parameter.get_type()==std::type_index(typeid(T)).name());
-	}
-
-	/// read the stream, starting from tag
-
-	/// only parameters that are defined in the constructor will be processed,
-	/// all others will be discarded.
-	virtual void read_internal(World& world, std::string& filecontents, std::string tag);
-
-
-	static std::string tostring(const bool& arg) {
-		std::ostringstream ss;
-		ss << std::boolalpha << arg;
-		return ss.str();
-	}
-
-	template<typename T>
-	static std::string tostring(const T& arg) {
-                using madness::operators::operator<<;
-		std::ostringstream ss;
-
-		ss<<std::scientific  << std::setprecision(4) << arg;
-		std::string str=ss.str();
-		std::transform(str.begin(), str.end(), str.begin(), ::tolower);
-
-		overwrite_if_inf(str,arg);
-		return str;
-	}
-
-	template<typename T>
-	static typename std::enable_if<std::is_floating_point<T>::value, void>::type
-	overwrite_if_inf(std::string& str, const T& arg) {
-		if (std::isinf(arg)) {
-			std::stringstream ss;
-			ss << std::numeric_limits<T>::infinity();
-			str=ss.str();
-		}
-	}
-
-	template<typename T>
-	static typename std::enable_if<!std::is_floating_point<T>::value, void>::type
-	overwrite_if_inf(std::string& str, const T& arg) {
-		return;
-	}
-
-	template<typename T>
-	static typename std::enable_if<!std::is_same<T,bool>::value, T>::type
-	fromstring(const std::string& arg) {
-
-		std::stringstream ssvalue(arg);
-
-		// if argument is std::string read the everything between possible double quotes
-		T result=read_quotes<T>(ssvalue);
-
-		bool type_conversion_failed=ssvalue.fail();
-
-		// check for infinity in floating point conversions
-		if (type_conversion_failed and (std::is_floating_point<T>::value)) {
-
-			const static T inf=std::numeric_limits<T>::infinity();
-			std::string sinf=tostring(inf);         // repeat type conversion from above
-			if (sinf==arg) result=inf;
-			type_conversion_failed=false;
-		}
-
-		if (type_conversion_failed) {
-
-			std::string errmsg="error in type conversion for argument >> " + arg
-					+ " << to type " + std::type_index(typeid(T)).name();
-			throw std::runtime_error(errmsg);
-		}
-
-		// check for trailing characters
-		std::string word;
-		while (ssvalue >> word) {
-			std::string errmsg="trailing characters in arguement >> " + arg + " <<";
-			throw std::runtime_error(errmsg);
-		}
-		return result;
-	}
-
-	template<typename T>
-	static typename std::enable_if<std::is_same<T,std::string>::value, T>::type
-	read_quotes(std::stringstream& ssvalue) {
-		T arg=ssvalue.str();
-		T result;
-
-		if (arg.find("\"")==std::string::npos) {	// no double quotes found
-			ssvalue >> result;
-
-		} else {									// found double quotes
-			int counter=0;
-			while (counter<2) {
-				T tmp;
-				ssvalue >> tmp;
-				if (ssvalue.fail()) {
-					std::string errmsg="missing closing double quote in line >> " + arg;
-					throw std::runtime_error(errmsg);
-				}
-				result+=" "+tmp;
-				counter=std::count(result.begin(), result.end(), '"');
-			}
-
-			// use only the text between the double quotes
-			result=trim_blanks(trim_quotes(result));
-		}
-		return result;
-	}
-
-	static std::string trim_blanks(const std::string arg) {
-		std::size_t first=arg.find_first_not_of(' ');
-		std::size_t last=arg.find_last_not_of(' ');
-		return arg.substr(first,last-first+1);
-	}
-
-	static std::string trim_quotes(const std::string arg) {
-		std::size_t first=arg.find_first_of('"');
-		std::size_t last=arg.find_last_of('"');
-		return arg.substr(first+1,last-first-1);
-	}
-
-	static std::string add_quotes(const std::string arg) {
-		return "\""+arg+"\"";
-	}
-
-
-	template<typename T>
-	static typename std::enable_if<!std::is_same<T,std::string>::value, T>::type
-	read_quotes(std::stringstream& ssvalue) {
-		T result;
-		ssvalue >> result;
-		return result;
-	}
-
-	template<typename T>
-	static typename std::enable_if<std::is_same<T,bool>::value, T>::type
-	fromstring(const std::string& arg) {
-		std::string str=arg;
-		std::transform(str.begin(), str.end(), str.begin(), ::tolower);
-		if (str=="true" or str=="1" or str=="yes") return true;
-		if (str=="false" or str=="0" or str=="no") return false;
-		std::string errmsg="error in type conversion for argument >> " + arg
-				+ " << to type " + std::type_index(typeid(T)).name();
-		throw std::runtime_error(errmsg);
-		return 0;
-	}
-
->>>>>>> b7c31ed3
 };
 
 } /* namespace madness */
