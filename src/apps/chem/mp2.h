--- conflicted
+++ resolved
@@ -363,32 +363,6 @@
         	bool do_oep;
 
         	/// ctor reading out the input file
-<<<<<<< HEAD
-        	Parameters(const std::string& input) : thresh_(-1.0), econv_(-1.0),
-        	        dconv_(-1.0), i(-1), j(-1), freeze(0), restart(false),
-        	        maxsub(2), maxiter(20), do_oep(false) {
-
-        		// get the parameters from the input file
-                std::ifstream f(input.c_str());
-                position_stream(f, "mp2");
-                std::string s;
-
-                while (f >> s) {
-                    if (s == "end") break;
-                    else if (s == "thresh") f >> thresh_;
-                    else if (s == "econv") f >> econv_;
-                    else if (s == "dconv") f >> dconv_;
-                    else if (s == "pair") f >> i >> j;
-                    else if (s == "maxsub") f >> maxsub;
-                    else if (s == "freeze") f >> freeze;
-                    else if (s == "restart") restart=true;
-                    else if (s == "oep") do_oep=true;
-                    else continue;
-                }
-                // set default for dconv if not explicitly given
-                if (dconv_<0.0) dconv_=sqrt(econv_)*0.1;
-                if (thresh_<0.0) thresh_=econv_;
-=======
         	Parameters(World& world) {
 
                 /// the map with initial values
@@ -410,7 +384,6 @@
         	void read_and_set_derived_values(World& world) {
         		read(world,"input","mp2");
         		set_derived_value("dconv",sqrt(get<double>("econv"))*0.1);
->>>>>>> e523d7c9
         	}
 
             /// check the user input
