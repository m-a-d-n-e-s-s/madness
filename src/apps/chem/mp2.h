/*
  This file is part of MADNESS.

  Copyright (C) 2007,2010 Oak Ridge National Laboratory

  This program is free software; you can redistribute it and/or modify
  it under the terms of the GNU General Public License as published by
  the Free Software Foundation; either version 2 of the License, or
  (at your option) any later version.

  This program is distributed in the hope that it will be useful,
  but WITHOUT ANY WARRANTY; without even the implied warranty of
  MERCHANTABILITY or FITNESS FOR A PARTICULAR PURPOSE. See the
  GNU General Public License for more details.

  You should have received a copy of the GNU General Public License
  along with this program; if not, write to the Free Software
  Foundation, Inc., 59 Temple Place, Suite 330, Boston, MA 02111-1307 USA

  For more information please contact:

  Robert J. Harrison
  Oak Ridge National Laboratory
  One Bethel Valley Road
  P.O. Box 2008, MS-6367

  email: harrisonrj@ornl.gov
  tel:   865-241-3937
  fax:   865-572-0680
*/

/*!
  \file mp2.h
  \brief Solves molecular MP2 equations
  \defgroup Solves molecular MP2 equations
  \ingroup examples
*/

#ifndef MP2_H_
#define MP2_H_

//#define WORLD_INSTANTIATE_STATIC_TEMPLATES
#include <madness/mra/mra.h>
#include <madness/mra/lbdeux.h>
#include <chem/QCCalculationParametersBase.h>
#include <chem/SCF.h>
#include <madness/mra/nonlinsol.h>
#include <chem/projector.h>
#include <chem/correlationfactor.h>
#include <chem/electronic_correlation_factor.h>
#include <chem/MolecularOrbitals.h>
#include <chem/nemo.h>

#include <madness/world/text_fstream_archive.h>

using madness::archive::TextFstreamInputArchive;
using madness::archive::TextFstreamOutputArchive;


#include <iostream>

using namespace madness;

namespace madness {

struct LBCost {
    double leaf_value;
    double parent_value;

    LBCost(double leaf_value = 1.0, double parent_value = 1.0)
            : leaf_value(leaf_value), parent_value(parent_value) {}

    double operator()(const Key<6>& key, const FunctionNode<double, 6>& node) const {
        return node.coeff().size();
    }
};


class HartreeFock {
    World& world;
public:
    std::shared_ptr<Nemo> nemo_ptr;
private:
    mutable double coords_sum;     // sum of square of coords at last solved geometry

    // save the Coulomb potential
    mutable real_function_3d coulomb;

    /// reconstructed orbitals: R * phi, where R is the nuclear correlation factor
    std::vector<real_function_3d> orbitals_;

    /// R^2 * phi, where R is the nuclear correlation factor, corresponds
    /// to the bra space of the transformed operators
    std::vector<real_function_3d> R2orbitals_;

public:

    HartreeFock(World& world, std::shared_ptr<Nemo> nemo) :
            world(world), nemo_ptr(nemo), coords_sum(-1.0) {
    }

    bool provides_gradient() const { return true; }

    double value() {
        return value(nemo_ptr->get_calc()->molecule.get_all_coords());
    }

    double value(const Tensor<double>& x) {

        // fast return if the reference is already solved at this geometry
        double xsq = x.sumsq();
        if (xsq == coords_sum) return nemo_ptr->get_calc()->current_energy;

        nemo_ptr->get_calc()->molecule.set_all_coords(x.reshape(nemo_ptr->get_calc()->molecule.natom(), 3));
        coords_sum = xsq;
        nemo_ptr->value(x);

<<<<<<< HEAD
        // compute the full, reconstructed orbitals from nemo
        orbitals_ = mul(world, nemo_ptr->R, nemo_ptr->get_calc()->amo);
        real_function_3d R2 = nemo_ptr->ncf->square();
        R2orbitals_ = mul(world, R2, nemo_ptr->get_calc()->amo);

        return nemo_ptr->get_calc()->current_energy;
    }

    Tensor<double> gradient(const Tensor<double>& x) {

        value(x); // Ensures DFT equations are solved at this geometry
        return nemo_ptr->gradient(x);
    }

    double coord_chksum() const { return coords_sum; }

    const SCF& get_calc() const { return *nemo_ptr->get_calc(); }

    SCF& get_calc() { return *nemo_ptr->get_calc(); }

    /// return full orbital i, multiplied with the nuclear correlation factor

    /// note that nemo() and orbital() are the same if no nuclear
    /// correlation factor is used
    real_function_3d orbital(const int i) const {
        MADNESS_ASSERT(nemo_ptr->get_param().spin_restricted());
        return orbitals_[i];
    }

    /// return full orbitals, multiplied with the nuclear correlation factor

    /// note that nemo() and orbital() are the same if no nuclear
    /// correlation factor is used
    std::vector<real_function_3d> orbitals() const {
        MADNESS_ASSERT(nemo_ptr->get_param().spin_restricted());
        return orbitals_;
    }

    /// return orbitals, multiplied with the square nuclear correlation factor

    /// note that nemo() and orbital() are the same if no nuclear
    /// correlation factor is used
    std::vector<real_function_3d> R2orbitals() const {
        MADNESS_ASSERT(nemo_ptr->get_param().spin_restricted());
        return R2orbitals_;
    }

    /// return orbital i, multiplied with the square nuclear correlation factor

    /// note that nemo() and orbital() are the same if no nuclear
    /// correlation factor is used
    real_function_3d R2orbital(const int i) const {
        MADNESS_ASSERT(nemo_ptr->get_param().spin_restricted());
        return R2orbitals_[i];
    }

    /// return nemo i, which is the regularized orbital

    /// note that nemo() and orbital() are the same if no nuclear
    /// correlation factor is used
    real_function_3d nemo(const int i) const {
        MADNESS_ASSERT(nemo_ptr->get_param().spin_restricted());
        return nemo_ptr->get_calc()->amo[i];
    }

    /// return nemo, which are the regularized orbitals

    /// note that nemo() and orbital() are the same if no nuclear
    /// correlation factor is used
    std::vector<real_function_3d> nemos() const {
        MADNESS_ASSERT(nemo_ptr->get_param().spin_restricted());
        return nemo_ptr->get_calc()->amo;
    }

    /// return orbital energy i
    double orbital_energy(const int i) const {
        MADNESS_ASSERT(nemo_ptr->get_param().spin_restricted());
        return nemo_ptr->get_calc()->aeps[i];
    }

    /// return the Coulomb potential
    real_function_3d get_coulomb_potential() const {
        MADNESS_ASSERT(nemo_ptr->get_param().spin_restricted());
        if (coulomb.is_initialized()) return copy(coulomb);
        functionT rho = 2.0*nemo_ptr->compute_density(nemos())*nemo_ptr->R_square;
        coulomb = (nemo_ptr->get_calc()->make_coulomb_potential(rho)).truncate();
        return copy(coulomb);
    }

    /// return the nuclear potential
    real_function_3d get_nuclear_potential() const {
        return nemo_ptr->get_calc()->potentialmanager->vnuclear();
    }

    /// return the number of occupied orbitals
    int nocc() const {
        MADNESS_ASSERT(nemo_ptr->get_param().spin_restricted());
        return nemo_ptr->get_param().nalpha();
    }
};


/// enhanced POD for the pair functions
class ElectronPair : public archive::ParallelSerializableObject {

public:
    /// default ctor; initialize energies with a large number
    ElectronPair() : ElectronPair(-1, -1) {}

    /// ctor; initialize energies with a large number
    ElectronPair(const int i, const int j)
            : i(i), j(j), e_singlet(uninitialized()), e_triplet(uninitialized()),
              ij_gQf_ij(uninitialized()), ji_gQf_ij(uninitialized()), iteration(0), converged(false) {
    }

    /// print the pair's energy
    void print_energy() const {
        if (function.world().rank() == 0) {
            printf("final correlation energy %2d %2d %12.8f %12.8f\n",
                   i, j, e_singlet, e_triplet);
        }
    }

    static double uninitialized() { return 1.e10; }

    int i, j;                       ///< orbitals i and j
    real_function_6d function;      ///< pair function for a specific pair w/o correlation factor part
    real_function_6d constant_term;    ///< the first order contribution to the MP1 wave function

    double e_singlet;                ///< the energy of the singlet pair ij
    double e_triplet;                ///< the energy of the triplet pair ij

    double ij_gQf_ij;                ///< <ij | g12 Q12 f12 | ij>
    double ji_gQf_ij;                ///< <ji | g12 Q12 f12 | ij>

    int iteration;                    ///< current iteration for restart
    bool converged;                    ///< is the pair function converged

    /// serialize this ElectronPair

    /// store the function only if it has been initialized
    /// load the function only if there is one
    /// don't serialize recomputable intermediates r12phi, Uphi, KffKphi
    template<typename Archive>
    void serialize(Archive& ar) {
        bool fexist = function.is_initialized();
        bool cexist = constant_term.is_initialized();
        ar & ij_gQf_ij & ji_gQf_ij & e_singlet & e_triplet & converged
        & iteration & fexist & cexist;
        if (fexist) ar & function;
        if (cexist) ar & constant_term;
    }

    bool load_pair(World& world) {
        std::string name = "pair_" + stringify(i) + stringify(j);
        bool exists = archive::ParallelInputArchive<archive::BinaryFstreamInputArchive>::exists(world, name.c_str());
        if (exists) {
            if (world.rank() == 0) printf("loading matrix elements %s", name.c_str());
            archive::ParallelInputArchive<archive::BinaryFstreamInputArchive> ar(world, name.c_str(), 1);
            ar & *this;
            if (world.rank() == 0) printf(" %s\n", (converged) ? " converged" : " not converged");
            if (function.is_initialized()) function.set_thresh(FunctionDefaults<6>::get_thresh());
            if (constant_term.is_initialized()) constant_term.set_thresh(FunctionDefaults<6>::get_thresh());
        } else {
            if (world.rank() == 0) print("could not find pair ", i, j, " on disk");
        }
        return exists;
    }

    void store_pair(World& world) {
        std::string name = "pair_" + stringify(i) + stringify(j);
        if (world.rank() == 0) printf("storing matrix elements %s\n", name.c_str());
        archive::ParallelOutputArchive<archive::BinaryFstreamOutputArchive> ar(world, name.c_str(), 1);
        ar & *this;
    }

    // print information
    void info(World& world) const {
        if (world.rank() == 0) {
            std::cout << std::setw(20) << std::setfill(' ') << " *Information about Electron Pair " << i << j << " "
                      << std::setw(20) << std::setfill(' ') << std::endl;
            std::cout << std::setw(20) << std::setfill(' ') << " *e_singlet " << e_singlet << " " << std::setw(20)
                      << std::setfill(' ') << std::endl;
            std::cout << std::setw(20) << std::setfill(' ') << " *e_triplet " << e_triplet << " " << std::setw(20)
                      << std::setfill(' ') << std::endl;
            std::cout << std::setw(20) << std::setfill(' ') << " *ij_gQf_ij " << ij_gQf_ij << " " << std::setw(20)
                      << std::setfill(' ') << std::endl;
            std::cout << std::setw(20) << std::setfill(' ') << " *ji_gQf_ij " << ji_gQf_ij << " " << std::setw(20)
                      << std::setfill(' ') << std::endl;
        }
    }
};


/// a class for computing the first order wave function and MP2 pair energies
class MP2 : public OptimizationTargetInterface {

    /// POD for MP2 keywords
    struct Parameters : public QCCalculationParametersBase {

        /// use OEP orbitals
        bool do_oep1 = false;

        /// ctor reading out the input file
        Parameters(World& world, const commandlineparser& parser) {

            /// the map with initial values
            initialize < double > ("thresh", 1.e-3, "recommended values: 1.e-4 < econv < 1.e-8");
            initialize < double > ("econv", 1.e-3, "recommended values: 1.e-4 < econv < 1.e-8");
            initialize < double > ("dconv", 1.e-3, "recommended values: 1.e-4 < econv < 1.e-8");
            initialize < std::vector<int> > ("pair", {-1, -1});
            initialize < int > ("freeze", 0);
            initialize < int > ("maxsub", 2);
            initialize < bool > ("restart", true);
            initialize < int > ("maxiter", 5);

            read_and_set_derived_values(world,parser);

            // print final parameters
            if (world.rank() == 0) print("mp2", "end");
        }

        void read_and_set_derived_values(World& world, const commandlineparser& parser) {
            read(world, parser.value("input"), "mp2");

            set_derived_value("dconv", sqrt(get<double>("econv")) * 0.1);
        	set_derived_value("thresh",get<double>("econv"));
        }

        /// check the user input
        void check_input(const std::shared_ptr<HartreeFock> hf) const {
            if (freeze() > hf->nocc()) MADNESS_EXCEPTION("you froze more orbitals than you have", 1);
            if (i() >= hf->nocc()) MADNESS_EXCEPTION("there is no i-th orbital", 1);
            if (j() >= hf->nocc()) MADNESS_EXCEPTION("there is no j-th orbital", 1);
            if (thresh() < 0.0) MADNESS_EXCEPTION("please provide the accuracy threshold for MP2", 1);
        }

        double thresh() const { return get<double>("thresh"); }    /// convenience function
        double econv() const { return get<double>("econv"); }        /// convenience function
        double dconv() const { return this->get<double>("dconv"); }        /// convenience function
        int freeze() const { return this->get<int>("freeze"); }            /// convenience function
        int i() const { return this->get<std::vector<int> >("pair")[0]; }    /// convenience function
        int j() const { return this->get<std::vector<int> >("pair")[1]; }    /// convenience function
        int restart() const { return this->get<bool>("restart"); }    /// convenience function
        int maxiter() const { return this->get<int>("maxiter"); }    /// convenience function
        int maxsub() const { return this->get<int>("maxsub"); }    /// convenience function
        bool do_oep() const { return do_oep1;}
=======
        MolecularOrbitals<double,3> mos(nemo_ptr->get_calc()->amo,nemo_ptr->get_calc()->aeps);
        reset_orbitals(mos);
        return nemo_ptr->get_calc()->current_energy;
    }

    void reset_orbitals(const MolecularOrbitals<double,3>& mos) {
        nemo_ptr->get_calc()->amo=mos.get_mos();
        nemo_ptr->get_calc()->aeps=mos.get_eps();
        MADNESS_CHECK(nemo_ptr->get_calc()->aeps.size()==nemo_ptr->get_calc()->amo.size());
        orbitals_ = nemo_ptr->R*nemo_ptr->get_calc()->amo;
        R2orbitals_ = nemo_ptr->ncf->square()*nemo_ptr->get_calc()->amo;
    }

    Tensor<double> gradient(const Tensor<double>& x) {

        value(x); // Ensures DFT equations are solved at this geometry
        return nemo_ptr->gradient(x);
    }

    double coord_chksum() const { return coords_sum; }

    const SCF& get_calc() const { return *nemo_ptr->get_calc(); }

    SCF& get_calc() { return *nemo_ptr->get_calc(); }

    /// return full orbital i, multiplied with the nuclear correlation factor

    /// note that nemo() and orbital() are the same if no nuclear
    /// correlation factor is used
    real_function_3d orbital(const int i) const {
        MADNESS_ASSERT(nemo_ptr->get_param().spin_restricted());
        return orbitals_[i];
    }

    /// return full orbitals, multiplied with the nuclear correlation factor

    /// note that nemo() and orbital() are the same if no nuclear
    /// correlation factor is used
    std::vector<real_function_3d> orbitals() const {
        MADNESS_ASSERT(nemo_ptr->get_param().spin_restricted());
        return orbitals_;
    }

    /// return orbitals, multiplied with the square nuclear correlation factor

    /// note that nemo() and orbital() are the same if no nuclear
    /// correlation factor is used
    std::vector<real_function_3d> R2orbitals() const {
        MADNESS_ASSERT(nemo_ptr->get_param().spin_restricted());
        return R2orbitals_;
    }

    /// return orbital i, multiplied with the square nuclear correlation factor

    /// note that nemo() and orbital() are the same if no nuclear
    /// correlation factor is used
    real_function_3d R2orbital(const int i) const {
        MADNESS_ASSERT(nemo_ptr->get_param().spin_restricted());
        return R2orbitals_[i];
    }

    /// return nemo i, which is the regularized orbital

    /// note that nemo() and orbital() are the same if no nuclear
    /// correlation factor is used
    real_function_3d nemo(const int i) const {
        MADNESS_ASSERT(nemo_ptr->get_param().spin_restricted());
        return nemo_ptr->get_calc()->amo[i];
    }

    /// return nemo, which are the regularized orbitals

    /// note that nemo() and orbital() are the same if no nuclear
    /// correlation factor is used
    std::vector<real_function_3d> nemos() const {
        MADNESS_ASSERT(nemo_ptr->get_param().spin_restricted());
        return nemo_ptr->get_calc()->amo;
    }

    /// return orbital energy i
    double orbital_energy(const int i) const {
        MADNESS_ASSERT(nemo_ptr->get_param().spin_restricted());
        return nemo_ptr->get_calc()->aeps[i];
    }

    /// return the Coulomb potential
    real_function_3d get_coulomb_potential() const {
        MADNESS_ASSERT(nemo_ptr->get_param().spin_restricted());
        if (coulomb.is_initialized()) return copy(coulomb);
        functionT rho = 2.0*nemo_ptr->compute_density(nemos())*nemo_ptr->R_square;
        coulomb = (nemo_ptr->get_calc()->make_coulomb_potential(rho)).truncate();
        return copy(coulomb);
    }

    /// return the nuclear potential
    real_function_3d get_nuclear_potential() const {
        return nemo_ptr->get_calc()->potentialmanager->vnuclear();
    }

    /// return the number of occupied orbitals
    int nocc() const {
        MADNESS_ASSERT(nemo_ptr->get_param().spin_restricted());
        return nemo_ptr->get_param().nalpha();
    }
};


/// enhanced POD for the pair functions
class ElectronPair : public archive::ParallelSerializableObject {

public:
    /// default ctor; initialize energies with a large number
    ElectronPair() : ElectronPair(-1, -1) {}

    /// ctor; initialize energies with a large number
    ElectronPair(const int i, const int j)
            : i(i), j(j), e_singlet(uninitialized()), e_triplet(uninitialized()),
              ij_gQf_ij(uninitialized()), ji_gQf_ij(uninitialized()), iteration(0), converged(false) {
    }

    /// print the pair's energy
    void print_energy() const {
        if (function.world().rank() == 0) {
            printf("final correlation energy %2d %2d %12.8f %12.8f\n",
                   i, j, e_singlet, e_triplet);
        }
    }

    static double uninitialized() { return 1.e10; }

    int i, j;                       ///< orbitals i and j
    real_function_6d function;      ///< pair function for a specific pair w/o correlation factor part
    real_function_6d constant_term;    ///< the first order contribution to the MP1 wave function

    double e_singlet;                ///< the energy of the singlet pair ij
    double e_triplet;                ///< the energy of the triplet pair ij

    double ij_gQf_ij;                ///< <ij | g12 Q12 f12 | ij>
    double ji_gQf_ij;                ///< <ji | g12 Q12 f12 | ij>

    int iteration;                    ///< current iteration for restart
    bool converged;                    ///< is the pair function converged

    /// serialize this ElectronPair

    /// store the function only if it has been initialized
    /// load the function only if there is one
    /// don't serialize recomputable intermediates r12phi, Uphi, KffKphi
    template<typename Archive>
    void serialize(Archive& ar) {
        bool fexist = function.is_initialized();
        bool cexist = constant_term.is_initialized();
        ar & ij_gQf_ij & ji_gQf_ij & e_singlet & e_triplet & converged
        & iteration & fexist & cexist;
        if (fexist) ar & function;
        if (cexist) ar & constant_term;
    }

    bool load_pair(World& world) {
        std::string name = "pair_" + stringify(i) + stringify(j);
        bool exists = archive::ParallelInputArchive<archive::BinaryFstreamInputArchive>::exists(world, name.c_str());
        if (exists) {
            if (world.rank() == 0) printf("loading matrix elements %s", name.c_str());
            archive::ParallelInputArchive<archive::BinaryFstreamInputArchive> ar(world, name.c_str(), 1);
            ar & *this;
            if (world.rank() == 0) printf(" %s\n", (converged) ? " converged" : " not converged");
            if (function.is_initialized()) function.set_thresh(FunctionDefaults<6>::get_thresh());
            if (constant_term.is_initialized()) constant_term.set_thresh(FunctionDefaults<6>::get_thresh());
        } else {
            if (world.rank() == 0) print("could not find pair ", i, j, " on disk");
        }
        return exists;
    }

    void store_pair(World& world) {
        std::string name = "pair_" + stringify(i) + stringify(j);
        if (world.rank() == 0) printf("storing matrix elements %s\n", name.c_str());
        archive::ParallelOutputArchive<archive::BinaryFstreamOutputArchive> ar(world, name.c_str(), 1);
        ar & *this;
    }

    // print information
    void info(World& world) const {
        if (world.rank() == 0) {
            std::cout << std::setw(20) << std::setfill(' ') << " *Information about Electron Pair " << i << j << " "
                      << std::setw(20) << std::setfill(' ') << std::endl;
            std::cout << std::setw(20) << std::setfill(' ') << " *e_singlet " << e_singlet << " " << std::setw(20)
                      << std::setfill(' ') << std::endl;
            std::cout << std::setw(20) << std::setfill(' ') << " *e_triplet " << e_triplet << " " << std::setw(20)
                      << std::setfill(' ') << std::endl;
            std::cout << std::setw(20) << std::setfill(' ') << " *ij_gQf_ij " << ij_gQf_ij << " " << std::setw(20)
                      << std::setfill(' ') << std::endl;
            std::cout << std::setw(20) << std::setfill(' ') << " *ji_gQf_ij " << ji_gQf_ij << " " << std::setw(20)
                      << std::setfill(' ') << std::endl;
        }
    }
};


/// a class for computing the first order wave function and MP2 pair energies
class MP2 : public OptimizationTargetInterface {

    /// POD for MP2 keywords
    struct Parameters : public QCCalculationParametersBase {

        /// use OEP orbitals
        bool do_oep1 = false;

        /// ctor reading out the input file
        Parameters(World& world, const commandlineparser& parser) {

            /// the map with initial values
            initialize < double > ("thresh", 1.e-3, "recommended values: 1.e-4 < econv < 1.e-8");
            initialize < double > ("econv", 1.e-3, "recommended values: 1.e-4 < econv < 1.e-8");
            initialize < double > ("dconv", 1.e-3, "recommended values: 1.e-4 < econv < 1.e-8");
            initialize < std::vector<int> > ("pair", {-1, -1});
            initialize < int > ("freeze", 0);
            initialize < int > ("maxsub", 2);
            initialize < bool > ("restart", true);
            initialize < int > ("maxiter", 5);

            read_and_set_derived_values(world,parser);

            // print final parameters
            if (world.rank() == 0) print("mp2", "end");
        }

        void read_and_set_derived_values(World& world, const commandlineparser& parser) {
            read(world, parser.value("input"), "mp2");

            set_derived_value("dconv", sqrt(get<double>("econv")) * 0.1);
        	set_derived_value("thresh",get<double>("econv"));
        }

        /// check the user input
        void check_input(const std::shared_ptr<HartreeFock> hf) const {
            if (freeze() > hf->nocc()) MADNESS_EXCEPTION("you froze more orbitals than you have", 1);
            if (i() >= hf->nocc()) MADNESS_EXCEPTION("there is no i-th orbital", 1);
            if (j() >= hf->nocc()) MADNESS_EXCEPTION("there is no j-th orbital", 1);
            if (thresh() < 0.0) MADNESS_EXCEPTION("please provide the accuracy threshold for MP2", 1);
        }

        double thresh() const { return get<double>("thresh"); }    /// convenience function
        double econv() const { return get<double>("econv"); }        /// convenience function
        double dconv() const { return this->get<double>("dconv"); }        /// convenience function
        int freeze() const { return this->get<int>("freeze"); }            /// convenience function
        int i() const { return this->get<std::vector<int> >("pair")[0]; }    /// convenience function
        int j() const { return this->get<std::vector<int> >("pair")[1]; }    /// convenience function
        int restart() const { return this->get<bool>("restart"); }    /// convenience function
        int maxiter() const { return this->get<int>("maxiter"); }    /// convenience function
        int maxsub() const { return this->get<int>("maxsub"); }    /// convenience function
        bool do_oep() const { return do_oep1;}
    };

    /// POD holding all electron pairs with easy access
    template<typename T>
    struct Pairs {

        typedef std::map<std::pair<int, int>, T> pairmapT;
        pairmapT allpairs;

        /// getter
        const T& operator()(int i, int j) const {
            return allpairs.find(std::make_pair(i, j))->second;
        }

        /// getter
        T& operator()(int i, int j) {
            return allpairs[std::make_pair(i, j)];
        }

        /// setter
        void insert(int i, int j, T pair) {
            std::pair<int, int> key = std::make_pair(i, j);
            allpairs.insert(std::make_pair(key, pair));
        }
>>>>>>> b7c31ed3
    };

    /// POD holding all electron pairs with easy access
    template<typename T>
    struct Pairs {

<<<<<<< HEAD
        typedef std::map<std::pair<int, int>, T> pairmapT;
        pairmapT allpairs;

        /// getter
        const T& operator()(int i, int j) const {
            return allpairs.find(std::make_pair(i, j))->second;
        }

        /// getter
        T& operator()(int i, int j) {
            return allpairs[std::make_pair(i, j)];
        }

        /// setter
        void insert(int i, int j, T pair) {
            std::pair<int, int> key = std::make_pair(i, j);
            allpairs.insert(std::make_pair(key, pair));
        }
    };


    World& world;                           ///< the world
    Parameters param;                        ///< SCF parameters for MP2
    std::shared_ptr<HartreeFock> hf;        ///< our reference
    CorrelationFactor corrfac;              ///< correlation factor: Slater
    std::shared_ptr<NuclearCorrelationFactor> nuclear_corrfac;
    mutable Tensor<double> fock;            ///< the Fock matrix

    Pairs<ElectronPair> pairs;       ///< pair functions and energies
    double correlation_energy;                ///< the correlation energy
    double coords_sum;                        ///< check sum for the geometry

    StrongOrthogonalityProjector<double, 3> Q12;

private:

    std::shared_ptr<real_convolution_3d> poisson;

public:

    /// ctor
    MP2(World& world, const commandlineparser& parser);

    /// return a checksum for the geometry
    double coord_chksum() const { return coords_sum; }

    /// return the molecular correlation energy energy (without the HF energy)
    double value();

    /// return the molecular correlation energy as a function of the coordinates
    double value(const Tensor<double>& x);

    /// return the underlying HF reference
    HartreeFock& get_hf() { return *hf; }

    /// return the 0th order energy of pair ij (= sum of orbital energies)
    double zeroth_order_energy(const int i, const int j) const {
        return hf->orbital_energy(i) + hf->orbital_energy(j);
    }

    /// solve the residual equation for electron pair (i,j)

    /// \todo Parameter documentation. Below are un-doxygenated comments that no longer seem relevant?
    // @param[in]  pair    electron pair to solve
    // @param[in]  econv   energy convergence criterion (for a single pair)
    // @param[in]  dconv   density convergence criterion (for a single pair)
    real_function_6d iterate(const real_function_6d& f) const {
        ElectronPair tmp(0, 0);
        tmp.function = copy(f);
        tmp.constant_term = copy(f);
        tmp.ij_gQf_ij = compute_gQf(0, 0, tmp);
        tmp.ji_gQf_ij = tmp.ij_gQf_ij;
        solve_residual_equations(tmp, 10.0, 10.0);
        return tmp.function;
    }

    void solve_residual_equations(ElectronPair& pair,
                                  const double econv, const double dconv) const;

    /// solve the coupled MP1 equations (e.g. for local orbitals)

    /// @param[in]  pairs   set of (coupled) electron pairs to solve
    /// @param[in]  econv   energy convergence criterion (for all pairs)
    /// @param[in]  dconv   density convergence criterion (for all pairs)
    double solve_coupled_equations(Pairs<ElectronPair>& pairs,
                                   const double econv, const double dconv) const;

    /// compute increments: psi^1 = C + GV C + GVGV C + GVGVGV C + ..

    /// for pre-optimization of the mp1 wave function
    /// no restart option here for now
    /// param[inout]	pair	the electron pair
    /// param[in]		green	the Green's function
    void increment(ElectronPair& pair, real_convolution_6d& green);

    /// swap particles 1 and 2

    /// param[in]	f	a function of 2 particles f(1,2)
    /// return	the input function with particles swapped g(1,2) = f(2,1)
    real_function_6d swap_particles(const real_function_6d& f) const;

    double asymmetry(const real_function_6d& f, const std::string s) const;

    void test(const std::string filename);

    /// compute the matrix element <ij | g12 Q12 f12 | phi^0>

    /// scales quartically. I think I can get this down to cubically by
    /// setting Q12 = (1 - O1)(1 - O2) = 1- O1(1 - 0.5 O2) - O2 (1 - 0.5 O1)
    /// as for the formulas cf the article mra_molecule
    /// @return 	the energy <ij | g Q f | kl>
    double compute_gQf_cc2interface(const int i, const int j, const real_function_6d& f) const {
        ElectronPair tmp(0, 0);
        tmp.function = copy(f);
        tmp.constant_term = copy(f);
        return compute_gQf(i, j, tmp);
    }

    double compute_gQf(const int i, const int j, ElectronPair& pair) const;

    /// pretty print the options

    /// invoke only in (world.rank()==0) !!
    template<typename T>
    void print_options(const std::string option, const T val) const {
        std::cout << std::setfill(' ') << std::setw(30);
        std::cout << option << "  " << val << std::endl;
    }

    real_function_6d debug_cc2(const real_function_6d& f, const size_t& i, const size_t& j) const {
        return multiply_with_0th_order_Hamiltonian(f, i, j);
    }

public:

    /// save a function
    template<typename T, size_t NDIM>
    void save_function(const Function<T, NDIM>& f, const std::string name) const;

    /// load a function
    template<typename T, size_t NDIM>
    void load_function(Function<T, NDIM>& f, const std::string name) const;
=======
    World& world;                           ///< the world
    Parameters param;                        ///< SCF parameters for MP2
    std::shared_ptr<HartreeFock> hf;        ///< our reference
    CorrelationFactor corrfac;              ///< correlation factor: Slater
    std::shared_ptr<NuclearCorrelationFactor> nuclear_corrfac;
    mutable Tensor<double> fock;            ///< the Fock matrix

    Pairs<ElectronPair> pairs;       ///< pair functions and energies
    double correlation_energy;                ///< the correlation energy
    double coords_sum;                        ///< check sum for the geometry

    StrongOrthogonalityProjector<double, 3> Q12;

private:

    std::shared_ptr<real_convolution_3d> poisson;

public:

    /// ctor
    MP2(World& world, const commandlineparser& parser);

    /// return a checksum for the geometry
    double coord_chksum() const { return coords_sum; }

    /// return the molecular correlation energy energy (without the HF energy)
    double value();

    /// return the molecular correlation energy as a function of the coordinates
    double value(const Tensor<double>& x);

    /// make sure frozen orbitals don't couple with correlated ones -- relocalize if necessary
    bool check_core_valence_separation() const;

    /// make sure frozen orbitals don't couple with correlated ones -- relocalize if necessary
    void enforce_core_valence_separation();

    /// return the underlying HF reference
    HartreeFock& get_hf() { return *hf; }

    /// return the 0th order energy of pair ij (= sum of orbital energies)
    double zeroth_order_energy(const int i, const int j) const {
        return hf->orbital_energy(i) + hf->orbital_energy(j);
    }

    /// solve the residual equation for electron pair (i,j)

    /// \todo Parameter documentation. Below are un-doxygenated comments that no longer seem relevant?
    // @param[in]  pair    electron pair to solve
    // @param[in]  econv   energy convergence criterion (for a single pair)
    // @param[in]  dconv   density convergence criterion (for a single pair)
    real_function_6d iterate(const real_function_6d& f) const {
        ElectronPair tmp(0, 0);
        tmp.function = copy(f);
        tmp.constant_term = copy(f);
        tmp.ij_gQf_ij = compute_gQf(0, 0, tmp);
        tmp.ji_gQf_ij = tmp.ij_gQf_ij;
        solve_residual_equations(tmp, 10.0, 10.0);
        return tmp.function;
    }

    void solve_residual_equations(ElectronPair& pair,
                                  const double econv, const double dconv) const;

    /// solve the coupled MP1 equations (e.g. for local orbitals)

    /// @param[in]  pairs   set of (coupled) electron pairs to solve
    /// @param[in]  econv   energy convergence criterion (for all pairs)
    /// @param[in]  dconv   density convergence criterion (for all pairs)
    double solve_coupled_equations(Pairs<ElectronPair>& pairs,
                                   const double econv, const double dconv) const;

    /// compute increments: psi^1 = C + GV C + GVGV C + GVGVGV C + ..

    /// for pre-optimization of the mp1 wave function
    /// no restart option here for now
    /// param[inout]	pair	the electron pair
    /// param[in]		green	the Green's function
    void increment(ElectronPair& pair, real_convolution_6d& green);

    /// swap particles 1 and 2

    /// param[in]	f	a function of 2 particles f(1,2)
    /// return	the input function with particles swapped g(1,2) = f(2,1)
    real_function_6d swap_particles(const real_function_6d& f) const;

    double asymmetry(const real_function_6d& f, const std::string s) const;

    void test(const std::string filename);

    /// compute the matrix element <ij | g12 Q12 f12 | phi^0>

    /// scales quartically. I think I can get this down to cubically by
    /// setting Q12 = (1 - O1)(1 - O2) = 1- O1(1 - 0.5 O2) - O2 (1 - 0.5 O1)
    /// as for the formulas cf the article mra_molecule
    /// @return 	the energy <ij | g Q f | kl>
    double compute_gQf_cc2interface(const int i, const int j, const real_function_6d& f) const {
        ElectronPair tmp(0, 0);
        tmp.function = copy(f);
        tmp.constant_term = copy(f);
        return compute_gQf(i, j, tmp);
    }

    double compute_gQf(const int i, const int j, ElectronPair& pair) const;

    /// pretty print the options

    /// invoke only in (world.rank()==0) !!
    template<typename T>
    void print_options(const std::string option, const T val) const {
        std::cout << std::setfill(' ') << std::setw(30);
        std::cout << option << "  " << val << std::endl;
    }

    real_function_6d debug_cc2(const real_function_6d& f, const size_t& i, const size_t& j) const {
        return multiply_with_0th_order_Hamiltonian(f, i, j);
    }

public:

    /// save a function
    template<typename T, size_t NDIM>
    void save_function(const Function<T, NDIM>& f, const std::string name) const;

    /// load a function
    template<typename T, size_t NDIM>
    void load_function(Function<T, NDIM>& f, const std::string name) const;

private:
    /// return the function Uphi0; load from disk if available
    real_function_6d make_Uphi0(ElectronPair& pair) const;

    /// return the function [K,f] phi0; load from disk if available
    real_function_6d make_KffKphi0(const ElectronPair& pair) const;
>>>>>>> b7c31ed3

private:
    /// return the function Uphi0; load from disk if available
    real_function_6d make_Uphi0(ElectronPair& pair) const;

<<<<<<< HEAD
    /// return the function [K,f] phi0; load from disk if available
    real_function_6d make_KffKphi0(const ElectronPair& pair) const;


    /// compute some matrix elements that don't change during the SCF
    ElectronPair make_pair(const int i, const int j) const;

    /// compute the first iteration of the residual equations and all intermediates
    void guess_mp1_3(ElectronPair& pair) const;

private:

    /// compute the singlet and triplet energy for a given electron pair

    /// @return	the energy of 1 degenerate triplet and 1 singlet pair
    double compute_energy(ElectronPair& pair) const;

    /// apply the exchange operator on an orbital

    /// @param[in]	phi the orbital
    /// @param[in]	hc	hermitian conjugate -> swap bra and ket space
    /// @return 	Kphi
    real_function_3d K(const real_function_3d& phi, const bool hc = false) const;

    /// apply the exchange operator on a pair function

    /// @param[in]	phi the pair function
    /// @param[in]	is_symmetric is the function symmetric wrt particle exchange
    /// @return 	(K1 + K2) |phi >
    real_function_6d K(const real_function_6d& phi, const bool is_symmetric = false) const;

    /// apply the Coulomb operator a on orbital

    /// @param[in]	phi the orbital
    /// @return 	Jphi
    real_function_3d J(const real_function_3d& phi) const;

    real_function_6d apply_exchange_vector(const real_function_6d& f, const int particle) const;

    /// apply the exchange operator on f

    /// if the exchange operator is similarity transformed (R-1 K R) the
    /// orbital spaces differ for the orbitals underneath the integral sign
    /// R-1 K R = \phi-ket(1) * \int \phi-bra(1') * f(1',2)
    /// @param[in]  f   the pair function
    /// @param[in]  orbital_bra the orbital underneath the integral sign (typically R2orbitals)
    /// @param[in]  orbital_ket the orbital to be pre-multiplied with (typically orbitals)
    /// @return     the pair function, on which the exchange operator has been applied
    real_function_6d apply_exchange(const real_function_6d& f,
                                    const real_function_3d& orbital_ket,
                                    const real_function_3d& orbital_bra, const int particle) const;

    /// make the quantity chi_k

    /// chi is the Poisson kernel applied on an orbital product of the
    /// input function and the vector of orbitals
    /// \f[ \chi_{k{*} i}(1) = \int dr_2 \frac{k(2) i(2)}{|r_1-r_2|} \f]
    /// \f[ \chi_{ki{*}}(1) = \int dr_2 \frac{k(2) i(2)}{|r_1-r_2|} \f] if hc
    /// @param[in]  phi		orbital phi_i
    /// @param[in]	op		the operator in SeparatedConvolution form
    /// @param[in]	hc		compute hermitian conjugate -> pass the correct phi!
    /// @return a vector of length nocc
    std::vector<real_function_3d> make_chi(const real_function_3d& phi,
                                           const real_convolution_3d& op,
                                           const bool hc = false) const;

    /// make the quantity xi_k

    /// xi is chi multiplied with an orbital j
    /// \f[ \xi_{k{*}i,j}(1) = \chi_{ki}(1) j(1) \f]
    /// \f[ \xi_{ki{*},j{*}}(1) = \chi_{k{*}i}(1) j(1) \f]  if hc
    /// @param[in]  phi_i   orbital i
    /// @param[in]  phi_j   orbital j
    /// @param[in]	op		the operator in SeparatedConvolution form
    /// @param[in]	hc		compute hermitian conjugate  -> pass the correct phi!
    /// @return a vector of length k=0,..,nocc
    std::vector<real_function_3d> make_xi(const real_function_3d& phi_i,
                                          const real_function_3d& phi_j, const real_convolution_3d& op,
                                          const bool hc = false) const;

    /// apply the operator K on the reference and multiply with f; fK |phi^0>

    /// @param[in]  i   index of orbital i
    /// @param[in]  j   index of orbital j
    /// @return     the function f12 (K(1)+K(2))|phi^0>
    real_function_6d make_fKphi0(const int i, const int j) const;

    /// return the function (J(1)-K(1)) |phi0> as on-demand function

    /// @param[in]	hc		compute hermitian conjugate -> swap bra and ket space
    real_function_6d JK1phi0_on_demand(const int i, const int j,
                                       const bool hc = false) const;

    /// return the function (J(2)-K(2)) |phi0> as on-demand function
    real_function_6d JK2phi0_on_demand(const int i, const int j,
                                       const bool hc = false) const;

    /// return the function |phi0> as on-demand function
    real_function_6d phi0_on_demand(const int i, const int j) const;

    /// return the function |F1F2> as on-demand function
    real_function_6d nemo0_on_demand(const int i, const int j) const;


    /// multiply the given function with the 0th order Hamiltonian, exluding the 0th order energy

    /// @param[in]  f   the function we apply H^0 on
    /// @return     the function g=H^0 f, which is NOT orthogonalized against f
    real_function_6d multiply_with_0th_order_Hamiltonian(const real_function_6d& f,
                                                         const int i, const int j) const;

    // need this for CC2 debug
public:
    real_function_6d get_residue(const real_function_6d& f,
                                 const int i, const int j) {
        hf->value();        // make sure the reference is converged
        nuclear_corrfac = hf->nemo_ptr->ncf;
        // set all orbitals spaces
        // When a nuclear correlation factor is used the residual equations
        // are similarity transformed. Therefore the orbitals in the
        // projection operator must be set accordingly.
        if (nuclear_corrfac->type() == NuclearCorrelationFactor::None) {
            Q12.set_spaces(hf->get_calc().amo);
        } else {
            // only valid for closed shell
            MADNESS_ASSERT(hf->get_calc().param.spin_restricted());
            const std::vector<real_function_3d>& nemos = hf->nemos();
            const std::vector<real_function_3d>& R2amo = hf->R2orbitals();
            Q12.set_spaces(R2amo, nemos, R2amo, nemos);
            if (world.rank() == 0) {
                print("set orbital spaces for the SO projector");
                print("Q12,R = (1-|nemo><nemo|R2) (1-|nemo><nemo|R2)");
            }
=======
    /// compute some matrix elements that don't change during the SCF
    ElectronPair make_pair(const int i, const int j) const;

    /// compute the first iteration of the residual equations and all intermediates
    void guess_mp1_3(ElectronPair& pair) const;

private:

    /// compute the singlet and triplet energy for a given electron pair

    /// @return	the energy of 1 degenerate triplet and 1 singlet pair
    double compute_energy(ElectronPair& pair) const;

    /// apply the exchange operator on an orbital

    /// @param[in]	phi the orbital
    /// @param[in]	hc	hermitian conjugate -> swap bra and ket space
    /// @return 	Kphi
    real_function_3d K(const real_function_3d& phi, const bool hc = false) const;

    /// apply the exchange operator on a pair function

    /// @param[in]	phi the pair function
    /// @param[in]	is_symmetric is the function symmetric wrt particle exchange
    /// @return 	(K1 + K2) |phi >
    real_function_6d K(const real_function_6d& phi, const bool is_symmetric = false) const;

    /// apply the Coulomb operator a on orbital

    /// @param[in]	phi the orbital
    /// @return 	Jphi
    real_function_3d J(const real_function_3d& phi) const;

    real_function_6d apply_exchange_vector(const real_function_6d& f, const int particle) const;

    /// apply the exchange operator on f

    /// if the exchange operator is similarity transformed (R-1 K R) the
    /// orbital spaces differ for the orbitals underneath the integral sign
    /// R-1 K R = \phi-ket(1) * \int \phi-bra(1') * f(1',2)
    /// @param[in]  f   the pair function
    /// @param[in]  orbital_bra the orbital underneath the integral sign (typically R2orbitals)
    /// @param[in]  orbital_ket the orbital to be pre-multiplied with (typically orbitals)
    /// @return     the pair function, on which the exchange operator has been applied
    real_function_6d apply_exchange(const real_function_6d& f,
                                    const real_function_3d& orbital_ket,
                                    const real_function_3d& orbital_bra, const int particle) const;

    /// make the quantity chi_k

    /// chi is the Poisson kernel applied on an orbital product of the
    /// input function and the vector of orbitals
    /// \f[ \chi_{k{*} i}(1) = \int dr_2 \frac{k(2) i(2)}{|r_1-r_2|} \f]
    /// \f[ \chi_{ki{*}}(1) = \int dr_2 \frac{k(2) i(2)}{|r_1-r_2|} \f] if hc
    /// @param[in]  phi		orbital phi_i
    /// @param[in]	op		the operator in SeparatedConvolution form
    /// @param[in]	hc		compute hermitian conjugate -> pass the correct phi!
    /// @return a vector of length nocc
    std::vector<real_function_3d> make_chi(const real_function_3d& phi,
                                           const real_convolution_3d& op,
                                           const bool hc = false) const;

    /// make the quantity xi_k

    /// xi is chi multiplied with an orbital j
    /// \f[ \xi_{k{*}i,j}(1) = \chi_{ki}(1) j(1) \f]
    /// \f[ \xi_{ki{*},j{*}}(1) = \chi_{k{*}i}(1) j(1) \f]  if hc
    /// @param[in]  phi_i   orbital i
    /// @param[in]  phi_j   orbital j
    /// @param[in]	op		the operator in SeparatedConvolution form
    /// @param[in]	hc		compute hermitian conjugate  -> pass the correct phi!
    /// @return a vector of length k=0,..,nocc
    std::vector<real_function_3d> make_xi(const real_function_3d& phi_i,
                                          const real_function_3d& phi_j, const real_convolution_3d& op,
                                          const bool hc = false) const;

    /// apply the operator K on the reference and multiply with f; fK |phi^0>

    /// @param[in]  i   index of orbital i
    /// @param[in]  j   index of orbital j
    /// @return     the function f12 (K(1)+K(2))|phi^0>
    real_function_6d make_fKphi0(const int i, const int j) const;

    /// return the function (J(1)-K(1)) |phi0> as on-demand function

    /// @param[in]	hc		compute hermitian conjugate -> swap bra and ket space
    real_function_6d JK1phi0_on_demand(const int i, const int j,
                                       const bool hc = false) const;

    /// return the function (J(2)-K(2)) |phi0> as on-demand function
    real_function_6d JK2phi0_on_demand(const int i, const int j,
                                       const bool hc = false) const;

    /// return the function |phi0> as on-demand function
    real_function_6d phi0_on_demand(const int i, const int j) const;

    /// return the function |F1F2> as on-demand function
    real_function_6d nemo0_on_demand(const int i, const int j) const;


    /// multiply the given function with the 0th order Hamiltonian, exluding the 0th order energy

    /// @param[in]  f   the function we apply H^0 on
    /// @return     the function g=H^0 f, which is NOT orthogonalized against f
    real_function_6d multiply_with_0th_order_Hamiltonian(const real_function_6d& f,
                                                         const int i, const int j) const;

    // need this for CC2 debug
public:
    real_function_6d get_residue(const real_function_6d& f,
                                 const int i, const int j) {
        hf->value();        // make sure the reference is converged
        nuclear_corrfac = hf->nemo_ptr->ncf;
        // set all orbitals spaces
        // When a nuclear correlation factor is used the residual equations
        // are similarity transformed. Therefore the orbitals in the
        // projection operator must be set accordingly.
        if (nuclear_corrfac->type() == NuclearCorrelationFactor::None) {
            Q12.set_spaces(hf->get_calc().amo);
        } else {
            // only valid for closed shell
            MADNESS_ASSERT(hf->get_calc().param.spin_restricted());
            const std::vector<real_function_3d>& nemos = hf->nemos();
            const std::vector<real_function_3d>& R2amo = hf->R2orbitals();
            Q12.set_spaces(R2amo, nemos, R2amo, nemos);
            if (world.rank() == 0) {
                print("set orbital spaces for the SO projector");
                print("Q12,R = (1-|nemo><nemo|R2) (1-|nemo><nemo|R2)");
            }
        }

        return multiply_with_0th_order_Hamiltonian(f, i, j);
    }

private:
    // compute some intermediates
    Tensor<double> get_fock_matrix() const {
        if (fock.has_data()) return copy(fock);
        const tensorT occ = hf->get_calc().aocc;
        fock = hf->nemo_ptr->compute_fock_matrix(hf->nemos(), occ);
        if (world.rank() == 0 and hf->nocc() < 10) {
            print("The Fock matrix");
            print(fock);
>>>>>>> b7c31ed3
        }
        return copy(fock);
    }

        return multiply_with_0th_order_Hamiltonian(f, i, j);
    }

private:
    // compute some intermediates
    Tensor<double> get_fock_matrix() const {
        if (fock.has_data()) return copy(fock);
        const tensorT occ = hf->get_calc().aocc;
        fock = hf->nemo_ptr->compute_fock_matrix(hf->nemos(), occ);
        if (world.rank() == 0 and hf->nocc() < 10) {
            print("The Fock matrix");
            print(fock);
        }
        return copy(fock);
    }


<<<<<<< HEAD

    /// add the coupling terms for local MP2

    /// \sum_{k\neq i} f_ki |u_kj> + \sum_{l\neq j} f_lj |u_il>
    /// @todo Verify this doxygen block.
    void add_local_coupling(const Pairs<ElectronPair>& pairs, Pairs<real_function_6d>& coupling) const;

    mutable double ttt, sss;

    void START_TIMER(World& world) const {
        world.gop.fence();
        ttt = wall_time();
        sss = cpu_time();
    }

=======
    /// add the coupling terms for local MP2

    /// \sum_{k\neq i} f_ki |u_kj> + \sum_{l\neq j} f_lj |u_il>
    /// @todo Verify this doxygen block.
    void add_local_coupling(const Pairs<ElectronPair>& pairs, Pairs<real_function_6d>& coupling) const;

    mutable double ttt, sss;

    void START_TIMER(World& world) const {
        world.gop.fence();
        ttt = wall_time();
        sss = cpu_time();
    }

>>>>>>> b7c31ed3
    void END_TIMER(World& world, const char *msg) const {
        ttt = wall_time() - ttt;
        sss = cpu_time() - sss;
        if (world.rank() == 0) printf("timer: %20.20s %8.2fs %8.2fs\n", msg, sss, ttt);
    }

};
};

#endif /* MP2_H_ */
<|MERGE_RESOLUTION|>--- conflicted
+++ resolved
@@ -115,13 +115,17 @@
         coords_sum = xsq;
         nemo_ptr->value(x);
 
-<<<<<<< HEAD
-        // compute the full, reconstructed orbitals from nemo
-        orbitals_ = mul(world, nemo_ptr->R, nemo_ptr->get_calc()->amo);
-        real_function_3d R2 = nemo_ptr->ncf->square();
-        R2orbitals_ = mul(world, R2, nemo_ptr->get_calc()->amo);
-
+        MolecularOrbitals<double,3> mos(nemo_ptr->get_calc()->amo,nemo_ptr->get_calc()->aeps);
+        reset_orbitals(mos);
         return nemo_ptr->get_calc()->current_energy;
+    }
+
+    void reset_orbitals(const MolecularOrbitals<double,3>& mos) {
+        nemo_ptr->get_calc()->amo=mos.get_mos();
+        nemo_ptr->get_calc()->aeps=mos.get_eps();
+        MADNESS_CHECK(nemo_ptr->get_calc()->aeps.size()==nemo_ptr->get_calc()->amo.size());
+        orbitals_ = nemo_ptr->R*nemo_ptr->get_calc()->amo;
+        R2orbitals_ = nemo_ptr->ncf->square()*nemo_ptr->get_calc()->amo;
     }
 
     Tensor<double> gradient(const Tensor<double>& x) {
@@ -363,291 +367,12 @@
         int maxiter() const { return this->get<int>("maxiter"); }    /// convenience function
         int maxsub() const { return this->get<int>("maxsub"); }    /// convenience function
         bool do_oep() const { return do_oep1;}
-=======
-        MolecularOrbitals<double,3> mos(nemo_ptr->get_calc()->amo,nemo_ptr->get_calc()->aeps);
-        reset_orbitals(mos);
-        return nemo_ptr->get_calc()->current_energy;
-    }
-
-    void reset_orbitals(const MolecularOrbitals<double,3>& mos) {
-        nemo_ptr->get_calc()->amo=mos.get_mos();
-        nemo_ptr->get_calc()->aeps=mos.get_eps();
-        MADNESS_CHECK(nemo_ptr->get_calc()->aeps.size()==nemo_ptr->get_calc()->amo.size());
-        orbitals_ = nemo_ptr->R*nemo_ptr->get_calc()->amo;
-        R2orbitals_ = nemo_ptr->ncf->square()*nemo_ptr->get_calc()->amo;
-    }
-
-    Tensor<double> gradient(const Tensor<double>& x) {
-
-        value(x); // Ensures DFT equations are solved at this geometry
-        return nemo_ptr->gradient(x);
-    }
-
-    double coord_chksum() const { return coords_sum; }
-
-    const SCF& get_calc() const { return *nemo_ptr->get_calc(); }
-
-    SCF& get_calc() { return *nemo_ptr->get_calc(); }
-
-    /// return full orbital i, multiplied with the nuclear correlation factor
-
-    /// note that nemo() and orbital() are the same if no nuclear
-    /// correlation factor is used
-    real_function_3d orbital(const int i) const {
-        MADNESS_ASSERT(nemo_ptr->get_param().spin_restricted());
-        return orbitals_[i];
-    }
-
-    /// return full orbitals, multiplied with the nuclear correlation factor
-
-    /// note that nemo() and orbital() are the same if no nuclear
-    /// correlation factor is used
-    std::vector<real_function_3d> orbitals() const {
-        MADNESS_ASSERT(nemo_ptr->get_param().spin_restricted());
-        return orbitals_;
-    }
-
-    /// return orbitals, multiplied with the square nuclear correlation factor
-
-    /// note that nemo() and orbital() are the same if no nuclear
-    /// correlation factor is used
-    std::vector<real_function_3d> R2orbitals() const {
-        MADNESS_ASSERT(nemo_ptr->get_param().spin_restricted());
-        return R2orbitals_;
-    }
-
-    /// return orbital i, multiplied with the square nuclear correlation factor
-
-    /// note that nemo() and orbital() are the same if no nuclear
-    /// correlation factor is used
-    real_function_3d R2orbital(const int i) const {
-        MADNESS_ASSERT(nemo_ptr->get_param().spin_restricted());
-        return R2orbitals_[i];
-    }
-
-    /// return nemo i, which is the regularized orbital
-
-    /// note that nemo() and orbital() are the same if no nuclear
-    /// correlation factor is used
-    real_function_3d nemo(const int i) const {
-        MADNESS_ASSERT(nemo_ptr->get_param().spin_restricted());
-        return nemo_ptr->get_calc()->amo[i];
-    }
-
-    /// return nemo, which are the regularized orbitals
-
-    /// note that nemo() and orbital() are the same if no nuclear
-    /// correlation factor is used
-    std::vector<real_function_3d> nemos() const {
-        MADNESS_ASSERT(nemo_ptr->get_param().spin_restricted());
-        return nemo_ptr->get_calc()->amo;
-    }
-
-    /// return orbital energy i
-    double orbital_energy(const int i) const {
-        MADNESS_ASSERT(nemo_ptr->get_param().spin_restricted());
-        return nemo_ptr->get_calc()->aeps[i];
-    }
-
-    /// return the Coulomb potential
-    real_function_3d get_coulomb_potential() const {
-        MADNESS_ASSERT(nemo_ptr->get_param().spin_restricted());
-        if (coulomb.is_initialized()) return copy(coulomb);
-        functionT rho = 2.0*nemo_ptr->compute_density(nemos())*nemo_ptr->R_square;
-        coulomb = (nemo_ptr->get_calc()->make_coulomb_potential(rho)).truncate();
-        return copy(coulomb);
-    }
-
-    /// return the nuclear potential
-    real_function_3d get_nuclear_potential() const {
-        return nemo_ptr->get_calc()->potentialmanager->vnuclear();
-    }
-
-    /// return the number of occupied orbitals
-    int nocc() const {
-        MADNESS_ASSERT(nemo_ptr->get_param().spin_restricted());
-        return nemo_ptr->get_param().nalpha();
-    }
-};
-
-
-/// enhanced POD for the pair functions
-class ElectronPair : public archive::ParallelSerializableObject {
-
-public:
-    /// default ctor; initialize energies with a large number
-    ElectronPair() : ElectronPair(-1, -1) {}
-
-    /// ctor; initialize energies with a large number
-    ElectronPair(const int i, const int j)
-            : i(i), j(j), e_singlet(uninitialized()), e_triplet(uninitialized()),
-              ij_gQf_ij(uninitialized()), ji_gQf_ij(uninitialized()), iteration(0), converged(false) {
-    }
-
-    /// print the pair's energy
-    void print_energy() const {
-        if (function.world().rank() == 0) {
-            printf("final correlation energy %2d %2d %12.8f %12.8f\n",
-                   i, j, e_singlet, e_triplet);
-        }
-    }
-
-    static double uninitialized() { return 1.e10; }
-
-    int i, j;                       ///< orbitals i and j
-    real_function_6d function;      ///< pair function for a specific pair w/o correlation factor part
-    real_function_6d constant_term;    ///< the first order contribution to the MP1 wave function
-
-    double e_singlet;                ///< the energy of the singlet pair ij
-    double e_triplet;                ///< the energy of the triplet pair ij
-
-    double ij_gQf_ij;                ///< <ij | g12 Q12 f12 | ij>
-    double ji_gQf_ij;                ///< <ji | g12 Q12 f12 | ij>
-
-    int iteration;                    ///< current iteration for restart
-    bool converged;                    ///< is the pair function converged
-
-    /// serialize this ElectronPair
-
-    /// store the function only if it has been initialized
-    /// load the function only if there is one
-    /// don't serialize recomputable intermediates r12phi, Uphi, KffKphi
-    template<typename Archive>
-    void serialize(Archive& ar) {
-        bool fexist = function.is_initialized();
-        bool cexist = constant_term.is_initialized();
-        ar & ij_gQf_ij & ji_gQf_ij & e_singlet & e_triplet & converged
-        & iteration & fexist & cexist;
-        if (fexist) ar & function;
-        if (cexist) ar & constant_term;
-    }
-
-    bool load_pair(World& world) {
-        std::string name = "pair_" + stringify(i) + stringify(j);
-        bool exists = archive::ParallelInputArchive<archive::BinaryFstreamInputArchive>::exists(world, name.c_str());
-        if (exists) {
-            if (world.rank() == 0) printf("loading matrix elements %s", name.c_str());
-            archive::ParallelInputArchive<archive::BinaryFstreamInputArchive> ar(world, name.c_str(), 1);
-            ar & *this;
-            if (world.rank() == 0) printf(" %s\n", (converged) ? " converged" : " not converged");
-            if (function.is_initialized()) function.set_thresh(FunctionDefaults<6>::get_thresh());
-            if (constant_term.is_initialized()) constant_term.set_thresh(FunctionDefaults<6>::get_thresh());
-        } else {
-            if (world.rank() == 0) print("could not find pair ", i, j, " on disk");
-        }
-        return exists;
-    }
-
-    void store_pair(World& world) {
-        std::string name = "pair_" + stringify(i) + stringify(j);
-        if (world.rank() == 0) printf("storing matrix elements %s\n", name.c_str());
-        archive::ParallelOutputArchive<archive::BinaryFstreamOutputArchive> ar(world, name.c_str(), 1);
-        ar & *this;
-    }
-
-    // print information
-    void info(World& world) const {
-        if (world.rank() == 0) {
-            std::cout << std::setw(20) << std::setfill(' ') << " *Information about Electron Pair " << i << j << " "
-                      << std::setw(20) << std::setfill(' ') << std::endl;
-            std::cout << std::setw(20) << std::setfill(' ') << " *e_singlet " << e_singlet << " " << std::setw(20)
-                      << std::setfill(' ') << std::endl;
-            std::cout << std::setw(20) << std::setfill(' ') << " *e_triplet " << e_triplet << " " << std::setw(20)
-                      << std::setfill(' ') << std::endl;
-            std::cout << std::setw(20) << std::setfill(' ') << " *ij_gQf_ij " << ij_gQf_ij << " " << std::setw(20)
-                      << std::setfill(' ') << std::endl;
-            std::cout << std::setw(20) << std::setfill(' ') << " *ji_gQf_ij " << ji_gQf_ij << " " << std::setw(20)
-                      << std::setfill(' ') << std::endl;
-        }
-    }
-};
-
-
-/// a class for computing the first order wave function and MP2 pair energies
-class MP2 : public OptimizationTargetInterface {
-
-    /// POD for MP2 keywords
-    struct Parameters : public QCCalculationParametersBase {
-
-        /// use OEP orbitals
-        bool do_oep1 = false;
-
-        /// ctor reading out the input file
-        Parameters(World& world, const commandlineparser& parser) {
-
-            /// the map with initial values
-            initialize < double > ("thresh", 1.e-3, "recommended values: 1.e-4 < econv < 1.e-8");
-            initialize < double > ("econv", 1.e-3, "recommended values: 1.e-4 < econv < 1.e-8");
-            initialize < double > ("dconv", 1.e-3, "recommended values: 1.e-4 < econv < 1.e-8");
-            initialize < std::vector<int> > ("pair", {-1, -1});
-            initialize < int > ("freeze", 0);
-            initialize < int > ("maxsub", 2);
-            initialize < bool > ("restart", true);
-            initialize < int > ("maxiter", 5);
-
-            read_and_set_derived_values(world,parser);
-
-            // print final parameters
-            if (world.rank() == 0) print("mp2", "end");
-        }
-
-        void read_and_set_derived_values(World& world, const commandlineparser& parser) {
-            read(world, parser.value("input"), "mp2");
-
-            set_derived_value("dconv", sqrt(get<double>("econv")) * 0.1);
-        	set_derived_value("thresh",get<double>("econv"));
-        }
-
-        /// check the user input
-        void check_input(const std::shared_ptr<HartreeFock> hf) const {
-            if (freeze() > hf->nocc()) MADNESS_EXCEPTION("you froze more orbitals than you have", 1);
-            if (i() >= hf->nocc()) MADNESS_EXCEPTION("there is no i-th orbital", 1);
-            if (j() >= hf->nocc()) MADNESS_EXCEPTION("there is no j-th orbital", 1);
-            if (thresh() < 0.0) MADNESS_EXCEPTION("please provide the accuracy threshold for MP2", 1);
-        }
-
-        double thresh() const { return get<double>("thresh"); }    /// convenience function
-        double econv() const { return get<double>("econv"); }        /// convenience function
-        double dconv() const { return this->get<double>("dconv"); }        /// convenience function
-        int freeze() const { return this->get<int>("freeze"); }            /// convenience function
-        int i() const { return this->get<std::vector<int> >("pair")[0]; }    /// convenience function
-        int j() const { return this->get<std::vector<int> >("pair")[1]; }    /// convenience function
-        int restart() const { return this->get<bool>("restart"); }    /// convenience function
-        int maxiter() const { return this->get<int>("maxiter"); }    /// convenience function
-        int maxsub() const { return this->get<int>("maxsub"); }    /// convenience function
-        bool do_oep() const { return do_oep1;}
     };
 
     /// POD holding all electron pairs with easy access
     template<typename T>
     struct Pairs {
 
-        typedef std::map<std::pair<int, int>, T> pairmapT;
-        pairmapT allpairs;
-
-        /// getter
-        const T& operator()(int i, int j) const {
-            return allpairs.find(std::make_pair(i, j))->second;
-        }
-
-        /// getter
-        T& operator()(int i, int j) {
-            return allpairs[std::make_pair(i, j)];
-        }
-
-        /// setter
-        void insert(int i, int j, T pair) {
-            std::pair<int, int> key = std::make_pair(i, j);
-            allpairs.insert(std::make_pair(key, pair));
-        }
->>>>>>> b7c31ed3
-    };
-
-    /// POD holding all electron pairs with easy access
-    template<typename T>
-    struct Pairs {
-
-<<<<<<< HEAD
         typedef std::map<std::pair<int, int>, T> pairmapT;
         pairmapT allpairs;
 
@@ -699,6 +424,12 @@
 
     /// return the molecular correlation energy as a function of the coordinates
     double value(const Tensor<double>& x);
+
+    /// make sure frozen orbitals don't couple with correlated ones -- relocalize if necessary
+    bool check_core_valence_separation() const;
+
+    /// make sure frozen orbitals don't couple with correlated ones -- relocalize if necessary
+    void enforce_core_valence_separation();
 
     /// return the underlying HF reference
     HartreeFock& get_hf() { return *hf; }
@@ -790,148 +521,11 @@
     /// load a function
     template<typename T, size_t NDIM>
     void load_function(Function<T, NDIM>& f, const std::string name) const;
-=======
-    World& world;                           ///< the world
-    Parameters param;                        ///< SCF parameters for MP2
-    std::shared_ptr<HartreeFock> hf;        ///< our reference
-    CorrelationFactor corrfac;              ///< correlation factor: Slater
-    std::shared_ptr<NuclearCorrelationFactor> nuclear_corrfac;
-    mutable Tensor<double> fock;            ///< the Fock matrix
-
-    Pairs<ElectronPair> pairs;       ///< pair functions and energies
-    double correlation_energy;                ///< the correlation energy
-    double coords_sum;                        ///< check sum for the geometry
-
-    StrongOrthogonalityProjector<double, 3> Q12;
-
-private:
-
-    std::shared_ptr<real_convolution_3d> poisson;
-
-public:
-
-    /// ctor
-    MP2(World& world, const commandlineparser& parser);
-
-    /// return a checksum for the geometry
-    double coord_chksum() const { return coords_sum; }
-
-    /// return the molecular correlation energy energy (without the HF energy)
-    double value();
-
-    /// return the molecular correlation energy as a function of the coordinates
-    double value(const Tensor<double>& x);
-
-    /// make sure frozen orbitals don't couple with correlated ones -- relocalize if necessary
-    bool check_core_valence_separation() const;
-
-    /// make sure frozen orbitals don't couple with correlated ones -- relocalize if necessary
-    void enforce_core_valence_separation();
-
-    /// return the underlying HF reference
-    HartreeFock& get_hf() { return *hf; }
-
-    /// return the 0th order energy of pair ij (= sum of orbital energies)
-    double zeroth_order_energy(const int i, const int j) const {
-        return hf->orbital_energy(i) + hf->orbital_energy(j);
-    }
-
-    /// solve the residual equation for electron pair (i,j)
-
-    /// \todo Parameter documentation. Below are un-doxygenated comments that no longer seem relevant?
-    // @param[in]  pair    electron pair to solve
-    // @param[in]  econv   energy convergence criterion (for a single pair)
-    // @param[in]  dconv   density convergence criterion (for a single pair)
-    real_function_6d iterate(const real_function_6d& f) const {
-        ElectronPair tmp(0, 0);
-        tmp.function = copy(f);
-        tmp.constant_term = copy(f);
-        tmp.ij_gQf_ij = compute_gQf(0, 0, tmp);
-        tmp.ji_gQf_ij = tmp.ij_gQf_ij;
-        solve_residual_equations(tmp, 10.0, 10.0);
-        return tmp.function;
-    }
-
-    void solve_residual_equations(ElectronPair& pair,
-                                  const double econv, const double dconv) const;
-
-    /// solve the coupled MP1 equations (e.g. for local orbitals)
-
-    /// @param[in]  pairs   set of (coupled) electron pairs to solve
-    /// @param[in]  econv   energy convergence criterion (for all pairs)
-    /// @param[in]  dconv   density convergence criterion (for all pairs)
-    double solve_coupled_equations(Pairs<ElectronPair>& pairs,
-                                   const double econv, const double dconv) const;
-
-    /// compute increments: psi^1 = C + GV C + GVGV C + GVGVGV C + ..
-
-    /// for pre-optimization of the mp1 wave function
-    /// no restart option here for now
-    /// param[inout]	pair	the electron pair
-    /// param[in]		green	the Green's function
-    void increment(ElectronPair& pair, real_convolution_6d& green);
-
-    /// swap particles 1 and 2
-
-    /// param[in]	f	a function of 2 particles f(1,2)
-    /// return	the input function with particles swapped g(1,2) = f(2,1)
-    real_function_6d swap_particles(const real_function_6d& f) const;
-
-    double asymmetry(const real_function_6d& f, const std::string s) const;
-
-    void test(const std::string filename);
-
-    /// compute the matrix element <ij | g12 Q12 f12 | phi^0>
-
-    /// scales quartically. I think I can get this down to cubically by
-    /// setting Q12 = (1 - O1)(1 - O2) = 1- O1(1 - 0.5 O2) - O2 (1 - 0.5 O1)
-    /// as for the formulas cf the article mra_molecule
-    /// @return 	the energy <ij | g Q f | kl>
-    double compute_gQf_cc2interface(const int i, const int j, const real_function_6d& f) const {
-        ElectronPair tmp(0, 0);
-        tmp.function = copy(f);
-        tmp.constant_term = copy(f);
-        return compute_gQf(i, j, tmp);
-    }
-
-    double compute_gQf(const int i, const int j, ElectronPair& pair) const;
-
-    /// pretty print the options
-
-    /// invoke only in (world.rank()==0) !!
-    template<typename T>
-    void print_options(const std::string option, const T val) const {
-        std::cout << std::setfill(' ') << std::setw(30);
-        std::cout << option << "  " << val << std::endl;
-    }
-
-    real_function_6d debug_cc2(const real_function_6d& f, const size_t& i, const size_t& j) const {
-        return multiply_with_0th_order_Hamiltonian(f, i, j);
-    }
-
-public:
-
-    /// save a function
-    template<typename T, size_t NDIM>
-    void save_function(const Function<T, NDIM>& f, const std::string name) const;
-
-    /// load a function
-    template<typename T, size_t NDIM>
-    void load_function(Function<T, NDIM>& f, const std::string name) const;
 
 private:
     /// return the function Uphi0; load from disk if available
     real_function_6d make_Uphi0(ElectronPair& pair) const;
 
-    /// return the function [K,f] phi0; load from disk if available
-    real_function_6d make_KffKphi0(const ElectronPair& pair) const;
->>>>>>> b7c31ed3
-
-private:
-    /// return the function Uphi0; load from disk if available
-    real_function_6d make_Uphi0(ElectronPair& pair) const;
-
-<<<<<<< HEAD
     /// return the function [K,f] phi0; load from disk if available
     real_function_6d make_KffKphi0(const ElectronPair& pair) const;
 
@@ -1065,136 +659,6 @@
                 print("set orbital spaces for the SO projector");
                 print("Q12,R = (1-|nemo><nemo|R2) (1-|nemo><nemo|R2)");
             }
-=======
-    /// compute some matrix elements that don't change during the SCF
-    ElectronPair make_pair(const int i, const int j) const;
-
-    /// compute the first iteration of the residual equations and all intermediates
-    void guess_mp1_3(ElectronPair& pair) const;
-
-private:
-
-    /// compute the singlet and triplet energy for a given electron pair
-
-    /// @return	the energy of 1 degenerate triplet and 1 singlet pair
-    double compute_energy(ElectronPair& pair) const;
-
-    /// apply the exchange operator on an orbital
-
-    /// @param[in]	phi the orbital
-    /// @param[in]	hc	hermitian conjugate -> swap bra and ket space
-    /// @return 	Kphi
-    real_function_3d K(const real_function_3d& phi, const bool hc = false) const;
-
-    /// apply the exchange operator on a pair function
-
-    /// @param[in]	phi the pair function
-    /// @param[in]	is_symmetric is the function symmetric wrt particle exchange
-    /// @return 	(K1 + K2) |phi >
-    real_function_6d K(const real_function_6d& phi, const bool is_symmetric = false) const;
-
-    /// apply the Coulomb operator a on orbital
-
-    /// @param[in]	phi the orbital
-    /// @return 	Jphi
-    real_function_3d J(const real_function_3d& phi) const;
-
-    real_function_6d apply_exchange_vector(const real_function_6d& f, const int particle) const;
-
-    /// apply the exchange operator on f
-
-    /// if the exchange operator is similarity transformed (R-1 K R) the
-    /// orbital spaces differ for the orbitals underneath the integral sign
-    /// R-1 K R = \phi-ket(1) * \int \phi-bra(1') * f(1',2)
-    /// @param[in]  f   the pair function
-    /// @param[in]  orbital_bra the orbital underneath the integral sign (typically R2orbitals)
-    /// @param[in]  orbital_ket the orbital to be pre-multiplied with (typically orbitals)
-    /// @return     the pair function, on which the exchange operator has been applied
-    real_function_6d apply_exchange(const real_function_6d& f,
-                                    const real_function_3d& orbital_ket,
-                                    const real_function_3d& orbital_bra, const int particle) const;
-
-    /// make the quantity chi_k
-
-    /// chi is the Poisson kernel applied on an orbital product of the
-    /// input function and the vector of orbitals
-    /// \f[ \chi_{k{*} i}(1) = \int dr_2 \frac{k(2) i(2)}{|r_1-r_2|} \f]
-    /// \f[ \chi_{ki{*}}(1) = \int dr_2 \frac{k(2) i(2)}{|r_1-r_2|} \f] if hc
-    /// @param[in]  phi		orbital phi_i
-    /// @param[in]	op		the operator in SeparatedConvolution form
-    /// @param[in]	hc		compute hermitian conjugate -> pass the correct phi!
-    /// @return a vector of length nocc
-    std::vector<real_function_3d> make_chi(const real_function_3d& phi,
-                                           const real_convolution_3d& op,
-                                           const bool hc = false) const;
-
-    /// make the quantity xi_k
-
-    /// xi is chi multiplied with an orbital j
-    /// \f[ \xi_{k{*}i,j}(1) = \chi_{ki}(1) j(1) \f]
-    /// \f[ \xi_{ki{*},j{*}}(1) = \chi_{k{*}i}(1) j(1) \f]  if hc
-    /// @param[in]  phi_i   orbital i
-    /// @param[in]  phi_j   orbital j
-    /// @param[in]	op		the operator in SeparatedConvolution form
-    /// @param[in]	hc		compute hermitian conjugate  -> pass the correct phi!
-    /// @return a vector of length k=0,..,nocc
-    std::vector<real_function_3d> make_xi(const real_function_3d& phi_i,
-                                          const real_function_3d& phi_j, const real_convolution_3d& op,
-                                          const bool hc = false) const;
-
-    /// apply the operator K on the reference and multiply with f; fK |phi^0>
-
-    /// @param[in]  i   index of orbital i
-    /// @param[in]  j   index of orbital j
-    /// @return     the function f12 (K(1)+K(2))|phi^0>
-    real_function_6d make_fKphi0(const int i, const int j) const;
-
-    /// return the function (J(1)-K(1)) |phi0> as on-demand function
-
-    /// @param[in]	hc		compute hermitian conjugate -> swap bra and ket space
-    real_function_6d JK1phi0_on_demand(const int i, const int j,
-                                       const bool hc = false) const;
-
-    /// return the function (J(2)-K(2)) |phi0> as on-demand function
-    real_function_6d JK2phi0_on_demand(const int i, const int j,
-                                       const bool hc = false) const;
-
-    /// return the function |phi0> as on-demand function
-    real_function_6d phi0_on_demand(const int i, const int j) const;
-
-    /// return the function |F1F2> as on-demand function
-    real_function_6d nemo0_on_demand(const int i, const int j) const;
-
-
-    /// multiply the given function with the 0th order Hamiltonian, exluding the 0th order energy
-
-    /// @param[in]  f   the function we apply H^0 on
-    /// @return     the function g=H^0 f, which is NOT orthogonalized against f
-    real_function_6d multiply_with_0th_order_Hamiltonian(const real_function_6d& f,
-                                                         const int i, const int j) const;
-
-    // need this for CC2 debug
-public:
-    real_function_6d get_residue(const real_function_6d& f,
-                                 const int i, const int j) {
-        hf->value();        // make sure the reference is converged
-        nuclear_corrfac = hf->nemo_ptr->ncf;
-        // set all orbitals spaces
-        // When a nuclear correlation factor is used the residual equations
-        // are similarity transformed. Therefore the orbitals in the
-        // projection operator must be set accordingly.
-        if (nuclear_corrfac->type() == NuclearCorrelationFactor::None) {
-            Q12.set_spaces(hf->get_calc().amo);
-        } else {
-            // only valid for closed shell
-            MADNESS_ASSERT(hf->get_calc().param.spin_restricted());
-            const std::vector<real_function_3d>& nemos = hf->nemos();
-            const std::vector<real_function_3d>& R2amo = hf->R2orbitals();
-            Q12.set_spaces(R2amo, nemos, R2amo, nemos);
-            if (world.rank() == 0) {
-                print("set orbital spaces for the SO projector");
-                print("Q12,R = (1-|nemo><nemo|R2) (1-|nemo><nemo|R2)");
-            }
         }
 
         return multiply_with_0th_order_Hamiltonian(f, i, j);
@@ -1209,29 +673,11 @@
         if (world.rank() == 0 and hf->nocc() < 10) {
             print("The Fock matrix");
             print(fock);
->>>>>>> b7c31ed3
         }
         return copy(fock);
     }
 
-        return multiply_with_0th_order_Hamiltonian(f, i, j);
-    }
-
-private:
-    // compute some intermediates
-    Tensor<double> get_fock_matrix() const {
-        if (fock.has_data()) return copy(fock);
-        const tensorT occ = hf->get_calc().aocc;
-        fock = hf->nemo_ptr->compute_fock_matrix(hf->nemos(), occ);
-        if (world.rank() == 0 and hf->nocc() < 10) {
-            print("The Fock matrix");
-            print(fock);
-        }
-        return copy(fock);
-    }
-
-
-<<<<<<< HEAD
+
 
     /// add the coupling terms for local MP2
 
@@ -1247,22 +693,6 @@
         sss = cpu_time();
     }
 
-=======
-    /// add the coupling terms for local MP2
-
-    /// \sum_{k\neq i} f_ki |u_kj> + \sum_{l\neq j} f_lj |u_il>
-    /// @todo Verify this doxygen block.
-    void add_local_coupling(const Pairs<ElectronPair>& pairs, Pairs<real_function_6d>& coupling) const;
-
-    mutable double ttt, sss;
-
-    void START_TIMER(World& world) const {
-        world.gop.fence();
-        ttt = wall_time();
-        sss = cpu_time();
-    }
-
->>>>>>> b7c31ed3
     void END_TIMER(World& world, const char *msg) const {
         ttt = wall_time() - ttt;
         sss = cpu_time() - sss;
