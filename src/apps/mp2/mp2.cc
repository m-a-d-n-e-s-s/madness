/*
  This file is part of MADNESS.

  Copyright (C) 2007,2010 Oak Ridge National Laboratory

  This program is free software; you can redistribute it and/or modify
  it under the terms of the GNU General Public License as published by
  the Free Software Foundation; either version 2 of the License, or
  (at your option) any later version.

  This program is distributed in the hope that it will be useful,
  but WITHOUT ANY WARRANTY; without even the implied warranty of
  MERCHANTABILITY or FITNESS FOR A PARTICULAR PURPOSE. See the
  GNU General Public License for more details.

  You should have received a copy of the GNU General Public License
  along with this program; if not, write to the Free Software
  Foundation, Inc., 59 Temple Place, Suite 330, Boston, MA 02111-1307 USA

  For more information please contact:

  Robert J. Harrison
  Oak Ridge National Laboratory
  One Bethel Valley Road
  P.O. Box 2008, MS-6367

  email: harrisonrj@ornl.gov
  tel:   865-241-3937
  fax:   865-572-0680

  $Id$
*/
/*!
  \file mp2.cc
  \brief Solves molecular MP2 equations
  \defgroup Solves molecular MP2 equations
  \ingroup examples
*/


#include "madness/chem/mp2.h"
#include "madness/misc/info.h"

using namespace madness;

#ifdef USE_GENTENSOR

int main(int argc, char** argv) {
    World& world=initialize(argc, argv,false);
    if (world.rank() == 0) {
        print_header1("MP2 -- second order correlation energies");
        printf("starting at time %.1f\n", wall_time());
    }

    startup(world,argc,argv,true);
    std::cout.precision(6);
    if (world.rank()==0) print(info::print_revision_information());


    commandlineparser parser(argc,argv);
    if (parser.key_exists("help")) {
        MP2::help();

    } else if (parser.key_exists("print_parameters")) {
        MP2::print_parameters();

    } else {

        TensorType tt = TT_2D;
        if (parser.key_exists("TT")) {
            if (parser.value("TT") == "TT_2D") tt = TT_2D;
            if (parser.value("TT") == "TT_TENSORTRAIN") tt = TT_TENSORTRAIN;
        }

        FunctionDefaults<6>::set_tensor_type(tt);
        FunctionDefaults<6>::set_apply_randomize(true);

        try {
            MP2 mp2(world, parser);

            if (world.rank() == 0) printf("\nstarting at time %.1fs\n", wall_time());

<<<<<<< HEAD
		if (do_test) mp2.test(testfilename);
		else {
			const double hf_energy=mp2.get_hf().value();
			const double mp2_energy=mp2.value();
//            const double mp2_energy=0.0;
			if(world.rank() == 0) {
				printf("final hf/mp2/total energy %12.8f %12.8f %12.8f\n",
						hf_energy,mp2_energy,hf_energy+mp2_energy);
			}
            double mp3_correction=mp2.mp3();
            print("mp3 correction",mp3_correction);
            double mp3_energy=mp3_correction+mp2_energy;
            if(world.rank() == 0) {
                printf("final hf/mp3/total energy %12.8f %12.8f %12.8f\n",
                       hf_energy,mp3_energy,hf_energy+mp3_energy);
            }
		}
    } catch (std::exception& e) {
=======
            const double hf_energy = mp2.get_hf().value();
            const double mp2_energy = mp2.value();
            if (world.rank() == 0) {
                printf("final hf/mp2/total energy %12.8f %12.8f %12.8f\n",
                       hf_energy, mp2_energy, hf_energy + mp2_energy);
            }
        } catch (std::exception& e) {
>>>>>>> 22b860d2

            if (world.rank() == 0) {
                print("\ncaught an exception: \n", e.what());
            }
        }
    }

    if(world.rank() == 0) printf("\nfinished at time %.1fs\n\n", wall_time());
    world.gop.fence();
    finalize();

    return 0;
}

#else


int main(int argc, char** argv) {
    initialize(argc, argv);
    World world(SafeMPI::COMM_WORLD);
    startup(world,argc,argv);
    if(world.rank() == 0) {

    	print("\nYou can't run mp2 because you have configured MADNESS ");
    	print("without the --enable-gentensor flag");
    	print("You need to reconfigure and recompile\n");

    }
    world.gop.fence();
    finalize();

    return 0;

}
#endif<|MERGE_RESOLUTION|>--- conflicted
+++ resolved
@@ -80,7 +80,6 @@
 
             if (world.rank() == 0) printf("\nstarting at time %.1fs\n", wall_time());
 
-<<<<<<< HEAD
 		if (do_test) mp2.test(testfilename);
 		else {
 			const double hf_energy=mp2.get_hf().value();
@@ -99,15 +98,6 @@
             }
 		}
     } catch (std::exception& e) {
-=======
-            const double hf_energy = mp2.get_hf().value();
-            const double mp2_energy = mp2.value();
-            if (world.rank() == 0) {
-                printf("final hf/mp2/total energy %12.8f %12.8f %12.8f\n",
-                       hf_energy, mp2_energy, hf_energy + mp2_energy);
-            }
-        } catch (std::exception& e) {
->>>>>>> 22b860d2
 
             if (world.rank() == 0) {
                 print("\ncaught an exception: \n", e.what());
