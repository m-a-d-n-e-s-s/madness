/*
  This file is part of MADNESS.
  
  Copyright (C) 2007,2010 Oak Ridge National Laboratory
  
  This program is free software; you can redistribute it and/or modify
  it under the terms of the GNU General Public License as published by
  the Free Software Foundation; either version 2 of the License, or
  (at your option) any later version.
  
  This program is distributed in the hope that it will be useful,
  but WITHOUT ANY WARRANTY; without even the implied warranty of
  MERCHANTABILITY or FITNESS FOR A PARTICULAR PURPOSE. See the
  GNU General Public License for more details.
  
  You should have received a copy of the GNU General Public License
  along with this program; if not, write to the Free Software
  Foundation, Inc., 59 Temple Place, Suite 330, Boston, MA 02111-1307 USA
  
  For more information please contact:

  Robert J. Harrison
  Oak Ridge National Laboratory
  One Bethel Valley Road
  P.O. Box 2008, MS-6367

  email: harrisonrj@ornl.gov 
  tel:   865-241-3937
  fax:   865-572-0680

  
  $Id$
*/

  
#ifndef MADNESS_LINALG_TENSOR_LAPACK_H__INCLUDED
#define MADNESS_LINALG_TENSOR_LAPACK_H__INCLUDED

#include <tensor/tensor.h>

/*!
  \file tensor_lapack.h
  \brief Prototypes for a partial interface from Tensor to LAPACK
  \ingroup linalg
@{
*/

namespace madness {

    /// Computes singular value decomposition of matrix
    
    /// \ingroup linalg
    template <typename T>
    void svd(const Tensor<T>& a, Tensor<T>& U,
             Tensor< typename Tensor<T>::scalar_type >& s, Tensor<T>& VT);

<<<<<<< HEAD
    /// \ingroup linalg
    template <typename T>
    void svd_result(Tensor<T>& a, Tensor<T>& U,
             Tensor< typename Tensor<T>::scalar_type >& s, Tensor<T>& VT, Tensor<T>& work);

    /// Solves linear equations
    
    /// \ingroup linalg
    template <typename T>
    void gesv(const Tensor<T>& a, const Tensor<T>& b, Tensor<T>& x);
=======
>>>>>>> 3b8de49c

    /// Solves linear equations using least squares
    
    /// \ingroup linalg
    template <typename T>
    void gelss(const Tensor<T>& a, const Tensor<T>& b, double rcond,
               Tensor<T>& x, Tensor< typename Tensor<T>::scalar_type >& s,
               long &rank, Tensor<typename Tensor<T>::scalar_type>& sumsq);

    /// Solves symmetric or Hermitian eigenvalue problem
    
    /// \ingroup linalg
    template <typename T>
    void syev(const Tensor<T>& A,
              Tensor<T>& V, Tensor< typename Tensor<T>::scalar_type >& e);

    /// Solves linear equations
    
    /// \ingroup linalg
    template <typename T>
    void gesv(const Tensor<T>& a, const Tensor<T>& b, Tensor<T>& x);


    /// Solves symmetric or Hermitian generalized eigenvalue problem
    
    /// \ingroup linalg
    template <typename T>
    void sygv(const Tensor<T>& A, const Tensor<T>& B, int itype,
              Tensor<T>& V, Tensor< typename Tensor<T>::scalar_type >& e);

#ifdef MADNESS_HAS_ELEMENTAL
    class World; // UGH!
    /// Solves symmetric or Hermitian generalized eigenvalue problem
    
    /// \ingroup linalg
    template <typename T>
    void sygvp(World& world, const Tensor<T>& A, const Tensor<T>& B, int itype,
              Tensor<T>& V, Tensor< typename Tensor<T>::scalar_type >& e);

    /// Solves linear equations
    
    /// \ingroup linalg
    template <typename T>
    void gesvp(World& world, const Tensor<T>& a, const Tensor<T>& b, Tensor<T>& x);

#endif

    /// Cholesky factorization
    
    /// \ingroup linalg
    template <typename T>
    void cholesky(Tensor<T>& A);

    /// Dunno
    
//     /// \ingroup linalg
//     template <typename T>
//     void triangular_solve(const Tensor<T>& L, Tensor<T>& B, 
//                           const char* side, const char* transa);

    /// Runs the tensor test code, returns true on success
    
    /// \ingroup linalg
    bool test_tensor_lapack();

    /// World/MRA initialization calls this before going multithreaded due to static data in \c dlamch
    
    /// \ingroup linalg
    void init_tensor_lapack();
}
#endif // MADNESS_LINALG_TENSOR_LAPACK_H__INCLUDED<|MERGE_RESOLUTION|>--- conflicted
+++ resolved
@@ -54,7 +54,6 @@
     void svd(const Tensor<T>& a, Tensor<T>& U,
              Tensor< typename Tensor<T>::scalar_type >& s, Tensor<T>& VT);
 
-<<<<<<< HEAD
     /// \ingroup linalg
     template <typename T>
     void svd_result(Tensor<T>& a, Tensor<T>& U,
@@ -65,8 +64,6 @@
     /// \ingroup linalg
     template <typename T>
     void gesv(const Tensor<T>& a, const Tensor<T>& b, Tensor<T>& x);
-=======
->>>>>>> 3b8de49c
 
     /// Solves linear equations using least squares
     
