--- conflicted
+++ resolved
@@ -122,29 +122,6 @@
     endif()
   endif()
 
-<<<<<<< HEAD
-=======
-  # Create or clean the install directory
-  if(EXISTS "${ELEMENTAL_INSTALL_DIR}")
-    set(error_code 1)
-    execute_process(
-        COMMAND "${CMAKE_COMMAND}" -E remove -f "./*"
-        WORKING_DIRECTORY ${ELEMENTAL_INSTALL_DIR}
-        RESULT_VARIABLE error_code)
-    if(error_code)
-      message(FATAL_ERROR "Failed to delete the existing files in the Elemental install directory.")
-    endif()
-  else()
-    set(error_code 1)
-    execute_process(
-        COMMAND "${CMAKE_COMMAND}" -E make_directory "${ELEMENTAL_INSTALL_DIR}"
-        RESULT_VARIABLE error_code)
-    if(error_code)
-      message(FATAL_ERROR "Failed to create the Elemental install directory.")
-    endif()
-  endif()
-  
->>>>>>> a790ef4d
   # since 0.85 package name is 'El', before that it was 'elemental'
   # detect the version by searching the main header
   message(STATUS "Looking for the top Elemental header")
