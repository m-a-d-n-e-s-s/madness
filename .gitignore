<<<<<<< HEAD
# Build directory
build/*
=======
build*
>>>>>>> eb4254c2

# Compiled Object files
*.slo
*.lo
*.o
*.obj

# Compiled Dynamic libraries
*.so
*.dylib
*.dll

# Compiled Static libraries
*.lai
*.la
*.a
*.lib

# Executables
*.exe
*.out
*.app

.cproject
.project
.settings
Makefile.in
src/madness/config.h.in
aclocal.m4
autom4te.cache
configure
test-driver
log.00*
org.eclipse.cdt.core.prefs
org.eclipse.cdt.ui.prefs
.autotools
.externalToolBuilders/org.eclipse.cdt.autotools.core.genmakebuilderV2.launch
compile
config.guess
config.sub
depcomp
install-sh
missing
/Default/
lt~obsolete.m4
ltversion.m4
ltsugar.m4
ltoptions.m4
ltmain.sh
libtool.m4
config.h.in~
cmake/cmake-*
cmake/bin
cmake/doc
cmake/share
Makefile-prog.in<|MERGE_RESOLUTION|>--- conflicted
+++ resolved
@@ -1,9 +1,4 @@
-<<<<<<< HEAD
-# Build directory
-build/*
-=======
 build*
->>>>>>> eb4254c2
 
 # Compiled Object files
 *.slo
