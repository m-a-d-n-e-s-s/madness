--- conflicted
+++ resolved
@@ -40,16 +40,10 @@
 
 
 ### BSHApply
-<<<<<<< HEAD
-Solving the Schroedinger equation in MRA always looks like $$ASDF$$
-```math
-(T + V)\psi  = E \psi
-=======
 Solving the Schroedinger equation in MRA always looks like
 ```math
 \displaylines{
 (T + V)\psi  = E \psi \\
->>>>>>> 5f40a130
 \psi = (T - E)^{-1}V\psi
 }
 ```
@@ -64,7 +58,6 @@
 has been introduced that applies the BSHOperator, includes couping and performs 
 a level shift, if necessary
 ```c++
-BSHApply<double,3> bsh_apply(world);
 auto [residual, eps_update] = bsh_apply(orbitals, fock, Vorbitals);
 ```
 New orbitals are the taken directly from the residual, or by using a convergence accelerator
