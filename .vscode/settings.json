--- conflicted
+++ resolved
@@ -12,15 +12,11 @@
         "MPI_CXX_COMPILER":"mpicxx" ,
         "MPI_C_COMPILER":"mpicc" ,
         "CMAKE_CXX_STANDARD": 17,
-<<<<<<< HEAD
+
         "LIBXC_LIBRARIES": "/usr/lib/x86_64-linux-gnu/libxc.a",
         "LIBXC_INCLUDE_DIRS": "/usr/include",
         "BUILD_SHARED_LIBS": "False",
-=======
-        "LIBXC_LIBRARIES": "/gpfs/projects/rjh/libxc-3.0.0/lib/libxc.a",
-        "LIBXC_INCLUDE_DIRS": "/gpfs/projects/rjh/libxc-3.0.0/include",
-        "BUILD_SHARED_LIBS": ""
->>>>>>> 81ad1d0a
+
     },
     "cmake.environment": {
 
@@ -41,13 +37,9 @@
     "cquery.cacheDirectory": "${workspaceFolder}/.vscode/cquery_cached_index/",
     "C_Cpp.default.macFrameworkPath": [],
     "C_Cpp.clang_format_fallbackStyle": "Google"
-<<<<<<< HEAD
+
     
 }
 
 //        "CMAKE_CXX_COMPILER": "mpicxx",
 //        "CMAKE_C_COMPILER": "mpicc",
-=======
-
-}
->>>>>>> 81ad1d0a
